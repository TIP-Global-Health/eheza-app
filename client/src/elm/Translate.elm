module Translate exposing
    ( Adherence(..)
    , ChartPhrase(..)
    , Dashboard(..)
    , Language
    , LoginPhrase(..)
    , TranslationId(..)
    , ValidationError(..)
    , translate
    , translateActivePage
    , translateAdherence
    , translateChartPhrase
    , translateCounselingTimingHeading
    , translateFormError
    , translateFormField
    , translateHttpError
    , translateLoginPhrase
    , translateText
    , translateValidationError
    , translationSet
    )

{-| This module has just the translations ... for types and
general utilities, see `Translate.Model` and `Translate.Utils`.
-}

import Activity.Model exposing (Activity(..), ChildActivity(..), MotherActivity(..))
import Backend.AcuteIllnessActivity.Model exposing (AcuteIllnessActivity(..))
import Backend.AcuteIllnessEncounter.Model exposing (AcuteIllnessDiagnosis(..))
import Backend.Clinic.Model exposing (ClinicType(..))
import Backend.Counseling.Model exposing (CounselingTiming(..), CounselingTopic)
import Backend.Entities exposing (..)
import Backend.HomeVisitActivity.Model exposing (HomeVisitActivity(..))
import Backend.IndividualEncounterParticipant.Model exposing (AcuteIllnessOutcome(..), IndividualEncounterType(..), PregnancyOutcome(..))
import Backend.Measurement.Model exposing (..)
import Backend.NutritionActivity.Model exposing (NutritionActivity(..))
import Backend.Person.Model
    exposing
        ( EducationLevel(..)
        , Gender(..)
        , HIVStatus(..)
        , MaritalStatus(..)
        , ModeOfDelivery(..)
        , VaginalDelivery(..)
        )
import Backend.PrenatalActivity.Model
    exposing
        ( HighRiskFactor(..)
        , HighSeverityAlert(..)
        , MedicalDiagnosis(..)
        , ObstetricalDiagnosis(..)
        , PregnancyTrimester(..)
        , PrenatalActivity(..)
        , PrenatalNextStepsTask(..)
        , RecurringHighSeverityAlert(..)
        , RiskFactor(..)
        )
import Backend.PrenatalEncounter.Model exposing (PrenatalEncounterType(..))
import Backend.Relationship.Model exposing (MyRelatedBy(..))
import Date exposing (Month)
import Form.Error exposing (ErrorValue(..))
import Html exposing (Html, text)
import Http
import Measurement.Model exposing (FloatInputConstraints, NextStepsTask(..))
import Pages.AcuteIllnessActivity.Model
    exposing
        ( DangerSignsTask(..)
        , ExposureTask(..)
        , LaboratoryTask(..)
        , NextStepsTask(..)
        , OngoingTreatmentTask(..)
        , PhysicalExamTask(..)
        , PriorTreatmentTask(..)
        , SymptomsTask(..)
        )
import Pages.Attendance.Model exposing (InitialResultsDisplay(..))
import Pages.Dashboard.Model as Dashboard
    exposing
        ( BeneficiariesTableLabels(..)
        , DashboardFilter(..)
        , DashboardSubFilter(..)
        , FilterPeriod(..)
        , FilterProgramType(..)
        )
import Pages.GlobalCaseManagement.Model exposing (FollowUpDueOption(..))
import Pages.NutritionActivity.Model
import Pages.Page exposing (..)
import Pages.PrenatalActivity.Model
    exposing
        ( ExaminationTask(..)
        , HistoryTask(..)
        , LmpRange(..)
        , PatientProvisionsTask(..)
        , PrenatalLaboratoryTask(..)
        )
import Restful.Endpoint exposing (fromEntityUuid)
import Restful.Login exposing (LoginError(..), LoginMethod(..))
import Time exposing (Month(..))
import Translate.Model exposing (TranslationSet)
import Translate.Utils exposing (..)


{-| We re-export this one for convenience, so you don't have to import
`Translate.Model` in simple cases. That is, you can do this, which will be
enough for most "view" modules:

    import Translate exposing (translate, Language)

Note that importing `Language` from here gives you only the type, not the
constructors. For more complex cases, where you need `English` and
`Kinyarwanda` as well, you have to do this instead:

    import Translate.Model exposing (Language(..))

-}
type alias Language =
    Translate.Model.Language


translate : Language -> TranslationId -> String
translate lang trans =
    selectLanguage lang (translationSet trans)


translateText : Language -> TranslationId -> Html msg
translateText lang trans =
    translate lang trans
        |> text


type LoginPhrase
    = CheckingCachedCredentials
    | ForgotPassword1
    | ForgotPassword2
    | LoggedInAs
    | LoginError Http.Error
    | LoginRejected LoginMethod
    | LoginToSyncHealthCenters
    | Logout
    | LogoutInProgress
    | LogoutFailed
    | Password
    | PinCode
    | PinCodeRejected
    | SignIn
    | SignOut
    | Username
    | WorkOffline
    | YouMustLoginBefore


type ChartPhrase
    = AgeCompletedMonthsYears
    | Birth
    | BirthToTwoYears
    | BirthToFiveYears
    | FiveToNineteenYears
    | FiveToTenYears
    | HeightCm
    | HeightForAgeBoys
    | HeightForAgeGirls
    | LengthCm
    | LengthForAgeBoys
    | LengthForAgeGirls
    | Months
    | OneYear
    | WeightForAgeBoys
    | WeightForAgeGirls
    | WeightForLengthBoys
    | WeightForLengthGirls
    | WeightKg
    | YearsPlural Int
    | ZScoreChartsAvailableAt


type ValidationError
    = DigitsOnly
    | InvalidBirthDate
    | InvalidBirthDateForAdult
    | InvalidBirthDateForChild
    | InvalidHmisNumber
    | LengthError Int
    | LettersOnly
    | RequiredField
    | UnknownGroup
    | UnknownProvince
    | UnknownDistrict
    | UnknownSector
    | UnknownCell
    | UnknownVillage
    | DecoderError String


type Adherence
    = PrescribedAVRs
    | CorrectDosage
    | TimeOfDay
    | Adhering


type Dashboard
    = BeneficiariesLabel
    | BeneficiariesTableColumnLabel BeneficiariesTableLabels
    | BeneficiariesTableLabel
    | BoysFilterLabel
    | CaseManagementFirstWordHelper
    | CaseManagementHelper
    | CaseManagementLabel
    | CompletedProgramLabel
    | FamilyPlanningLabel
    | FamilyPlanningOutOfWomen { total : Int, useFamilyPlanning : Int }
    | Filter DashboardFilter
    | FilterProgramType FilterProgramType
    | Filters
    | GirlsFilterLabel
    | GoodNutritionLabel
    | IncidenceOf
    | LastUpdated
    | LoadingDataGeneral
    | MissedSessionsLabel
    | Moderate
    | ModeratelyMalnourished
    | NewBeneficiaries
    | NewCasesLabel
    | NoDataGeneral
    | NoDataForPeriod
    | PercentageLabel FilterPeriod
    | PeriodFilter FilterPeriod
    | ProgramType
    | Severe
    | SeverelyMalnourished
    | StatisticsFirstWordHelper
    | StatisticsHelper
    | SubFilter DashboardSubFilter
    | SyncNotice
    | TotalBeneficiaries
    | TotalMalnourished
    | TotalEncountersLabel
    | UseFamilyPlanning


type TranslationId
    = Abdomen
    | AbdomenCPESign AbdomenCPESign
    | Abnormal
    | Abortions
    | AccompaniedByPartner
    | AccessDenied
    | ActionsTaken
    | ActionsToTake
    | AcuteFindingsGeneralSign AcuteFindingsGeneralSign
    | AcuteFindingsRespiratorySign AcuteFindingsRespiratorySign
    | AcuteIllnessAdverseEvent AdverseEvent
    | AcuteIllnessAdverseEventKindsQuestion
    | AcuteIllnessDangerSign AcuteIllnessDangerSign
    | AcuteIllnessDiagnosis AcuteIllnessDiagnosis
    | AcuteIllnessDiagnosisWarning AcuteIllnessDiagnosis
    | AcuteIllnessExisting
    | AcuteIllnessNew
    | AcuteIllnessOutcome AcuteIllnessOutcome
    | AcuteIllnessOutcomeLabel
    | Activities
    | ActivitiesCompleted Int
    | ActivitiesHelp Activity
    | ActivitiesLabel Activity
    | ActivitiesTitle Activity
    | ActivitityTitleAchi
    | ActivitiesToComplete Int
    | ActivitityLabelAchi
    | ActivityProgressReport Activity
    | ActivePage Page
    | AcuteIllnessActivityTitle AcuteIllnessActivity
    | AddChild
    | AddFamilyMember
    | AddFamilyMemberFor String
    | AddNewParticipant
    | AddParentOrCaregiver
    | AddToGroup
    | Admin
    | Administer
    | Administered
    | AdministeredMedicationQuestion
    | AddressInformation
    | Adherence Adherence
    | AdverseEventSinglePlural Int
    | AfterEachLiquidStool
    | AgeWord
    | Age Int Int
    | AgeDays Int
    | AgeMonthsWithoutDay Int
    | AgeSingleBoth Int Int
    | AgeSingleMonth Int Int
    | AgeSingleMonthWithoutDay Int
    | AgeSingleDayWithMonth Int Int
    | AgeSingleDayWithoutMonth Int Int
    | All
    | AllowedValuesRangeHelper FloatInputConstraints
    | AmbulancArrivalPeriodQuestion
    | And
    | AndSentence
    | AppName
    | AreYouSure
    | Assessment
    | Asthma
    | Attendance
    | Baby
    | BabyDiedOnDayOfBirthPreviousDelivery
    | BabyName String
    | Back
    | BackendError
    | BeginNewEncounter
    | BloodPressure
    | BloodPressureElevatedOcassions
    | BloodPressureDiaLabel
    | BloodPressureSysLabel
    | BMI
    | BMIHelper
    | BodyTemperature
    | Born
    | BoughtClothesQuestion
    | BowedLegs
    | BpmUnit Int
    | BpmUnitLabel
    | BreastExam
    | BreastExamSign BreastExamSign
    | BreastExamQuestion
    | BrittleHair
    | ByMouthDaylyForXDays Int
    | ByMouthTwiceADayForXDays Int
    | Call114
    | Called114Question
    | Cancel
    | CardiacDisease
    | CaregiverAccompanyQuestion
    | CaregiverName
    | CaregiverNationalId
    | CaseManagement
    | CentimeterShorthand
    | Celsius
    | CelsiusAbbrev
    | Cell
    | ChartPhrase ChartPhrase
    | CheckAllThatApply
    | CheckIn
    | ChildCleanQuestion
    | ChildHmisNumber
    | ChildDemographicInformation
    | ChildNutritionSignLabel ChildNutritionSign
    | ChildNutritionSignReport ChildNutritionSign
    | ChildOf
    | Children
    | ChildrenNames
    | ChildrenNationalId
    | Clear
    | ClickTheCheckMark
    | ClinicType ClinicType
    | Clinical
    | Dashboard Dashboard
    | ClinicalProgressReport
    | CloseAcuteIllnessLabel
    | CompleteHCReferralForm
    | CompletedHCReferralForm
    | Contacted114
    | ContactedHC
    | ContactedHCQuestion
    | ContactedRecommendedSiteQuestion
    | ContactWithCOVID19SymptomsHelper
    | ContactWithCOVID19SymptomsQuestion
    | ContributingFactor ContributingFactorsSign
    | ContributingFactorsQuestion
    | ConvulsionsAndUnconsciousPreviousDelivery
    | ConvulsionsPreviousDelivery
    | CurrentIllnessBegan
    | CSectionScar CSectionScar
    | GroupNotFound
    | Group
    | Groups
    | GroupUnauthorized
    | Close
    | Closed
    | ConditionImproving Bool
    | ConditionImprovingQuestion
    | ConfirmationRequired
    | ConfirmDeleteTrainingGroupEncounters
    | ConfirmRegisterParticipant
    | Connected
    | ContactExposure
    | ContactInformation
    | Continue
    | CounselingTimingHeading CounselingTiming
    | CounselingTopic CounselingTopic
    | CounselorReviewed
    | CounselorSignature
    | CSectionInPreviousDelivery
    | CSectionReason
    | CSectionReasons CSectionReason
    | CreateGroupEncounter
    | CreateRelationship
    | CreateTrainingGroupEncounters
    | DeleteTrainingGroupEncounters
    | DashboardLabel
    | CurrentlyPregnant
    | DangerSign DangerSign
    | DangerSignsTask DangerSignsTask
    | DateOfLastAssessment
    | DatePregnancyConcluded
    | Day
    | DayAbbrev
    | DaySinglePlural Int
    | DateOfBirth
    | Days
    | DaysAbbrev
    | DaysPresent
    | DaysSinglePlural Int
    | Delete
    | DeliveryLocation
    | DeliveryOutcome
    | DemographicInformation
    | DemographicsReport
    | Device
    | DeviceNotAuthorized
    | DeviceStatus
    | Diabetes
    | Diagnosis
    | Disabled
    | DistributionNotice DistributionNotice
    | District
    | DOB
    | Downloading
    | DropzoneDefaultMessage
    | DueDate
    | Edd
    | EddHeader
    | Edema
    | EditRelationship
    | Ega
    | EgaHeader
    | EgaWeeks
    | EmptyString
    | EncounterTypeFileterLabel IndividualEncounterType
    | EncounterTypeFollowUpQuestion IndividualEncounterType
    | EncounterTypeFollowUpLabel IndividualEncounterType
    | EndEncounter
    | EndEncounterQuestion
    | EndGroupEncounter
    | EnterAmountDistributed
    | EnterPairingCode
    | ErrorCheckLocalConfig
    | ErrorConfigurationError
    | Estimated
    | ExaminationTask ExaminationTask
    | ExposureTask ExposureTask
    | Extremities
    | Eyes
    | Facility
    | Failure
    | FamilyInformation
    | FamilyMembers
    | FamilyPlanningInFutureQuestion
    | FamilyPlanningSignLabel FamilyPlanningSign
    | FamilyUbudehe
    | FatherName
    | FatherNationalId
    | FbfDistribution ClinicType
    | FbfToReceive Activity Float
    | FetalHeartRate
    | FetalMovement
    | FetalPresentationLabel
    | FetalPresentation FetalPresentation
    | Fetch
    | FilterByName
    | FirstAntenatalVisit
    | FirstName
    | FiveVisits
    | ForIllustrativePurposesOnly
    | FollowUpLabel
    | FollowUpOption FollowUpOption
    | FollowUpDueOption FollowUpDueOption
    | FormError (ErrorValue ValidationError)
    | FormField String
    | FundalHeight
    | Gender Gender
    | GenderLabel
    | GestationalDiabetesPreviousPregnancy
    | Glass String
    | GoHome
    | GroupAssessment
    | Gravida
    | GroupEncounter
    | HandedReferralFormQuestion
    | Hands
    | HandsCPESign HandsCPESign
    | HCRecommendation HCRecommendation
    | HCResponseQuestion
    | HCResponsePeriodQuestion
    | HeadHair
    | HealthCenter
    | HealthCenterDetermined
    | HealthEducationProvidedQuestion
    | HealthInsuranceQuestion
    | Heart
    | HeartMurmur
    | HeartCPESign HeartCPESign
    | HeartRate
    | Height
    | High
    | HighRiskCase
    | HighRiskFactor HighRiskFactor
    | HighRiskFactors
    | HighSeverityAlert HighSeverityAlert
    | HighSeverityAlerts
    | HistoryTask HistoryTask
    | HIV
    | HIVStatus HIVStatus
    | HIVStatusLabel
    | Home
    | HomeVisitActivityTitle HomeVisitActivity
    | HouseholdSize
    | HowManyDoses
    | HaveAnyOfTheFollowingQuestion
    | HttpError Http.Error
    | HypertensionBeforePregnancy
    | IdleWaitingForSync
    | IncompleteCervixPreviousPregnancy
    | IndividualEncounter
    | IndividualEncounterFirstVisit IndividualEncounterType
    | IndividualEncounterLabel IndividualEncounterType
    | IndividualEncounterSelectVisit IndividualEncounterType
    | IndividualEncounterSubsequentVisit IndividualEncounterType
    | IndividualEncounterType IndividualEncounterType
    | IndividualEncounterTypes
    | InitialResultsDisplay InitialResultsDisplay
    | IntractableVomiting Bool
    | IntractableVomitingQuestion
    | IsCurrentlyBreastfeeding
    | IsolatedAtHome
    | KilogramShorthand
    | KilogramsPerMonth
    | LabelOnePregnancyEpisodeOpen
    | LabelSeenHealthcareProviderForPregnancy
    | LabelDocumentPregnancyOutcome
    | LaboratoryTask LaboratoryTask
    | LastChecked
    | LastSuccesfulContactLabel
    | Legs
    | LegsCPESign LegsCPESign
    | LevelOfEducationLabel
    | LevelOfEducation EducationLevel
    | LinkToMother
    | LiveChildren
    | LmpDateConfidentHeader
    | LmpDateHeader
    | LmpRangeHeader
    | LmpRange LmpRange
    | LoginPhrase LoginPhrase
    | Low
    | LowRiskCase
    | Lungs
    | LungsCPESign LungsCPESign
    | MainIncomeSource MainIncomeSource
    | MainIncomeSourceQuestion
    | MainWaterSource MainWaterSource
    | MainWaterPreparationOption WaterPreparationOption
    | MainWaterSourceQuestion
    | MainWaterPreparationQuestion
    | MakeSureYouAreConnected
    | MalariaRapidDiagnosticTest
    | MalariaRapidTestResult MalariaRapidTestResult
    | MalnutritionWithComplications
    | MaritalStatusLabel
    | MaritalStatus MaritalStatus
    | MeasurementNoChange
    | MeasurementGained Float
    | MeasurementLost Float
    | MedicalDiagnosis
    | MedicalDiagnosisAlert MedicalDiagnosis
    | MedicationCausesSideEffectsQuestion
    | MedicationDistributionSign MedicationDistributionSign
    | MedicationDosesMissedQuestion
    | MedicationForFeverPast6Hours
    | MedicationHelpedEnding Bool
    | MedicationFeelBetterAfterTakingQuestion
    | MedicationForMalariaToday
    | MedicationForMalariaPastMonth
    | MedicalFormHelper
    | MedicationForFeverPast6HoursQuestion
    | MedicationForMalariaTodayQuestion
    | MedicationForMalariaWithinPastMonthQuestion
    | MedicationHelpedQuestion
    | MedicationTaken
    | MedicationTakenAsPrescribedQuestion
    | MentalHealthHistory
    | MemoryQuota { totalJSHeapSize : Int, usedJSHeapSize : Int, jsHeapSizeLimit : Int }
    | MMHGUnit
    | MiddleName
    | MinutesAgo Int
    | MissedDosesOfMedicatgion Int
    | ModeOfDelivery ModeOfDelivery
    | ModeOfDeliveryLabel
    | ModeratelyUnderweight
    | Month
    | MonthAbbrev
    | MonthsOld
    | Mother
    | MotherDemographicInformation
    | MotherName String
    | MotherNameLabel
    | MotherNationalId
    | Mothers
    | MUAC
    | MuacHelper
    | MuacIndication MuacIndication
    | MyAccount
    | MyRelatedBy MyRelatedBy
    | MyRelatedByQuestion MyRelatedBy
    | Name
    | NationalIdNumber
    | Neck
    | NeckCPESign NeckCPESign
    | NegativeLabel
    | Never
    | Next
    | NextSteps
    | NextStepsTask Pages.AcuteIllnessActivity.Model.NextStepsTask
    | No
    | NoActivitiesCompleted
    | NoActivitiesCompletedForThisParticipant
    | NoActivitiesPending
    | NoActivitiesPendingForThisParticipant
    | NoGroupsFound
    | NoMatchesFound
    | ReasonForNotSendingToHC ReasonForNotSendingToHC
    | MedicationNonAdministrationReason MedicationNonAdministrationReason
    | NoParticipantsPending
    | NoParticipantsPendingForThisActivity
    | NoParticipantsCompleted
    | NoParticipantsCompletedForThisActivity
    | Normal
    | NoChildrenRegisteredInTheSystem
    | NoParticipantsFound
    | NotAvailable
    | NotConnected
    | NotTaken
    | NumberOfAbortions
    | NumberOfChildrenUnder5
    | NumberOfCSections
    | NumberOfLiveChildren
    | NumberOfStillbirthsAtTerm
    | NumberOfStillbirthsPreTerm
    | NutritionActivityHelper NutritionActivity
    | NutritionActivityTitle NutritionActivity
    | NutritionAssesment NutritionAssesment
    | NutritionCaringOption CaringOption
    | NutritionFeedingSignQuestion NutritionFeedingSign
    | NutritionFoodSecuritySignQuestion NutritionFoodSecuritySign
    | NutritionHelper
    | NutritionHygieneSignQuestion NutritionHygieneSign
    | NutritionNextStepsTask Measurement.Model.NextStepsTask
    | NutritionSupplementType NutritionSupplementType
    | ObstetricalDiagnosis
    | ObstetricalDiagnosisAlert ObstetricalDiagnosis
    | OK
    | Old
    | On
    | OneVisit
    | OnceYouEndTheEncounter
    | OnceYouEndYourGroupEncounter
    | OngoingTreatmentTask OngoingTreatmentTask
    | OnlySickChild
    | Or
    | PackagesPerMonth
    | Page
    | Page404
    | PageNotFoundMsg
    | PaleConjuctiva
    | Pallor
    | Para
    | ParentsAliveAndHealthyQuestion
    | PartialPlacentaPreviousDelivery
    | ParticipantDirectory
    | Participants
    | ParticipantReviewed
    | ParticipantSignature
    | ParticipantSummary
    | ParticipantDemographicInformation
    | ParticipantInformation
    | PartnerHivTestResult
    | PartnerReceivedHivCounseling
    | PartnerReceivedHivTesting
    | PatientExhibitAnyFindings
    | PatientExhibitAnyRespiratoryFindings
    | PatientGotAnySymptoms
    | PatientProgress
    | PatientInformation
    | PatientIsolatedQuestion
    | PatientProvisionsTask PatientProvisionsTask
    | People
    | PersistentStorage Bool
    | Person
    | PersonHasBeenSaved
    | PertinentSymptoms
    | PhotosTransferStatus
    | PhysicalExam
    | PhysicalExamTask PhysicalExamTask
    | PlaceholderEnterHeight
    | PlaceholderEnterMUAC
    | PlaceholderEnterParticipantName
    | PlaceholderEnterWeight
    | PleaseSelectGroup
    | PleaseSync
    | PositiveLabel
    | PreeclampsiaPreviousPregnancy
    | PregnancyTestingResult PregnancyTestResult
    | PregnancyTrimester PregnancyTrimester
    | PregnancyUrineTest
    | PrenatalActivitiesTitle PrenatalActivity
    | PrenatalEncounterType PrenatalEncounterType
<<<<<<< HEAD
    | PrenatalNextStepsTask PrenatalNextStepsTask
=======
    | PrenatalLaboratoryTask PrenatalLaboratoryTask
>>>>>>> 78e8f9fa
    | PrenatalPhotoHelper
    | PreTerm
    | PregnancyConcludedLabel
    | PregnancyOutcomeLabel
    | PregnancyOutcome PregnancyOutcome
    | PreviousCSectionScar
    | PreviousDelivery
    | PreviousDeliveryPeriods PreviousDeliveryPeriod
    | PreviousFloatMeasurement Float
    | PreviousMeasurementNotFound
    | PriorTreatmentTask PriorTreatmentTask
    | Profession
    | Programs
    | ProgressPhotos
    | ProgressReport
    | ProgressTimeline
    | ProgressTrends
    | PrenatalParticipant
    | PrenatalParticipants
    | PreTermPregnancy
    | ProvideHealthEducation
    | ProvidedHealthEducationAction
    | ProvidedPreventionEducationQuestion
    | ProvidedPreventionEducationQuestionShort
    | Province
    | ReasonForCSection
    | ReasonForNotIsolating ReasonForNotIsolating
    | ReasonForNotTaking ReasonForNotTaking
    | ReasonForNotProvidingHealthEducation ReasonForNotProvidingHealthEducation
    | ReceivedDewormingPill
    | ReceivedIronFolicAcid
    | ReceivedMosquitoNet
    | Recommendation114 Recommendation114
    | RecommendationSite RecommendationSite
    | RecommendedButNotGivenDueTo
    | RecordAcuteIllnessOutcome
    | RecordPregnancyOutcome
    | RecurringHighSeverityAlert RecurringHighSeverityAlert
    | ReferredPatientToHealthCenterQuestion
    | Register
    | RegisterHelper
    | RegisterNewParticipant
    | RegistratingHealthCenter
    | RegistrationSuccessful
    | RegistrationSuccessfulParticipantAdded
    | RegistrationSuccessfulSuggestAddingChild
    | RegistrationSuccessfulSuggestAddingMother
    | RelationSuccessful
    | RelationSuccessfulChildWithMother
    | RelationSuccessfulMotherWithChild
    | RemainingForDownloadLabel
    | RemainingForUploadLabel
    | RemainingTotalToUpload
    | RenalDisease
    | ReportAge String
    | ReportDOB String
    | ReportRemaining Int
    | ReportResultsOfSearch Int
    | Reports
    | RecentAndUpcomingGroupEncounters
    | ReportCompleted { pending : Int, completed : Int }
    | ResolveMonth Bool Month
    | ResolveMonthYY Int Bool Month
    | RespiratoryDistress
    | RespiratoryRate
    | ResponsePeriod ResponsePeriod
    | ResultOfContacting114 Recommendation114
    | ResultOfContactingRecommendedSite RecommendationSite
    | Retry
    | ReviewCaseWith144Respondent
    | Reviewed
    | RhNegative
    | RiskFactorAlert RiskFactor
    | RiskFactors
    | SachetsPerDayHelper Float Float
    | SachetsPerDayQuestion
    | Save
    | SaveAndNext
    | SaveAndRecordOutcome
    | SavedMoneyQuestion
    | SaveError
    | Search
    | SearchByName
    | SearchExistingParticipants
    | SearchHelper
    | SearchHelperFamilyMember
    | SecondName
    | Sector
    | SelectAntenatalVisit
    | SelectAllSigns
    | SelectDangerSigns
    | SelectedProgram
    | SelectedVillage
    | SelectEncounterType
    | SelectExistingAcuteIllness
    | SelectExistingAcuteIllnessToRecordOutcome
    | SelectGroup
    | SelectProgram
    | SelectLanguage
    | SelectYourGroup
    | SelectYourHealthCenter
    | SelectYourVillage
    | SelectedHCDownloading
    | SelectedHCNotSynced
    | SelectedHCSyncing
    | SelectedHCUploading
    | ServiceWorkerActive
    | ServiceWorkerCurrent
    | ServiceWorkerCheckForUpdates
    | ServiceWorkerInstalling
    | ServiceWorkerInstalled
    | ServiceWorkerSkipWaiting
    | ServiceWorkerRestarting
    | ServiceWorkerActivating
    | ServiceWorkerActivated
    | ServiceWorkerRedundant
    | ServiceWorkerInactive
    | ServiceWorkerRegNotAsked
    | ServiceWorkerRegLoading
    | ServiceWorkerRegErr
    | ServiceWorkerRegSuccess
    | ServiceWorkerStatus
    | SevereAcuteMalnutrition
    | SevereHemorrhagingPreviousDelivery
    | Shared
    | SignOnDoorPostedQuestion
    | SocialHistoryHivTestingResult SocialHistoryHivTestingResult
    | StillbornPreviousDelivery
    | SubsequentAntenatalVisit
    | SuccessiveAbortions
    | SuccessivePrematureDeliveries
    | SuspectedCovid19CaseAlert
    | SuspectedCovid19CaseAlertHelper
    | SuspectedCovid19CaseIsolate
    | SuspectedCovid19CaseContactHC
    | Symptoms
    | SymptomsAtFirstEncounter
    | SymptomsGeneralSign SymptomsGeneralSign
    | SymptomsGISign SymptomsGISign
    | SymptomsGISignAbbrev SymptomsGISign
    | SymptomsRespiratorySign SymptomsRespiratorySign
    | SymptomsTask SymptomsTask
    | GroupEncounterClosed
    | GroupEncounterClosed2 SessionId
    | GroupEncounterLoading
    | GroupEncounterUnauthorized
    | GroupEncounterUnauthorized2
    | SendPatientToHC
    | SentPatientToHC
    | ShowAll
    | StartEndDate
    | StrartNewAcuteIllnessHelper
    | StartDate
    | EndDate
    | StartSyncing
    | StatusLabel
    | StopSyncing
    | StorageQuota { usage : Int, quota : Int }
    | Submit
    | SubmitPairingCode
    | Success
    | SyncGeneral
    | TabletSinglePlural String
    | TakenCareOfBy
    | TakingMedicationAsPrescribed Bool
    | TasksCompleted Int Int
    | TelephoneNumber
    | Term
    | TermPregnancy
    | ThisActionCannotBeUndone
    | ThisGroupHasNoMothers
    | To
    | ToThePatient
    | Training
    | TrainingGroupEncounterCreateSuccessMessage
    | TrainingGroupEncounterDeleteSuccessMessage
    | TransportationPlanQuestion
    | TraveledToCOVID19CountryQuestion
    | TravelHistory
    | TrySyncing
    | TuberculosisPast
    | TuberculosisPresent
    | TwoVisits
    | UbudeheLabel
    | Unknown
    | Update
    | UpdateError
    | Uploading
    | UterineMyoma
    | ValidationErrors
    | Version
    | View
    | ViewProgressReport
    | Village
    | Warning
    | WasFbfDistirbuted Activity
    | WeekSinglePlural Int
    | Weight
    | WelcomeUser String
    | WhatDoYouWantToDo
    | WhatType
    | WhatWasTheirResponse
    | WhoCaresForTheChildDuringTheDay
    | WhyNot
    | WhyDifferentFbfAmount Activity
    | Year
    | YearsOld Int
    | Yes
    | YouAreNotAnAdmin
    | YourGroupEncounterHasBeenSaved
    | ZScoreHeightForAge
    | ZScoreMuacForAge
    | ZScoreWeightForAge
    | ZScoreWeightForHeight


translationSet : TranslationId -> TranslationSet String
translationSet trans =
    case trans of
        Abdomen ->
            { english = "Abdomen"
            , kinyarwanda = Just "Isanzwe"
            }

        AbdomenCPESign option ->
            case option of
                Hepatomegaly ->
                    { english = "Hepatomegaly"
                    , kinyarwanda = Just "Kubyimba umwijima"
                    }

                Splenomegaly ->
                    { english = "Splenomegaly"
                    , kinyarwanda = Just "Kubyimba urwangashya"
                    }

                TPRightUpper ->
                    { english = "Tender to Palpation right upper"
                    , kinyarwanda = Just "Igice cyo hejuru iburyo kirababara  iyo ugikanze"
                    }

                TPRightLower ->
                    { english = "Tender to Palpation right lower"
                    , kinyarwanda = Just "Igice cyo hasi iburyo kirababara  iyo ugikanze"
                    }

                TPLeftUpper ->
                    { english = "Tender to Palpation left upper"
                    , kinyarwanda = Just "Igice cyo hejuru ibumoso kirababara  iyo ugikanze"
                    }

                TPLeftLower ->
                    { english = "Tender to Palpation left lower"
                    , kinyarwanda = Just "Igice cyo hasi ibumoso kirababara  iyo ugikanze"
                    }

                Hernia ->
                    { english = "Hernia"
                    , kinyarwanda = Just "Urugingo ruyobera cg rwinjira mu rundi"
                    }

                NormalAbdomen ->
                    translationSet Normal

        Abnormal ->
            { english = "Abnormal"
            , kinyarwanda = Nothing
            }

        Abortions ->
            { english = "Abortions"
            , kinyarwanda = Just "Inda yavuyemo"
            }

        AccompaniedByPartner ->
            { english = "Was the patient accompanied by partner during the assessment"
            , kinyarwanda = Just "Umubyeyi yaherekejwe n'umugabo we mu gihe yaje kwipimisha?"
            }

        AccessDenied ->
            { english = "Access denied"
            , kinyarwanda = Just "Kwinjira ntibyemera"
            }

        ActionsTaken ->
            { english = "Actions Taken"
            , kinyarwanda = Just "Ibyakozwe"
            }

        ActionsToTake ->
            { english = "Actions To Take"
            , kinyarwanda = Just "Ibigomba gukorwa"
            }

        AcuteFindingsGeneralSign sign ->
            case sign of
                LethargicOrUnconscious ->
                    { english = "Lethargic Or Unconscious"
                    , kinyarwanda = Just "Yahwereye cyangwa yataye ubwenge"
                    }

                AcuteFindingsPoorSuck ->
                    { english = "Poor Suck"
                    , kinyarwanda = Just "Yonka nta mbaraga"
                    }

                SunkenEyes ->
                    { english = "Sunken Eyes"
                    , kinyarwanda = Just "Amaso yahenengeye"
                    }

                PoorSkinTurgor ->
                    { english = "Poor Skin Turgor"
                    , kinyarwanda = Just "Uruhu rwumye"
                    }

                Jaundice ->
                    { english = "Jaundice"
                    , kinyarwanda = Just "Umuhondo/umubiri wahindutse umuhondo"
                    }

                NoAcuteFindingsGeneralSigns ->
                    { english = "None of the above"
                    , kinyarwanda = Just "Nta na kimwe mu byavuzwe haruguru"
                    }

        AcuteFindingsRespiratorySign sign ->
            case sign of
                Stridor ->
                    { english = "Stridor"
                    , kinyarwanda = Just "Guhumeka ajwigira"
                    }

                NasalFlaring ->
                    { english = "Nasal Flaring"
                    , kinyarwanda = Just "Amazuru abyina igihe ahumeka"
                    }

                SevereWheezing ->
                    { english = "Severe Wheezing"
                    , kinyarwanda = Just "Guhumeka nabi cyane ajwigira"
                    }

                SubCostalRetractions ->
                    { english = "Sub-Costal Retractions"
                    , kinyarwanda = Just "Icyena mu mbavu"
                    }

                NoAcuteFindingsRespiratorySigns ->
                    { english = "None of the above"
                    , kinyarwanda = Just "Nta na kimwe mu byavuzwe haruguru"
                    }

        AcuteIllnessAdverseEvent event ->
            case event of
                AdverseEventRashOrItching ->
                    { english = "Rash or Itching"
                    , kinyarwanda = Just "Kwishima cyangwa gusesa uduheri (turyaryata)"
                    }

                AdverseEventFever ->
                    { english = "Fever"
                    , kinyarwanda = Just "Umuriro"
                    }

                AdverseEventDiarrhea ->
                    { english = "Diarrhea"
                    , kinyarwanda = Just "Impiswi"
                    }

                AdverseEventVomiting ->
                    { english = "Vomiting"
                    , kinyarwanda = Just "Kuruka"
                    }

                AdverseEventFatigue ->
                    { english = "Fatigue"
                    , kinyarwanda = Just "umunaniro"
                    }

                AdverseEventOther ->
                    { english = "Other"
                    , kinyarwanda = Just "Ibindi"
                    }

                NoAdverseEvent ->
                    { english = "None of the above"
                    , kinyarwanda = Just "Nta na kimwe mu byavuzwe haruguru"
                    }

        AcuteIllnessAdverseEventKindsQuestion ->
            { english = "What kind of adverse events"
            , kinyarwanda = Just "Ni ibihe bintu wabonye bidasanzwe (bitewe n'imiti wafashe)"
            }

        AcuteIllnessDangerSign sign ->
            case sign of
                DangerSignConditionNotImproving ->
                    { english = "Condition not improving"
                    , kinyarwanda = Just "Yanyoye imiti ariko ntiyoroherwa"
                    }

                DangerSignUnableDrinkSuck ->
                    { english = "Unable to Drink/Suck"
                    , kinyarwanda = Just "Ntashoboye kunywa/konka"
                    }

                DangerSignVomiting ->
                    { english = "Vomiting"
                    , kinyarwanda = Just "Araruka"
                    }

                DangerSignConvulsions ->
                    { english = "Convulsions"
                    , kinyarwanda = Just "Kugagara"
                    }

                DangerSignLethargyUnconsciousness ->
                    { english = "Lethargy or Unconsciousness"
                    , kinyarwanda = Just "Yahwereye cyangwa ntiyumva"
                    }

                DangerSignRespiratoryDistress ->
                    { english = "Respiratory Distress"
                    , kinyarwanda = Just "Ahumeka bimugoye"
                    }

                DangerSignSpontaneousBleeding ->
                    { english = "Spontaneous Bleeding"
                    , kinyarwanda = Just "Kuva amaraso bitunguranye"
                    }

                DangerSignBloodyDiarrhea ->
                    { english = "Bloody Diarrhea"
                    , kinyarwanda = Just "Arituma amaraso"
                    }

                DangerSignNewSkinRash ->
                    { english = "New Skin Rash"
                    , kinyarwanda = Just "Yasheshe uduheri dushya"
                    }

                NoAcuteIllnessDangerSign ->
                    { english = "None of the above"
                    , kinyarwanda = Just "Nta na kimwe mu byavuzwe haruguru"
                    }

        AcuteIllnessDiagnosis diagnosis ->
            case diagnosis of
                DiagnosisCovid19 ->
                    { english = "Suspected COVID-19"
                    , kinyarwanda = Just "Aracyekwaho indwara ya COVID-19"
                    }

                DiagnosisMalariaComplicated ->
                    { english = "Complicated Malaria"
                    , kinyarwanda = Just "Malariya y'igikatu"
                    }

                DiagnosisMalariaUncomplicated ->
                    { english = "Uncomplicated Malaria"
                    , kinyarwanda = Just "Malariya yoroheje"
                    }

                DiagnosisMalariaUncomplicatedAndPregnant ->
                    { english = "Uncomplicated Malaria"
                    , kinyarwanda = Just "Malariya yoroheje"
                    }

                DiagnosisGastrointestinalInfectionComplicated ->
                    { english = "Gastrointestinal Infection with Complications"
                    , kinyarwanda = Just "Indwara yo mu nda ikabije"
                    }

                DiagnosisGastrointestinalInfectionUncomplicated ->
                    { english = "Gastrointestinal Infection without Complications"
                    , kinyarwanda = Just "Indwara yo mu nda yoroheje"
                    }

                DiagnosisSimpleColdAndCough ->
                    { english = "Simple Cold and Cough"
                    , kinyarwanda = Just "Ibicurane n'inkorora byoroheje"
                    }

                DiagnosisRespiratoryInfectionComplicated ->
                    { english = "Acute Respiratory Infection with Complications"
                    , kinyarwanda = Just "Indwara y'ubuhumekero ikabije"
                    }

                DiagnosisRespiratoryInfectionUncomplicated ->
                    { english = "Uncomplicated Pneumonia"
                    , kinyarwanda = Just "Umusonga woroheje"
                    }

                DiagnosisFeverOfUnknownOrigin ->
                    { english = "Fever of Unknown Origin"
                    , kinyarwanda = Just "Umuriro utazi icyawuteye"
                    }

                DiagnosisUndeterminedMoreEvaluationNeeded ->
                    { english = "Undetermined - More Evaluation Needed"
                    , kinyarwanda = Just "Ntibisobanutse - Hakenewe Isuzuma Ryimbitse"
                    }

                NoAcuteIllnessDiagnosis ->
                    { english = "No Diagnosis"
                    , kinyarwanda = Nothing
                    }

        AcuteIllnessDiagnosisWarning diagnosis ->
            case diagnosis of
                DiagnosisCovid19 ->
                    { english = "Suspected COVID-19 case"
                    , kinyarwanda = Just "Aracyekwaho indwara ya COVID-19"
                    }

                DiagnosisMalariaComplicated ->
                    { english = "Malaria with Complications"
                    , kinyarwanda = Just "Afite Malariya y'igikatu"
                    }

                DiagnosisMalariaUncomplicated ->
                    { english = "Malaria Without Complications"
                    , kinyarwanda = Just "Afite Malariya yoroheje"
                    }

                DiagnosisMalariaUncomplicatedAndPregnant ->
                    { english = "Malaria Without Complications"
                    , kinyarwanda = Just "Afite Malariya yoroheje"
                    }

                DiagnosisGastrointestinalInfectionComplicated ->
                    { english = "Suspected Gastrointestinal Infection (with Complications)"
                    , kinyarwanda = Just "Aracyekwaho indwara yo mu nda ikabije"
                    }

                DiagnosisGastrointestinalInfectionUncomplicated ->
                    { english = "Suspected Gastrointestinal Infection (without Complications)"
                    , kinyarwanda = Just "Aracyekwaho indwara yo mu nda yoroheje"
                    }

                DiagnosisSimpleColdAndCough ->
                    { english = "Simple Cold and Cough"
                    , kinyarwanda = Just "Inkorora n'ibicurane byoroheje "
                    }

                DiagnosisRespiratoryInfectionComplicated ->
                    { english = "Suspected Acute Respiratory Infection (with Complications)"
                    , kinyarwanda = Just "Aracyekwaho indwara y'ubuhumekero ikabije"
                    }

                DiagnosisRespiratoryInfectionUncomplicated ->
                    { english = "Suspected Uncomplicated Pneumonia"
                    , kinyarwanda = Just "Aracyekwaho umusonga woroheje"
                    }

                DiagnosisFeverOfUnknownOrigin ->
                    { english = "Fever of Unknown Origin"
                    , kinyarwanda = Just "Umuriro utazi icyawuteye"
                    }

                DiagnosisUndeterminedMoreEvaluationNeeded ->
                    { english = "Undetermined - More Evaluation Needed"
                    , kinyarwanda = Just "Ntibisobanutse - Hakenewe Isuzuma Ryimbitse"
                    }

                NoAcuteIllnessDiagnosis ->
                    { english = "No Diagnosis"
                    , kinyarwanda = Nothing
                    }

        AcuteIllnessExisting ->
            { english = "Existing Acute Illness"
            , kinyarwanda = Just "Indwara ifatiyeho iheruka kuvurwa"
            }

        AcuteIllnessNew ->
            { english = "New Acute Illness"
            , kinyarwanda = Just "Indwara ifatiyeho nshyashya"
            }

        AcuteIllnessOutcomeLabel ->
            { english = "Acute Illness Outcome"
            , kinyarwanda = Just "Iherezo ry'indwara ifatiyeho\n"
            }

        AcuteIllnessOutcome outcome ->
            case outcome of
                OutcomeIllnessResolved ->
                    { english = "Illness Resolved"
                    , kinyarwanda = Just "Indwara Yarakize"
                    }

                OutcomeLostToFollowUp ->
                    { english = "Lost to Follow Up"
                    , kinyarwanda = Just "Umurwayi yaburiwe irengero"
                    }

                OutcomeMovedOutsideCA ->
                    { english = "Moved outside the catchment area"
                    , kinyarwanda = Just "Umurwayi yimukiye ahandi"
                    }

                OutcomePatientDied ->
                    { english = "Patient Died"
                    , kinyarwanda = Just "Umurwayi yarapfuye"
                    }

                OutcomeReferredToHC ->
                    { english = "Referred to Health Center"
                    , kinyarwanda = Just "Yoherejwe ku kigo nderabuzima"
                    }

                OutcomeOther ->
                    { english = "Other"
                    , kinyarwanda = Just "Ibindi"
                    }

        AddChild ->
            { english = "Add Child"
            , kinyarwanda = Just "Ongeraho umwana"
            }

        AddFamilyMember ->
            { english = "Add Family Member"
            , kinyarwanda = Nothing
            }

        AddFamilyMemberFor name ->
            { english = "Add Family Member for " ++ name
            , kinyarwanda = Nothing
            }

        AddNewParticipant ->
            { english = "Add new participant"
            , kinyarwanda = Just "Ongeramo Umugenerwabikorwa musha"
            }

        AddParentOrCaregiver ->
            { english = "Add Parent or Caregiver"
            , kinyarwanda = Just "Ongeraho umubyeyi cyangwa umurezi"
            }

        AddToGroup ->
            { english = "Add to Group..."
            , kinyarwanda = Just "Ongeraho itsinda..."
            }

        Admin ->
            { english = "Administration"
            , kinyarwanda = Just "Abakuriye"
            }

        Administer ->
            { english = "Administer"
            , kinyarwanda = Just "Tanga umuti"
            }

        Administered ->
            { english = "Administered"
            , kinyarwanda = Just "Umuti watanzwe"
            }

        AdministeredMedicationQuestion ->
            { english = "Have you administered"
            , kinyarwanda = Just "Watanze umuti"
            }

        AddressInformation ->
            { english = "Address Information"
            , kinyarwanda = Just "Aho atuye/Aho abarizwa"
            }

        AfterEachLiquidStool ->
            { english = "after each liquid stool"
            , kinyarwanda = Just "buri uko amaze kwituma ibyoroshye"
            }

        AgeWord ->
            { english = "Age"
            , kinyarwanda = Just "Imyaka"
            }

        Activities ->
            { english = "Activities"
            , kinyarwanda = Just "Ibikorwa"
            }

        ActivitiesCompleted count ->
            { english = "Completed (" ++ String.fromInt count ++ ")"
            , kinyarwanda = Just <| "Ibyarangiye (" ++ String.fromInt count ++ ")"
            }

        ActivitiesHelp activity ->
            case activity of
                MotherActivity Activity.Model.FamilyPlanning ->
                    { english = "Every mother should be asked about her family planning method(s) each month. If a mother needs family planning, refer her to a clinic."
                    , kinyarwanda = Just "Buri mubyeyi agomba kubazwa uburyo bwo kuboneza urubyaro akoresha buri kwezi. Niba umubyeyi akeneye kuboneza urubyaro mwohereze ku kigo nderabuzima k'ubishinzwe"
                    }

                MotherActivity Lactation ->
                    { english = "Ideally a mother exclusively breastfeeds her infant for at least 6 months. Every mother should be asked about how she is feeding her infant each month."
                    , kinyarwanda = Just "Ni byiza ko umubyeyi yonsa umwana we byibuze amezi 6 nta kindi amuvangiye. Buri mubyeyi agomba kubazwa uko agaburira umwana we buri kwezi."
                    }

                MotherActivity MotherFbf ->
                    { english = "If a mother is breastfeeding, she should receive FBF every month. If she did not receive the specified amount, please record the amount distributed and select the reason why."
                    , kinyarwanda = Nothing
                    }

                MotherActivity ParticipantConsent ->
                    { english = "Please review the following forms with the participant."
                    , kinyarwanda = Nothing
                    }

                {- ChildActivity Counseling ->
                   { english = "Please refer to this list during counseling sessions and ensure that each task has been completed."
                   , kinyarwanda = Just "Kurikiza iyi lisiti mu gihe utanga ubujyanama, witondere kureba ko buri gikorwa cyakozwe."
                   }
                -}
                ChildActivity ChildFbf ->
                    { english = "Every child should receive FBF every month. If he/she did not receive the specified amount, please record the amount distributed and select the reason why."
                    , kinyarwanda = Nothing
                    }

                ChildActivity Activity.Model.Height ->
                    { english = "Ask the mother to hold the baby’s head at the end of the measuring board. Move the slider to the baby’s heel and pull their leg straight."
                    , kinyarwanda = Just "Saba Umubyeyi guhagarara inyuma y’umwana we agaramye, afata umutwe ku gice cy’amatwi. Sunikira akabaho ku buryo gakora mu bworo by’ibirenge byombi."
                    }

                ChildActivity Activity.Model.Muac ->
                    { english = "Make sure to measure at the center of the baby’s upper arm."
                    , kinyarwanda = Just "Ibuka gupima icya kabiri cy'akaboko ko hejuru kugira bigufashe gupima ikizigira cy'akaboko"
                    }

                ChildActivity Activity.Model.NutritionSigns ->
                    { english = "Explain to the mother how to check the malnutrition signs for their own child."
                    , kinyarwanda = Just "Sobanurira umubyeyi gupima ibimenyetso by'imirire mibi ku giti cye."
                    }

                ChildActivity Activity.Model.ChildPicture ->
                    { english = "Take each baby’s photo at each health assessment. Photos should show the entire body of each child."
                    , kinyarwanda = Just "Fata ifoto ya buri mwana kuri buri bikorwa by'ipimwa Ifoto igomba kwerekana ibice by'umubiri wose by'umwana"
                    }

                ChildActivity Activity.Model.Weight ->
                    { english = "Calibrate the scale before taking the first baby's weight. Place baby in harness with no clothes on."
                    , kinyarwanda = Just "Ibuka kuregera umunzani mbere yo gupima ibiro by'umwana wa mbere. Ambika umwana ikariso y'ibiro wabanje kumukuramo imyenda iremereye"
                    }

                ChildActivity Activity.Model.ContributingFactors ->
                    { english = "Contributing Factors"
                    , kinyarwanda = Just "Impamvu zateye uburwayi"
                    }

                ChildActivity Activity.Model.FollowUp ->
                    { english = "Follow Up"
                    , kinyarwanda = Just "Gukurikirana umurwayi"
                    }

                ChildActivity Activity.Model.HealthEducation ->
                    { english = "Health Education"
                    , kinyarwanda = Just "Inyigisho ku buzima"
                    }

                ChildActivity Activity.Model.SendToHC ->
                    { english = "Send to Health Center"
                    , kinyarwanda = Just "Ohereza Ku kigo nderabuzima"
                    }

        ActivitiesLabel activity ->
            case activity of
                MotherActivity Activity.Model.FamilyPlanning ->
                    { english = "Which, if any, of the following methods do you use?"
                    , kinyarwanda = Just "Ni ubuhe buryo, niba hari ubuhari, mu buryo bukurikira bwo kuboneza urubyaro ukoresha? Muri ubu buryo bukurikira bwo kuboneza urubyaro, ni ubuhe buryo mukoresha?"
                    }

                MotherActivity Lactation ->
                    { english = ""
                    , kinyarwanda = Nothing
                    }

                MotherActivity MotherFbf ->
                    { english = "Enter the amount of CSB++ (FBF) distributed below."
                    , kinyarwanda = Just "Andika ingano ya  CSB++ (FBF) yahawe hano."
                    }

                MotherActivity ParticipantConsent ->
                    { english = "Forms:"
                    , kinyarwanda = Nothing
                    }

                {- ChildActivity Counseling ->
                   { english = "Please refer to this list during counseling sessions and ensure that each task has been completed."
                   , kinyarwanda = Just "Kurikiza iyi lisiti mu gihe utanga ubujyanama, witondere kureba ko buri gikorwa cyakozwe."
                   }
                -}
                ChildActivity ChildFbf ->
                    { english = "Enter the amount of CSB++ (FBF) distributed below."
                    , kinyarwanda = Just "Andika ingano ya  CSB++ (FBF) yahawe hano."
                    }

                ChildActivity Activity.Model.Height ->
                    { english = "Height:"
                    , kinyarwanda = Just "Uburebure:"
                    }

                ChildActivity Activity.Model.Muac ->
                    { english = "MUAC:"
                    , kinyarwanda = Just "Ikizigira cy'akaboko:"
                    }

                ChildActivity Activity.Model.NutritionSigns ->
                    { english = "Select all signs that are present:"
                    , kinyarwanda = Just "Hitamo ibimenyetso by'imirire byose bishoboka umwana afite:"
                    }

                ChildActivity Activity.Model.ChildPicture ->
                    { english = "Photo:"
                    , kinyarwanda = Just "Ifoto"
                    }

                ChildActivity Activity.Model.Weight ->
                    { english = "Weight:"
                    , kinyarwanda = Just "Ibiro:"
                    }

                ChildActivity Activity.Model.ContributingFactors ->
                    { english = "Contributing Factors:"
                    , kinyarwanda = Just "Impamvu zateye uburwayi:"
                    }

                ChildActivity Activity.Model.FollowUp ->
                    { english = "Follow Up:"
                    , kinyarwanda = Just "Gukurikirana umurwayi:"
                    }

                ChildActivity Activity.Model.HealthEducation ->
                    { english = "Health Education:"
                    , kinyarwanda = Just "Inyigisho ku buzima:"
                    }

                ChildActivity Activity.Model.SendToHC ->
                    { english = "Send to Health Center:"
                    , kinyarwanda = Just "Ohereza Ku kigo nderabuzima:"
                    }

        ActivitiesTitle activity ->
            case activity of
                MotherActivity Activity.Model.FamilyPlanning ->
                    { english = "Family Planning"
                    , kinyarwanda = Just "Kuboneza Urubyaro?"
                    }

                MotherActivity Lactation ->
                    { english = "Lactation"
                    , kinyarwanda = Just "Konsa"
                    }

                MotherActivity MotherFbf ->
                    { english = "FBF Mother"
                    , kinyarwanda = Just "FBF y'umubyeyi"
                    }

                MotherActivity ParticipantConsent ->
                    { english = "Forms"
                    , kinyarwanda = Nothing
                    }

                {- ChildActivity Counseling ->
                   { english = "Counseling"
                   , kinyarwanda = Just "Ubujyanama"
                   }
                -}
                ChildActivity ChildFbf ->
                    { english = "FBF Child"
                    , kinyarwanda = Just "FBF y'umwana"
                    }

                ChildActivity Activity.Model.Height ->
                    { english = "Height"
                    , kinyarwanda = Just "Uburebure"
                    }

                ChildActivity Activity.Model.Muac ->
                    { english = "MUAC"
                    , kinyarwanda = Just "Ikizigira cy'akaboko"
                    }

                ChildActivity Activity.Model.NutritionSigns ->
                    { english = "Nutrition"
                    , kinyarwanda = Just "Imirire"
                    }

                ChildActivity Activity.Model.ChildPicture ->
                    { english = "Photo"
                    , kinyarwanda = Just "Ifoto"
                    }

                ChildActivity Activity.Model.Weight ->
                    { english = "Weight"
                    , kinyarwanda = Just "Ibiro"
                    }

                ChildActivity Activity.Model.ContributingFactors ->
                    { english = "Contributing Factors"
                    , kinyarwanda = Just "Impamvu zateye uburwayi"
                    }

                ChildActivity Activity.Model.FollowUp ->
                    { english = "Follow Up"
                    , kinyarwanda = Just "Gukurikirana umurwayi"
                    }

                ChildActivity Activity.Model.HealthEducation ->
                    { english = "Health Education"
                    , kinyarwanda = Just "Inyigisho ku buzima"
                    }

                ChildActivity Activity.Model.SendToHC ->
                    { english = "Send to Health Center"
                    , kinyarwanda = Just "Ohereza Ku kigo nderabuzima"
                    }

        ActivitityTitleAchi ->
            { english = "Aheza Child"
            , kinyarwanda = Just "Aheza igenewe umwana"
            }

        ActivityProgressReport activity ->
            case activity of
                MotherActivity Activity.Model.FamilyPlanning ->
                    { english = "Family Planning"
                    , kinyarwanda = Just "Kuboneza Urubyaro? nticyaza muri raporo yimikurire yumwana"
                    }

                MotherActivity Lactation ->
                    { english = "Lactation"
                    , kinyarwanda = Nothing
                    }

                MotherActivity MotherFbf ->
                    { english = "FBF"
                    , kinyarwanda = Nothing
                    }

                MotherActivity ParticipantConsent ->
                    { english = "Forms"
                    , kinyarwanda = Nothing
                    }

                {- ChildActivity Counseling ->
                   { english = "Counseling"
                   , kinyarwanda = Nothing
                   }
                -}
                ChildActivity ChildFbf ->
                    { english = "FBF"
                    , kinyarwanda = Nothing
                    }

                ChildActivity Activity.Model.Height ->
                    { english = "Height"
                    , kinyarwanda = Just "Uburebure"
                    }

                ChildActivity Activity.Model.Muac ->
                    { english = "MUAC"
                    , kinyarwanda = Just "Ikizigira cy'akaboko"
                    }

                ChildActivity Activity.Model.NutritionSigns ->
                    { english = "Nutrition Signs"
                    , kinyarwanda = Just "Ibimenyetso by'imirire"
                    }

                ChildActivity Activity.Model.ChildPicture ->
                    { english = "Photo"
                    , kinyarwanda = Just "Ifoto"
                    }

                ChildActivity Activity.Model.Weight ->
                    { english = "Weight"
                    , kinyarwanda = Just "Ibiro"
                    }

                ChildActivity Activity.Model.ContributingFactors ->
                    { english = "Contributing Factors"
                    , kinyarwanda = Just "Impamvu zateye uburwayi"
                    }

                ChildActivity Activity.Model.FollowUp ->
                    { english = "Follow Up"
                    , kinyarwanda = Just "Gukurikirana umurwayi"
                    }

                ChildActivity Activity.Model.HealthEducation ->
                    { english = "Health Education"
                    , kinyarwanda = Just "Inyigisho ku buzima"
                    }

                ChildActivity Activity.Model.SendToHC ->
                    { english = "Send to Health Center"
                    , kinyarwanda = Just "Ohereza Ku kigo nderabuzima"
                    }

        ActivitiesToComplete count ->
            { english = "To Do (" ++ String.fromInt count ++ ")"
            , kinyarwanda = Just <| "Ibisabwa gukora (" ++ String.fromInt count ++ ")"
            }

        ActivitityLabelAchi ->
            { english = "Enter the amount of Aheza distributed below."
            , kinyarwanda = Just "Uzuza hano ingano ya Aheza utanze"
            }

        ActivePage page ->
            translateActivePage page

        AcuteIllnessActivityTitle activity ->
            case activity of
                AcuteIllnessSymptoms ->
                    { english = "Symptom Review"
                    , kinyarwanda = Just "Kongera kureba ibimenyetso"
                    }

                AcuteIllnessPhysicalExam ->
                    { english = "Physical Exam"
                    , kinyarwanda = Just "Gusuzuma"
                    }

                AcuteIllnessPriorTreatment ->
                    { english = "Prior Treatment History"
                    , kinyarwanda = Just "Amakuru ku miti yafashe"
                    }

                AcuteIllnessLaboratory ->
                    { english = "Laboratory"
                    , kinyarwanda = Just "Ibizamini"
                    }

                AcuteIllnessExposure ->
                    { english = "Exposure / Travel History"
                    , kinyarwanda = Just "Afite ibyago byo kwandura/amakuru ku ngendo yakoze"
                    }

                AcuteIllnessNextSteps ->
                    { english = "Next Steps"
                    , kinyarwanda = Just "Ibikurikiyeho"
                    }

                AcuteIllnessOngoingTreatment ->
                    { english = "Treatment Review"
                    , kinyarwanda = Just "Kureba imiti yahawe"
                    }

                AcuteIllnessDangerSigns ->
                    { english = "Danger Signs"
                    , kinyarwanda = Just "Ibimenyetso Mpuruza"
                    }

        Adherence adherence ->
            translateAdherence adherence

        AdverseEventSinglePlural val ->
            if val == 1 then
                { english = "Adverse event"
                , kinyarwanda = Just "Ikintu kidasanzwe (bitewe n'imiti wafashe)"
                }

            else
                { english = "Adverse events"
                , kinyarwanda = Just "Ibintu bidasanzwe (bitewe n'imiti wafashe)"
                }

        Age months days ->
            { english = String.fromInt months ++ " months " ++ String.fromInt days ++ " days"
            , kinyarwanda = Just <| String.fromInt months ++ " Amezi " ++ String.fromInt days ++ " iminsi"
            }

        AgeDays days ->
            { english = String.fromInt days ++ " days"
            , kinyarwanda = Just <| String.fromInt days ++ " Iminsi"
            }

        AgeMonthsWithoutDay months ->
            { english = String.fromInt months ++ " month"
            , kinyarwanda = Just <| String.fromInt months ++ " Ukwezi"
            }

        AgeSingleBoth months days ->
            { english = String.fromInt months ++ " month " ++ String.fromInt days ++ " day"
            , kinyarwanda = Just <| String.fromInt months ++ " Ukwezi " ++ String.fromInt days ++ " Umunsi"
            }

        AgeSingleMonth months days ->
            { english = String.fromInt months ++ " month " ++ String.fromInt days ++ " days"
            , kinyarwanda = Just <| String.fromInt months ++ " Ukwezi " ++ String.fromInt days ++ " Iminsi"
            }

        AgeSingleDayWithMonth months days ->
            { english = String.fromInt months ++ " months " ++ String.fromInt days ++ " day"
            , kinyarwanda = Just <| String.fromInt months ++ " Amezi " ++ String.fromInt days ++ " Umunsi"
            }

        AgeSingleDayWithoutMonth months days ->
            { english = String.fromInt days ++ " day"
            , kinyarwanda = Just <| String.fromInt days ++ " Umunsi"
            }

        And ->
            { english = "and"
            , kinyarwanda = Just "na"
            }

        AndSentence ->
            { english = "and"
            , kinyarwanda = Just "maze"
            }

        AmbulancArrivalPeriodQuestion ->
            { english = "How long did it take the ambulance to arrive"
            , kinyarwanda = Just "Bitwara igihe kingana gute ngo imbangukiragutabara ihagere"
            }

        AgeSingleMonthWithoutDay month ->
            { english = String.fromInt month ++ " month"
            , kinyarwanda = Just <| String.fromInt month ++ " Ukwezi"
            }

        AppName ->
            { english = "E-Heza System"
            , kinyarwanda = Just "E-heza sisiteme"
            }

        All ->
            { english = "All"
            , kinyarwanda = Just "Uburwayi bwose"
            }

        AllowedValuesRangeHelper constraints ->
            { english = "Allowed values are between " ++ String.fromFloat constraints.minVal ++ " and " ++ String.fromFloat constraints.maxVal ++ "."
            , kinyarwanda = Just <| "Imibare yemewe iri hagati ya " ++ String.fromFloat constraints.minVal ++ " na " ++ String.fromFloat constraints.maxVal ++ "."
            }

        AreYouSure ->
            { english = "Are you sure?"
            , kinyarwanda = Just "Urabyizeye?"
            }

        Assessment ->
            { english = "Assessment"
            , kinyarwanda = Just "Ipimwa"
            }

        Asthma ->
            { english = "Asthma"
            , kinyarwanda = Just "Asthma (Agahema)"
            }

        Attendance ->
            { english = "Attendance"
            , kinyarwanda = Just "Ubwitabire"
            }

        Baby ->
            { english = "Baby"
            , kinyarwanda = Just "Umwana"
            }

        BabyDiedOnDayOfBirthPreviousDelivery ->
            { english = "Live Birth but the baby died the same day in previous delivery"
            , kinyarwanda = Just "Aheruka kubyara umwana muzima apfa uwo munsi"
            }

        BabyName name ->
            { english = "Baby: " ++ name
            , kinyarwanda = Just <| "Umwana: " ++ name
            }

        Back ->
            { english = "Back"
            , kinyarwanda = Nothing
            }

        BackendError ->
            { english = "Error contacting backend"
            , kinyarwanda = Just "Seriveri yerekanye amakosa akurikira"
            }

        BeginNewEncounter ->
            { english = "Begin a New Encounter"
            , kinyarwanda = Just "Tangira igikorwa gishya"
            }

        BloodPressure ->
            { english = "Blood Pressure"
            , kinyarwanda = Just "Umuvuduko w'amaraso"
            }

        BloodPressureElevatedOcassions ->
            { english = "Blood Pressure Elevated occasions"
            , kinyarwanda = Nothing
            }

        BloodPressureDiaLabel ->
            { english = "Diastolic"
            , kinyarwanda = Just "Umuvuduko w'amaraso wo hasi"
            }

        BloodPressureSysLabel ->
            { english = "Systolic"
            , kinyarwanda = Just "Umubare w'umuvuduko w'amaraso wo hejuru"
            }

        BMI ->
            { english = "BMI"
            , kinyarwanda = Nothing
            }

        BMIHelper ->
            { english = "Calculated based on Height and Weight"
            , kinyarwanda = Just "Byabazwe hashingiwe ku burebure n'ibiro"
            }

        BodyTemperature ->
            { english = "Body Temperature"
            , kinyarwanda = Just "Ubushyuhe bw'umubiri"
            }

        Born ->
            { english = "Born"
            , kinyarwanda = Just "Kuvuka/ itariki y'amavuko"
            }

        BoughtClothesQuestion ->
            { english = "Have you bought clothes and other essential items for the child"
            , kinyarwanda = Nothing
            }

        BowedLegs ->
            { english = "Bowed Legs"
            , kinyarwanda = Just "Amaguru atameze neza (yagize imitego)"
            }

        BpmUnit respiratoryRate ->
            { english = String.fromInt respiratoryRate ++ " bpm"
            , kinyarwanda = Just <| "Inshuro ahumeka ku munota " ++ String.fromInt respiratoryRate
            }

        BpmUnitLabel ->
            { english = "bpm"
            , kinyarwanda = Just "Inshuro ahumeka ku munota"
            }

        BreastExam ->
            { english = "Breast Exam"
            , kinyarwanda = Just "Gusuzuma amabere"
            }

        BreastExamQuestion ->
            { english = "Did you show the patient how to perform a self breast exam"
            , kinyarwanda = Just "Weretse umubyeyi uko yakwisuzuma amabere?"
            }

        BreastExamSign option ->
            case option of
                Mass ->
                    { english = "Mass"
                    , kinyarwanda = Just "Uburemere"
                    }

                Discharge ->
                    { english = "Discharge"
                    , kinyarwanda = Just "Gusohoka kw'ibintu bidasanzwe"
                    }

                Infection ->
                    { english = "Infection"
                    , kinyarwanda = Just "Indwara iterwa n'udukoko tutabonwa n'amaso (Microbes)"
                    }

                NormalBreast ->
                    translationSet Normal

        BrittleHair ->
            { english = "Brittle Hair"
            , kinyarwanda = Just "Gucurama no guhindura ibara ku misatsi"
            }

        ByMouthDaylyForXDays days ->
            { english = "by mouth daily x " ++ String.fromInt days ++ " days"
            , kinyarwanda = Just <| "ku munsi / mu  minsi " ++ String.fromInt days
            }

        ByMouthTwiceADayForXDays days ->
            { english = "by mouth twice per day x " ++ String.fromInt days ++ " days"
            , kinyarwanda = Just <| "inshuro ebyiri ku munsi/ mu minsi " ++ String.fromInt days
            }

        Call114 ->
            { english = "Call 114"
            , kinyarwanda = Just "Hamagara 114"
            }

        Called114Question ->
            { english = "Were you able to talk with 114"
            , kinyarwanda = Just "Wabashije kuvugana n’abantu bo kuri 114"
            }

        Cancel ->
            { english = "Cancel"
            , kinyarwanda = Just "Guhagarika"
            }

        CardiacDisease ->
            { english = "Cardiac Disease"
            , kinyarwanda = Just "Indwara z'umutima"
            }

        CaregiverAccompanyQuestion ->
            { english = "Do you have a caregiver to accompany you to the health center when you give birth"
            , kinyarwanda = Nothing
            }

        CaregiverName ->
            { english = "Caregiver's Name"
            , kinyarwanda = Nothing
            }

        CaregiverNationalId ->
            { english = "Caregiver's National ID"
            , kinyarwanda = Nothing
            }

        Cell ->
            { english = "Cell"
            , kinyarwanda = Just "Akagali"
            }

        CaseManagement ->
            { english = "Case Management"
            , kinyarwanda = Just "Kuvura Uburwayi"
            }

        CentimeterShorthand ->
            { english = "cm"
            , kinyarwanda = Just "cm"
            }

        Celsius ->
            { english = "Celsius"
            , kinyarwanda = Just "Serisiyusi"
            }

        CelsiusAbbrev ->
            { english = "°C"
            , kinyarwanda = Nothing
            }

        ChartPhrase phrase ->
            translateChartPhrase phrase

        CheckAllThatApply ->
            { english = "Please check all that apply"
            , kinyarwanda = Just "Emeza ibiribyo/ibishoboka byose"
            }

        CheckIn ->
            { english = "Check in:"
            , kinyarwanda = Just "Kureba abaje"
            }

        ChildCleanQuestion ->
            { english = "Is the sick child clean"
            , kinyarwanda = Just "Ese umwana urwaye afite isuku"
            }

        ChildHmisNumber ->
            { english = "Child HMIS Number"
            , kinyarwanda = Just "Numero y'umwana muri HMIS"
            }

        ChildDemographicInformation ->
            { english = "Child Demographic Information"
            , kinyarwanda = Nothing
            }

        ChildNutritionSignLabel sign ->
            case sign of
                AbdominalDistension ->
                    { english = "Abdominal Distension"
                    , kinyarwanda = Just "Kubyimba inda"
                    }

                Apathy ->
                    { english = "Apathy"
                    , kinyarwanda = Just "Kwigunga"
                    }

                Backend.Measurement.Model.BrittleHair ->
                    translationSet BrittleHair

                DrySkin ->
                    { english = "Dry Skin"
                    , kinyarwanda = Just "Uruhu ryumye"
                    }

                Backend.Measurement.Model.Edema ->
                    translationSet Edema

                NormalChildNutrition ->
                    { english = "None of these"
                    , kinyarwanda = Just "Nta bimenyetso "
                    }

                PoorAppetite ->
                    { english = "Poor Appetite"
                    , kinyarwanda = Just "Kubura apeti /kunanirwa kurya"
                    }

        ChildNutritionSignReport sign ->
            case sign of
                AbdominalDistension ->
                    { english = "Abdominal Distension"
                    , kinyarwanda = Just "Kubyimba inda"
                    }

                Apathy ->
                    { english = "Apathy"
                    , kinyarwanda = Just "Kwigunga"
                    }

                Backend.Measurement.Model.BrittleHair ->
                    translationSet BrittleHair

                DrySkin ->
                    { english = "Dry Skin"
                    , kinyarwanda = Just "Uruhu ryumye"
                    }

                Backend.Measurement.Model.Edema ->
                    translationSet Edema

                NormalChildNutrition ->
                    { english = "None"
                    , kinyarwanda = Just "Nta bimenyetso"
                    }

                PoorAppetite ->
                    { english = "Poor Appetite"
                    , kinyarwanda = Just "kubura apeti (kunanirwa kurya)"
                    }

        Children ->
            { english = "Children"
            , kinyarwanda = Just "Abana"
            }

        ChildrenNames ->
            { english = "Children's names"
            , kinyarwanda = Just "Amazina y'umwana"
            }

        ChildrenNationalId ->
            { english = "Children's National ID"
            , kinyarwanda = Just "Indangamuntu y'umwana"
            }

        ChildOf ->
            { english = "Child of"
            , kinyarwanda = Just "Umwana wa"
            }

        Clear ->
            { english = "Clear"
            , kinyarwanda = Just "Gukuraho"
            }

        ClickTheCheckMark ->
            { english = "Click the check mark if the mother / caregiver is in attendance. The check mark will appear green when a mother / caregiver has been signed in."
            , kinyarwanda = Just "Kanda (kuri) ku kazu niba umubyeyi ahari. Ku kazu harahita hahindura ibara habe icyaytsi niba wemeje ko umubyeyi ahari"
            }

        ClinicType clinicType ->
            case clinicType of
                Achi ->
                    { english = "Achi"
                    , kinyarwanda = Nothing
                    }

                Chw ->
                    { english = "CHW"
                    , kinyarwanda = Nothing
                    }

                Fbf ->
                    { english = "Fbf"
                    , kinyarwanda = Nothing
                    }

                Pmtct ->
                    { english = "Pmtct"
                    , kinyarwanda = Nothing
                    }

                Sorwathe ->
                    { english = "Sorwathe"
                    , kinyarwanda = Nothing
                    }

        Clinical ->
            { english = "Clinical"
            , kinyarwanda = Just "Amakuru y’ubuvuzi"
            }

        Dashboard dashboard ->
            translateDashboard dashboard

        ClinicalProgressReport ->
            { english = "Clinical Progress Report"
            , kinyarwanda = Just "Erekana raporo yibyavuye mu isuzuma"
            }

        CloseAcuteIllnessLabel ->
            { english = "or Close an Acute Illness"
            , kinyarwanda = Just "Cyangwa Ufunge Indwara ifatiyeho iheruka kuvurwa"
            }

        CompleteHCReferralForm ->
            { english = "Complete a health center referral form"
            , kinyarwanda = Just "Uzuza urupapuro rwo kohereza umurwayi ku kigo Nderabuzima."
            }

        CompletedHCReferralForm ->
            { english = "Completed health center referral form"
            , kinyarwanda = Just "Urupapuro rwohereza umurwayi ku kigo nderabuzima rwujujwe"
            }

        Contacted114 ->
            { english = "Contacted 114"
            , kinyarwanda = Just "Namenyesheje 114"
            }

        ContactedHC ->
            { english = "Contacted health center"
            , kinyarwanda = Just "Yamenyesheje ikigo nderabuzima"
            }

        ContactedHCQuestion ->
            { english = "Have you contacted the health center"
            , kinyarwanda = Just "Wamenyesheje ikigo nderabuzima"
            }

        ContactedRecommendedSiteQuestion ->
            { english = "Did you contact the recommended site"
            , kinyarwanda = Just "Wamenyesheje urwego rushinzwe gukurikirana umurwayi"
            }

        ContactWithCOVID19SymptomsHelper ->
            { english = "Symptoms include: fever, dry cough, and shortness of breath"
            , kinyarwanda = Just "Ibimenyetso birimo: umuriro, inkorora y'akayi no guhumeka nabi"
            }

        ContactWithCOVID19SymptomsQuestion ->
            { english = "Have you had contacts with others who exhibit symptoms or have been exposed to COVID-19"
            , kinyarwanda = Just "Waba warigeze uhura n'abantu bagaragaje ibimenyetso bya covid-19 cyangwa n'abari bafite ibyago byo kuyandura"
            }

        ContributingFactor factor ->
            case factor of
                FactorLackOfBreastMilk ->
                    { english = "Lack of breast milk (for children < 6 months)"
                    , kinyarwanda = Just "Kubura kw'amashereka (ku mwana uri munsi y'amezi atandatu)"
                    }

                FactorMaternalMastitis ->
                    { english = "Maternal mastitis (for children < 6 months)"
                    , kinyarwanda = Just "Umubyeyi yabyimbye amabere (ku mwana uri munsi y'amezi atandatu)"
                    }

                FactorPoorSuck ->
                    { english = "Poor suck"
                    , kinyarwanda = Just "Yonka nta mbaraga"
                    }

                FactorDiarrheaOrVomiting ->
                    { english = "Diarrhea or vomiting"
                    , kinyarwanda = Just "Impiswi cyangwa kuruka"
                    }

                NoContributingFactorsSign ->
                    { english = "None of these"
                    , kinyarwanda = Just "Nta kimenyetso na kimwe"
                    }

        ContributingFactorsQuestion ->
            { english = "Has patient or patient’s mother experienced any of the following"
            , kinyarwanda = Just "Umurwayi cyangwa umubyeyi we bagaragaje ibimenyetso bikurikira"
            }

        ConvulsionsAndUnconsciousPreviousDelivery ->
            { english = "Experienced convulsions and resulted in becoming unconscious after delivery"
            , kinyarwanda = Just "Ubushize yahinze umushyitsi bimuviramo kutumva akimara kubyara"
            }

        ConvulsionsPreviousDelivery ->
            { english = "Experienced convulsions in previous delivery"
            , kinyarwanda = Just "Ubushize yahinze umushyitsi abyara"
            }

        CurrentIllnessBegan ->
            { english = "Current illness began"
            , kinyarwanda = Just "Igihe ubu burwayi afite bwatangiriye"
            }

        CSectionScar scar ->
            case scar of
                Vertical ->
                    { english = "Vertical"
                    , kinyarwanda = Just "Irahagaze"
                    }

                Horizontal ->
                    { english = "Horizontal"
                    , kinyarwanda = Just "Iratambitse"
                    }

                NoScar ->
                    { english = "None"
                    , kinyarwanda = Just "Ntabyo"
                    }

        GroupNotFound ->
            { english = "Group not found"
            , kinyarwanda = Nothing
            }

        Group ->
            { english = "Group"
            , kinyarwanda = Just "Itsinda"
            }

        Groups ->
            { english = "Groups"
            , kinyarwanda = Just "Itsinda"
            }

        Close ->
            { english = "Close"
            , kinyarwanda = Just "Gufunga"
            }

        Closed ->
            { english = "Closed"
            , kinyarwanda = Just "Gufunga"
            }

        GroupUnauthorized ->
            { english = "You are not authorized to work with this Group."
            , kinyarwanda = Nothing
            }

        ConfirmDeleteTrainingGroupEncounters ->
            { english = "Are you sure you want to delete all training Group Encounters?"
            , kinyarwanda = Nothing
            }

        ConfirmRegisterParticipant ->
            { english = "Are you sure you want to save this participant's data?"
            , kinyarwanda = Nothing
            }

        ConditionImproving isImproving ->
            if isImproving then
                { english = "Improving"
                , kinyarwanda = Just "Ari koroherwa"
                }

            else
                { english = "Not improving"
                , kinyarwanda = Just "Ntabwo ari koroherwa"
                }

        ConditionImprovingQuestion ->
            { english = "Is your condition improving"
            , kinyarwanda = Just "Urumva uri koroherwa"
            }

        ConfirmationRequired ->
            { english = "Please confirm:"
            , kinyarwanda = Nothing
            }

        Connected ->
            { english = "Connected"
            , kinyarwanda = Just "Ufite interineti (murandasi)"
            }

        ContactExposure ->
            { english = "Contact Exposure"
            , kinyarwanda = Nothing
            }

        ContactInformation ->
            { english = "Contact Information"
            , kinyarwanda = Just "Uburyo bwakwifashishwa mu kugera ku mugenerwabikorwa"
            }

        Continue ->
            { english = "Continue"
            , kinyarwanda = Just "Gukomeza"
            }

        CounselingTimingHeading timing ->
            translateCounselingTimingHeading timing

        CounselingTopic topic ->
            { english = topic.english
            , kinyarwanda = topic.kinyarwanda
            }

        CounselorReviewed ->
            { english = "I have reviewed the above with the participant."
            , kinyarwanda = Nothing
            }

        CounselorSignature ->
            { english = "Entry Counselor Signature"
            , kinyarwanda = Nothing
            }

        CSectionInPreviousDelivery ->
            { english = "C-section in previous delivery"
            , kinyarwanda = Just "Yarabazwe ku nda ishize"
            }

        CSectionReason ->
            { english = "Reason for C-section"
            , kinyarwanda = Just "Impamvu yo kubagwa"
            }

        CSectionReasons reason ->
            case reason of
                Breech ->
                    { english = "Breech"
                    , kinyarwanda = Just "Abanje ikibuno(umwana yaje yicaye)"
                    }

                Emergency ->
                    { english = "Emergency"
                    , kinyarwanda = Just "Ibyihutirwa"
                    }

                FailureToProgress ->
                    { english = "Failure to Progress"
                    , kinyarwanda = Just "Ntibyiyongera"
                    }

                Backend.Measurement.Model.None ->
                    { english = "None"
                    , kinyarwanda = Just "Ntabyo"
                    }

                Other ->
                    { english = "Other"
                    , kinyarwanda = Just "Ibindi"
                    }

        CreateGroupEncounter ->
            { english = "Create Group Encounter"
            , kinyarwanda = Just "Tangira igikorwa"
            }

        CreateRelationship ->
            { english = "Create Relationship"
            , kinyarwanda = Just "Ibijyanye no guhuza amasano"
            }

        CreateTrainingGroupEncounters ->
            { english = "Create All Training Group Encounters"
            , kinyarwanda = Nothing
            }

        CurrentlyPregnant ->
            { english = "Currently Pregnant"
            , kinyarwanda = Just "Aratwite"
            }

        DeleteTrainingGroupEncounters ->
            { english = "Delete All Training Group Encounters"
            , kinyarwanda = Nothing
            }

        DashboardLabel ->
            { english = "Dashboard"
            , kinyarwanda = Just "Ikibaho cy’amakuru y’ingenzi"
            }

        DeliveryLocation ->
            { english = "Delivery Location"
            , kinyarwanda = Nothing
            }

        DeliveryOutcome ->
            { english = "Delivery Outcome"
            , kinyarwanda = Nothing
            }

        DangerSign sign ->
            case sign of
                VaginalBleeding ->
                    { english = "Vaginal bleeding"
                    , kinyarwanda = Just "Kuva"
                    }

                HeadacheBlurredVision ->
                    { english = "Severe headaches with blurred vision"
                    , kinyarwanda = Just "Kuribwa umutwe bidasanzwe ukareba ibikezikezi"
                    }

                Convulsions ->
                    { english = "Convulsions"
                    , kinyarwanda = Just "Kugagara"
                    }

                AbdominalPain ->
                    { english = "Abdominal pain"
                    , kinyarwanda = Just "Kuribwa mu nda"
                    }

                DifficultyBreathing ->
                    { english = "Difficulty breathing"
                    , kinyarwanda = Just "Guhumeka nabi"
                    }

                Backend.Measurement.Model.Fever ->
                    { english = "Fever"
                    , kinyarwanda = Just "Umuriro"
                    }

                ExtremeWeakness ->
                    { english = "Extreme weakness"
                    , kinyarwanda = Just "Gucika intege cyane"
                    }

                NoDangerSign ->
                    { english = "None of these"
                    , kinyarwanda = Just "Nta bimenyetso/nta na kimwe"
                    }

        DangerSignsTask task ->
            case task of
                ReviewDangerSigns ->
                    { english = "Review Danger Signs"
                    , kinyarwanda = Just "Kureba ibimenyetso mpuruza"
                    }

        DateOfLastAssessment ->
            { english = "Date of last Assessment"
            , kinyarwanda = Just "Amakuru y'ipimwa rirangiye"
            }

        DatePregnancyConcluded ->
            { english = "Date Pregnancy Concluded"
            , kinyarwanda = Just "Date Pregnancy Concluded"
            }

        Day ->
            { english = "Day"
            , kinyarwanda = Just "Umunsi"
            }

        DayAbbrev ->
            { english = "Day"
            , kinyarwanda = Just "Umu"
            }

        DaySinglePlural value ->
            if value == 1 then
                { english = "1 Day"
                , kinyarwanda = Just "1 Umunsi"
                }

            else
                { english = String.fromInt value ++ " Days"
                , kinyarwanda = Just <| String.fromInt value ++ " Iminsi"
                }

        DateOfBirth ->
            { english = "Date of Birth"
            , kinyarwanda = Just "Itariki y'amavuko"
            }

        Days ->
            { english = "days"
            , kinyarwanda = Just "Iminsi"
            }

        DaysAbbrev ->
            { english = "days"
            , kinyarwanda = Just "Imi"
            }

        DaysPresent ->
            { english = "Days present"
            , kinyarwanda = Just "Igihe gishize"
            }

        DaysSinglePlural value ->
            if value == 1 then
                { english = "1 day"
                , kinyarwanda = Just "Umunsi 1"
                }

            else
                { english = String.fromInt value ++ " days"
                , kinyarwanda = Just <| "Iminsi " ++ String.fromInt value
                }

        Delete ->
            { english = "Delete"
            , kinyarwanda = Nothing
            }

        DemographicInformation ->
            { english = "Demographic Information"
            , kinyarwanda = Just "Umwirondoro"
            }

        DemographicsReport ->
            { english = "Demographics Report"
            , kinyarwanda = Just "Raporo y'umwirondoro"
            }

        Device ->
            { english = "Device"
            , kinyarwanda = Just "Igikoresho"
            }

        DeviceNotAuthorized ->
            { english =
                """This device has not yet been authorized to sync data with the backend, or the
                authorization has expired or been revoked. To authorize or re-authorize this
                device, enter a pairing code below. This will permit sensitive data to be stored
                on this device and updated to the backend. You should only authorize devices that
                are under your control and which are secure."""
            , kinyarwanda = Nothing
            }

        DeviceStatus ->
            { english = "Device Status"
            , kinyarwanda = Just "Uko igikoresho cy'ikoranabuhanga gihagaze"
            }

        Diabetes ->
            { english = "Diabetes"
            , kinyarwanda = Just "Diyabete (Indwara y'igisukari)"
            }

        Diagnosis ->
            { english = "Diagnosis"
            , kinyarwanda = Just "Uburwayi bwabonetse"
            }

        Disabled ->
            { english = "Disabled"
            , kinyarwanda = Nothing
            }

        DistributionNotice notice ->
            case notice of
                DistributedFully ->
                    { english = "Complete"
                    , kinyarwanda = Nothing
                    }

                DistributedPartiallyLackOfStock ->
                    { english = "Lack of stock"
                    , kinyarwanda = Just "Byashize mu bubiko"
                    }

                DistributedPartiallyOther ->
                    { english = "Other"
                    , kinyarwanda = Just "Izindi mpamvu"
                    }

        District ->
            { english = "District"
            , kinyarwanda = Just "Akarere"
            }

        DOB ->
            { english = "DOB"
            , kinyarwanda = Nothing
            }

        Downloading ->
            { english = "Downloading"
            , kinyarwanda = Nothing
            }

        DropzoneDefaultMessage ->
            { english = "Touch here to take a photo, or drop a photo file here."
            , kinyarwanda = Just "Kanda hano niba ushaka gufotora cg ukure ifoto mu bubiko hano."
            }

        DueDate ->
            { english = "Due Date"
            , kinyarwanda = Just "Itariki azabyariraho"
            }

        Edd ->
            { english = "EDD"
            , kinyarwanda = Nothing
            }

        EddHeader ->
            { english = "Estimated Date of Delivery"
            , kinyarwanda = Just "Itariki y'agateganyo azabyariraho"
            }

        Edema ->
            { english = "Edema"
            , kinyarwanda = Just "Kubyimba"
            }

        EditRelationship ->
            { english = "Edit Relationship"
            , kinyarwanda = Nothing
            }

        Ega ->
            { english = "EGA"
            , kinyarwanda = Nothing
            }

        EgaHeader ->
            { english = "Estimated Gestational Age"
            , kinyarwanda = Just "Amezi y'agateganyo y'inda"
            }

        EgaWeeks ->
            { english = "EGA (Weeks)"
            , kinyarwanda = Just "EGA (Ibyumweru)"
            }

        EmptyString ->
            { english = ""
            , kinyarwanda = Just ""
            }

        EncounterTypeFileterLabel encounterType ->
            case encounterType of
                AcuteIllnessEncounter ->
                    { english = "Acute Illness"
                    , kinyarwanda = Just "Uburwayi butunguranye"
                    }

                AntenatalEncounter ->
                    { english = "Antenatal Care"
                    , kinyarwanda = Nothing
                    }

                HomeVisitEncounter ->
                    { english = "Home Visit"
                    , kinyarwanda = Nothing
                    }

                InmmunizationEncounter ->
                    { english = "Inmmunization"
                    , kinyarwanda = Nothing
                    }

                NutritionEncounter ->
                    { english = "Child Nutrition"
                    , kinyarwanda = Just "Imirire y'umwana"
                    }

        EncounterTypeFollowUpQuestion encounterType ->
            case encounterType of
                AcuteIllnessEncounter ->
                    { english = "Do you want to start a subsequent Acute Illness encounter for"
                    , kinyarwanda = Just "Urashaka Gutangira Ibikorwa bikurikiyeho ku burwayi bwa"
                    }

                AntenatalEncounter ->
                    { english = ""
                    , kinyarwanda = Nothing
                    }

                HomeVisitEncounter ->
                    { english = "Do you want to start a Home Visit assessment for"
                    , kinyarwanda = Just "Urashaka gutangira igikorwa cyo gusura mu rugo"
                    }

                InmmunizationEncounter ->
                    { english = ""
                    , kinyarwanda = Nothing
                    }

                NutritionEncounter ->
                    { english = ""
                    , kinyarwanda = Nothing
                    }

        EncounterTypeFollowUpLabel encounterType ->
            case encounterType of
                AcuteIllnessEncounter ->
                    { english = "Acute Illness Follow Up"
                    , kinyarwanda = Just "Gukurikirana umurwayi wavuwe indwara zifatiyeho"
                    }

                AntenatalEncounter ->
                    { english = "Antenatal Care Follow Up"
                    , kinyarwanda = Nothing
                    }

                HomeVisitEncounter ->
                    { english = "Home Visit Follow Up"
                    , kinyarwanda = Nothing
                    }

                InmmunizationEncounter ->
                    { english = "Inmmunization Follow Up"
                    , kinyarwanda = Nothing
                    }

                NutritionEncounter ->
                    { english = "Child Nutrition Follow Up"
                    , kinyarwanda = Just "Gukurikirana imirire y'umwana"
                    }

        EndEncounter ->
            { english = "End Encounter"
            , kinyarwanda = Just "Rangiza ibyo wakoraga"
            }

        EndEncounterQuestion ->
            { english = "End Encounter?"
            , kinyarwanda = Just "Gusoza igikorwa?"
            }

        EndGroupEncounter ->
            { english = "End Group Encounter"
            , kinyarwanda = Just "Gusoza igikorwa"
            }

        EnterAmountDistributed ->
            { english = "Enter amount distributed"
            , kinyarwanda = Nothing
            }

        EnterPairingCode ->
            { english = "Enter pairing code"
            , kinyarwanda = Just "Umubare uhuza igikoresho cy'ikoranabuhanga na apulikasiyo"
            }

        MemoryQuota quota ->
            { english = "Memory used " ++ String.fromInt (quota.usedJSHeapSize // (1024 * 1024)) ++ " MB of available " ++ String.fromInt (quota.jsHeapSizeLimit // (1024 * 1024)) ++ " MB"
            , kinyarwanda = Just <| "Hamaze gukoreshwa umwanya wa memori (ushobora kubika amakuru igihe gito) ungana na MB" ++ String.fromInt (quota.usedJSHeapSize // (1024 * 1024)) ++ " kuri MB" ++ String.fromInt (quota.jsHeapSizeLimit // (1024 * 1024))
            }

        StorageQuota quota ->
            { english = "Storage used " ++ String.fromInt (quota.usage // (1024 * 1024)) ++ " MB of available " ++ String.fromInt (quota.quota // (1024 * 1024)) ++ " MB"
            , kinyarwanda = Just <| "Hamaze gukoreshwa umwanya ungana na MB" ++ String.fromInt (quota.usage // (1024 * 1024)) ++ " umwanya wose ungana na MB" ++ String.fromInt (quota.quota // (1024 * 1024))
            }

        SubmitPairingCode ->
            { english = "Submit Pairing Code"
            , kinyarwanda = Just "Umubare uhuza igikoresho cy'ikoranabuhanga na apulikasiyo"
            }

        ErrorCheckLocalConfig ->
            { english = "Check your LocalConfig.elm file and make sure you have defined the enviorement properly"
            , kinyarwanda = Nothing
            }

        ErrorConfigurationError ->
            { english = "Configuration error"
            , kinyarwanda = Just "Ikosa mu igena miterere"
            }

        Estimated ->
            { english = "Estimated"
            , kinyarwanda = Just "Itariki y'amavuko igenekerejwe"
            }

        ExaminationTask task ->
            case task of
                Vitals ->
                    { english = "Vitals"
                    , kinyarwanda = Just "Ibimenyetso by'ubuzima"
                    }

                NutritionAssessment ->
                    { english = "Nutrition Assessment"
                    , kinyarwanda = Just "Gusuzuma imirire"
                    }

                CorePhysicalExam ->
                    { english = "Core Physical Exam"
                    , kinyarwanda = Just "Isuzuma ryimbitse"
                    }

                ObstetricalExam ->
                    { english = "Obstetrical Exam"
                    , kinyarwanda = Just "Ibipimo by'inda"
                    }

                Pages.PrenatalActivity.Model.BreastExam ->
                    translationSet BreastExam

        ExposureTask task ->
            case task of
                ExposureTravel ->
                    { english = "Travel History"
                    , kinyarwanda = Just "Amakuru y'ingendo wakoze"
                    }

                ExposureExposure ->
                    { english = "Contact Exposure"
                    , kinyarwanda = Just "Abantu mwahuye"
                    }

        Failure ->
            { english = "Failure"
            , kinyarwanda = Nothing
            }

        Extremities ->
            { english = "Extremities"
            , kinyarwanda = Just "Ku mpera z'ibice by'umubiri (ibiganza,ibirenge)"
            }

        Eyes ->
            { english = "Eyes"
            , kinyarwanda = Just "Amaso"
            }

        Facility ->
            { english = "Facility"
            , kinyarwanda = Nothing
            }

        FamilyInformation ->
            { english = "Family Information"
            , kinyarwanda = Just "Amakuru ku muryango"
            }

        FamilyMembers ->
            { english = "Family Members"
            , kinyarwanda = Just "Abagize umuryango"
            }

        FamilyPlanningInFutureQuestion ->
            { english = "Which, if any, of these methods will you use after your pregnancy"
            , kinyarwanda = Just "Niba buhari, ni ubuhe buryo uzakoresha nyuma yo kubyara?"
            }

        FamilyPlanningSignLabel sign ->
            case sign of
                AutoObservation ->
                    { english = "Auto-observation"
                    , kinyarwanda = Just "Kwigenzura ururenda"
                    }

                Condoms ->
                    { english = "Condoms"
                    , kinyarwanda = Just "Udukingirizo"
                    }

                CycleBeads ->
                    { english = "Cycle beads"
                    , kinyarwanda = Just "Urunigi"
                    }

                CycleCounting ->
                    { english = "Cycle counting"
                    , kinyarwanda = Just "Kubara "
                    }

                Hysterectomy ->
                    { english = "Hysterectomy"
                    , kinyarwanda = Just "Bakuyemo nyababyeyi"
                    }

                Implants ->
                    { english = "Implants"
                    , kinyarwanda = Just "Akapira ko mu kaboko"
                    }

                Injectables ->
                    { english = "Injectables"
                    , kinyarwanda = Just "Urushinge"
                    }

                IUD ->
                    { english = "IUD"
                    , kinyarwanda = Just "Akapira ko mu mura (agapira ko munda ibyara)"
                    }

                LactationAmenorrhea ->
                    { english = "Lactation amenorrhea"
                    , kinyarwanda = Just "Uburyo bwo konsa"
                    }

                NoFamilyPlanning ->
                    { english = "None of these"
                    , kinyarwanda = Just "Nta buryo bwo kuboneza urubyaro akoresha"
                    }

                OralContraceptives ->
                    { english = "Oral contraceptives"
                    , kinyarwanda = Just "Ibinini"
                    }

                Spermicide ->
                    { english = "Spermicide"
                    , kinyarwanda = Just "Ibinini byica intangangabo bicishwa mu gitsina"
                    }

                TubalLigatures ->
                    { english = "Tubal ligatures"
                    , kinyarwanda = Just "Gufunga umuyoborantanga ku bagore"
                    }

                Vasectomy ->
                    { english = "Vasectomy"
                    , kinyarwanda = Just "Gufunga umuyoborantanga ku bagabo"
                    }

        FamilyUbudehe ->
            { english = "Family Ubudehe"
            , kinyarwanda = Just "Icyiciro cy'ubudehe umuryango uherereyemo"
            }

        FbfDistribution clinicType ->
            case clinicType of
                Achi ->
                    { english = "Aheza Distribution"
                    , kinyarwanda = Just "Gutanga Aheza"
                    }

                _ ->
                    { english = "FBF Distribution"
                    , kinyarwanda = Just "Gutanga FBF (Shishakibondo)"
                    }

        FbfToReceive activity amount ->
            case activity of
                MotherActivity _ ->
                    { english = "Mother should receive: " ++ String.fromFloat amount ++ " kgs of CSB++ (FBF)"
                    , kinyarwanda = Nothing
                    }

                ChildActivity _ ->
                    { english = "Child should receive: " ++ String.fromFloat amount ++ " kgs of CSB++ (FBF)"
                    , kinyarwanda = Nothing
                    }

        FatherName ->
            { english = "Father's Name"
            , kinyarwanda = Nothing
            }

        FatherNationalId ->
            { english = "Father's National ID"
            , kinyarwanda = Nothing
            }

        FetalHeartRate ->
            { english = "Fetal Heart Rate"
            , kinyarwanda = Just "Uko umutima w'umwana utera"
            }

        FetalMovement ->
            { english = "Fetal Movement"
            , kinyarwanda = Just "Uko umwana akina mu nda"
            }

        FetalPresentationLabel ->
            { english = "Fetal Presentation"
            , kinyarwanda = Just "Uko umwana ameze mu nda"
            }

        FetalPresentation option ->
            case option of
                FetalBreech ->
                    { english = "Breech"
                    , kinyarwanda = Just "Abanje ikibuno(umwana yaje yicaye)"
                    }

                Cephalic ->
                    { english = "Cephalic"
                    , kinyarwanda = Just "Umwana abanje umutwe"
                    }

                Transverse ->
                    { english = "Transverse"
                    , kinyarwanda = Just "Gitambitse (Umwana aritambitse)"
                    }

                Twins ->
                    { english = "Twins"
                    , kinyarwanda = Just "Impanga"
                    }

                Backend.Measurement.Model.Unknown ->
                    { english = "Unknown"
                    , kinyarwanda = Just "Ntibizwi"
                    }

        Fetch ->
            { english = "Fetch"
            , kinyarwanda = Just "Gushakisha"
            }

        FilterByName ->
            { english = "Filter by name"
            , kinyarwanda = Just "Hitamo izina ryuwo ushaka"
            }

        FirstAntenatalVisit ->
            { english = "First Antenatal Visit"
            , kinyarwanda = Just "Kwipimisha inda bwa mbere"
            }

        FirstName ->
            { english = "First Name"
            , kinyarwanda = Just "Izina ry'idini"
            }

        FiveVisits ->
            { english = "Five visits"
            , kinyarwanda = Just "Inshuro eshanu"
            }

        ForIllustrativePurposesOnly ->
            { english = "For illustrative purposes only"
            , kinyarwanda = Nothing
            }

        FollowUpLabel ->
            { english = "Follow up with the patient in"
            , kinyarwanda = Just "Gukurikirana umurwayi mu"
            }

        FollowUpOption option ->
            case option of
                OneDay ->
                    { english = "1 Day"
                    , kinyarwanda = Just "Umunsi 1"
                    }

                ThreeDays ->
                    { english = "3 Days"
                    , kinyarwanda = Just "Iminsi 3"
                    }

                OneWeek ->
                    { english = "1 Week"
                    , kinyarwanda = Just "Icyumweru 1"
                    }

                TwoWeeks ->
                    { english = "2 Weeks"
                    , kinyarwanda = Just "Ibyumweru 2"
                    }

        FollowUpDueOption option ->
            case option of
                OverDue ->
                    { english = "Past Due"
                    , kinyarwanda = Just "Itariki yarenze"
                    }

                DueToday ->
                    { english = "Due Today"
                    , kinyarwanda = Just "Itariki yageze uyu munsi"
                    }

                DueThisWeek ->
                    { english = "This week"
                    , kinyarwanda = Just "Iki cyumweru"
                    }

                DueThisMonth ->
                    { english = "This Month"
                    , kinyarwanda = Just "Uku kwezi"
                    }

        FormError errorValue ->
            translateFormError errorValue

        FormField field ->
            translateFormField field

        FundalHeight ->
            { english = "Fundal Height"
            , kinyarwanda = Just "Uburebure bwa Nyababyeyi"
            }

        Gender gender ->
            case gender of
                Male ->
                    { english = "Male"
                    , kinyarwanda = Just "Gabo"
                    }

                Female ->
                    { english = "Female"
                    , kinyarwanda = Just "Gore"
                    }

        GenderLabel ->
            { english = "Gender"
            , kinyarwanda = Just "Igitsina"
            }

        GestationalDiabetesPreviousPregnancy ->
            { english = "Gestational Diabetes in previous pregnancy"
            , kinyarwanda = Just "Ubushize yarwaye Diyabete itewe no gutwita"
            }

        Glass value ->
            { english = value ++ " Glass"
            , kinyarwanda = Just <| "Ikirahuri " ++ value
            }

        GoHome ->
            { english = "Go to main page"
            , kinyarwanda = Just "Kujya ahabanza"
            }

        GroupAssessment ->
            { english = "Group Encounter"
            , kinyarwanda = Just "Gukorera itsinda"
            }

        GroupEncounter ->
            { english = "Group Encounter"
            , kinyarwanda = Nothing
            }

        Gravida ->
            { english = "Gravida"
            , kinyarwanda = Nothing
            }

        HandedReferralFormQuestion ->
            { english = "Did you hand the referral form to the patient"
            , kinyarwanda = Just "Wahaye umurwayi urupapuro rumwohereza"
            }

        Hands ->
            { english = "Hands"
            , kinyarwanda = Just "Ibiganza"
            }

        HandsCPESign option ->
            case option of
                PallorHands ->
                    translationSet Pallor

                EdemaHands ->
                    translationSet Edema

                NormalHands ->
                    translationSet Normal

        HCRecommendation recommendation ->
            case recommendation of
                SendAmbulance ->
                    { english = "agreed to call the District Hospital to send an ambulance"
                    , kinyarwanda = Just "bemeranya guhamagara ibitaro ngo byohereze imbangukiragutabara"
                    }

                HomeIsolation ->
                    { english = "advised patient to stay home in isolation"
                    , kinyarwanda = Just "bagira inama umurwayi yo kuguma mu rugo mu kato"
                    }

                ComeToHealthCenter ->
                    { english = "advised patient to go to the health center for further evaluation"
                    , kinyarwanda = Just "kimugira inama yo kujya ku kigo nderabuzima gukoresha isuzuma ryimbitse"
                    }

                ChwMonitoring ->
                    { english = "CHW should continue to monitor"
                    , kinyarwanda = Just "cyemeza ko umujyanama w’ubuzima agomba gukomeza gukurikirana umurwayi"
                    }

                HCRecommendationNotApplicable ->
                    { english = "Not Applicable"
                    , kinyarwanda = Just "Ibi ntibikorwa"
                    }

        HCResponseQuestion ->
            { english = "What was the Health Center's response"
            , kinyarwanda = Just "Ni ikihe gisubizo cyavuye ku kigo nderabuzima"
            }

        HCResponsePeriodQuestion ->
            { english = "How long did it take the Health Center to respond"
            , kinyarwanda = Just "Byatwaye igihe kingana gute ngo ikigo nderabuzima gisubize"
            }

        HeadHair ->
            { english = "Head/Hair"
            , kinyarwanda = Just "Umutwe/Umusatsi"
            }

        HealthCenter ->
            { english = "Health Center"
            , kinyarwanda = Just "Ikigo Nderabuzima"
            }

        HealthCenterDetermined ->
            { english = "Health center determined this is a"
            , kinyarwanda = Just "Ikigo nderabuzima cyagaragaje ko"
            }

        HealthEducationProvidedQuestion ->
            { english = "Have you provided health education (or anticipatory guidance)"
            , kinyarwanda = Just "Watanze ikiganiro ku buzima (Cyangwa ubujyanama bw'ibanze)"
            }

        HealthInsuranceQuestion ->
            { english = "Do you have health insurance"
            , kinyarwanda = Nothing
            }

        Heart ->
            { english = "Heart"
            , kinyarwanda = Just "Umutima"
            }

        HeartMurmur ->
            { english = "Heart Murmur"
            , kinyarwanda = Just "Ijwi ry'umutima igihe utera"
            }

        HeartCPESign sign ->
            case sign of
                IrregularRhythm ->
                    { english = "Irregular Rhythm"
                    , kinyarwanda = Just "Injyana ihindagurika"
                    }

                NormalRateAndRhythm ->
                    { english = "Normal Rate And Rhythm"
                    , kinyarwanda = Just "Bimeze neza/Injyana imeze neza"
                    }

                SinusTachycardia ->
                    { english = "Sinus Tachycardia"
                    , kinyarwanda = Just "Gutera k'umutima birenze cyane igipimo gisanzwe"
                    }

        HeartRate ->
            { english = "Heart Rate"
            , kinyarwanda = Just "Gutera k'umutima (inshuro umutima utera)"
            }

        Height ->
            { english = "Height"
            , kinyarwanda = Just "Uburebure"
            }

        High ->
            { english = "High"
            , kinyarwanda = Nothing
            }

        HighRiskCase ->
            { english = "high-risk case"
            , kinyarwanda = Just "afite ibyago byinshi byo kuba yaranduye"
            }

        HighRiskFactor factor ->
            case factor of
                Backend.PrenatalActivity.Model.ConvulsionsAndUnconsciousPreviousDelivery ->
                    { english = "Patient experienced convulsions in previous delivery and became unconscious after delivery"
                    , kinyarwanda = Nothing
                    }

                Backend.PrenatalActivity.Model.ConvulsionsPreviousDelivery ->
                    { english = "Patient experienced convulsions in previous delivery"
                    , kinyarwanda = Nothing
                    }

        HighRiskFactors ->
            { english = "High Risk Factors"
            , kinyarwanda = Just "Abafite ibyago byinshi byo"
            }

        HighSeverityAlert alert ->
            case alert of
                Backend.PrenatalActivity.Model.BodyTemperature ->
                    { english = "Body Temperature"
                    , kinyarwanda = Just "Ubushyuhe bw'umubiri"
                    }

                Backend.PrenatalActivity.Model.FetalHeartRate ->
                    { english = "No fetal heart rate noted"
                    , kinyarwanda = Just "Umutima w'umwana ntutera"
                    }

                Backend.PrenatalActivity.Model.FetalMovement ->
                    { english = "No fetal movement noted"
                    , kinyarwanda = Just "Umwana ntakina mu nda"
                    }

                Backend.PrenatalActivity.Model.HeartRate ->
                    { english = "Heart Rate"
                    , kinyarwanda = Nothing
                    }

                Backend.PrenatalActivity.Model.RespiratoryRate ->
                    { english = "Respiratory Rate"
                    , kinyarwanda = Just "Inshuro ahumeka"
                    }

        HighSeverityAlerts ->
            { english = "High Severity Alerts"
            , kinyarwanda = Just "Bimenyetso mpuruza bikabije"
            }

        HistoryTask task ->
            case task of
                Obstetric ->
                    { english = "Obstetric History"
                    , kinyarwanda = Just "Amateka y'inda zibanza (ku nda yatwise)"
                    }

                Medical ->
                    { english = "Medical History"
                    , kinyarwanda = Just "Amateka y'uburwayi busanzwe"
                    }

                Social ->
                    { english = "Partner Information"
                    , kinyarwanda = Just "Amakuru y'uwo bashakanye (umugabo)"
                    }

                BirthPlan ->
                    { english = "Birth Plan"
                    , kinyarwanda = Nothing
                    }

        HIV ->
            { english = "HIV"
            , kinyarwanda = Just "Amaguru atameze neza(yagize imitego)"
            }

        HIVStatus status ->
            case status of
                HIVExposedInfant ->
                    { english = "HIV-exposed Infant"
                    , kinyarwanda = Just "Umwana uvuka ku mubyeyi ubana n'ubwandu bwa virusi ya SIDA"
                    }

                Negative ->
                    { english = "Negative"
                    , kinyarwanda = Just "Nta bwandu afite"
                    }

                NegativeDiscordantCouple ->
                    { english = "Negative - discordant couple"
                    , kinyarwanda = Just "Nta bwandu afite ariko abana n'ubufite"
                    }

                Positive ->
                    { english = "Positive"
                    , kinyarwanda = Just "Afite ubwandu"
                    }

                Backend.Person.Model.Unknown ->
                    { english = "Unknown"
                    , kinyarwanda = Just "Ntabizi"
                    }

        HIVStatusLabel ->
            { english = "HIV Status"
            , kinyarwanda = Just "Uko ahagaze ku bijyanye n'ubwandu bwa virusi ya SIDA"
            }

        Home ->
            { english = "Home"
            , kinyarwanda = Nothing
            }

        HomeVisitActivityTitle activity ->
            case activity of
                Feeding ->
                    { english = "Feeding"
                    , kinyarwanda = Just "Kugaburira umwana"
                    }

                Caring ->
                    { english = "Caring"
                    , kinyarwanda = Just "Kwita ku mwana"
                    }

                Hygiene ->
                    { english = "Hygiene"
                    , kinyarwanda = Just "Isuku"
                    }

                FoodSecurity ->
                    { english = "Food Security"
                    , kinyarwanda = Just "Kwihaza ku biribwa"
                    }

        HouseholdSize ->
            { english = "Household Size"
            , kinyarwanda = Nothing
            }

        HowManyDoses ->
            { english = "How many doses"
            , kinyarwanda = Just "Ingahe"
            }

        HaveAnyOfTheFollowingQuestion ->
            { english = "Do you have any of the following"
            , kinyarwanda = Just "Waba wagize ibi bikurikira?"
            }

        HttpError error ->
            translateHttpError error

        HypertensionBeforePregnancy ->
            { english = "Hypertension before pregnancy"
            , kinyarwanda = Just "Umuvuduko w'amaraso mbere yo gutwita"
            }

        IdleWaitingForSync ->
            { english = "Idle, waiting for next Sync cycle"
            , kinyarwanda = Nothing
            }

        IncompleteCervixPreviousPregnancy ->
            { english = "Incomplete Cervix in previous pregnancy"
            , kinyarwanda = Just "Ubushize inkondo y'umura ntiyashoboye kwifunga neza "
            }

        IndividualEncounter ->
            { english = "Individual Encounter"
            , kinyarwanda = Just "Gukorera umuntu umwe"
            }

        IndividualEncounterFirstVisit encounterType ->
            case encounterType of
                AcuteIllnessEncounter ->
                    { english = "First Acute Illness Encounter"
                    , kinyarwanda = Just "Igikorwa cya mbere ku burwayi"
                    }

                AntenatalEncounter ->
                    { english = "First Antenatal Encounter"
                    , kinyarwanda = Just "Isuzuma rya mbere ku mugore utwite"
                    }

                InmmunizationEncounter ->
                    { english = "First Inmmunization Encounter"
                    , kinyarwanda = Nothing
                    }

                NutritionEncounter ->
                    { english = "First Nutrition Encounter"
                    , kinyarwanda = Just "Isuzuma rya mbere ku mirire"
                    }

                HomeVisitEncounter ->
                    { english = "First Home Visit Encounter"
                    , kinyarwanda = Just "Gusura abarwayi mu rugo bwambere"
                    }

        IndividualEncounterLabel encounterType ->
            case encounterType of
                AcuteIllnessEncounter ->
                    { english = "Acute Illness Encounter"
                    , kinyarwanda = Just "Igikorwa ku burwayi butunguranye"
                    }

                AntenatalEncounter ->
                    { english = "Antenatal Encounter"
                    , kinyarwanda = Just "Isuzuma k’umugore utwite"
                    }

                InmmunizationEncounter ->
                    { english = "Inmmunization Encounter"
                    , kinyarwanda = Nothing
                    }

                NutritionEncounter ->
                    { english = "Nutrition Encounter"
                    , kinyarwanda = Just "Isuzuma ry’imirire"
                    }

                HomeVisitEncounter ->
                    { english = "Home Visit Encounter"
                    , kinyarwanda = Just "Gusura abarwayi mu rugo"
                    }

        IndividualEncounterSelectVisit encounterType ->
            case encounterType of
                AcuteIllnessEncounter ->
                    { english = "Select Acute Illness Visit"
                    , kinyarwanda = Just "Hitamo inshuro aje kuri ubwo burwayi butunguranye"
                    }

                AntenatalEncounter ->
                    { english = "Select Antenatal Visit"
                    , kinyarwanda = Just "Hitamo isuzuma k’umugore utwite"
                    }

                InmmunizationEncounter ->
                    { english = "Select Inmmunization Visit"
                    , kinyarwanda = Nothing
                    }

                NutritionEncounter ->
                    { english = "Select Nutrition Visit"
                    , kinyarwanda = Just "Hitamo isuzuma ry’imirire"
                    }

                HomeVisitEncounter ->
                    { english = "Select Home Visit"
                    , kinyarwanda = Nothing
                    }

        IndividualEncounterSubsequentVisit encounterType ->
            case encounterType of
                AcuteIllnessEncounter ->
                    { english = "Subsequent Acute Illness Encounter"
                    , kinyarwanda = Just "Ibikorwa bikurikiyeho kuri ubwo burwayi butunguraye"
                    }

                AntenatalEncounter ->
                    { english = "Subsequent Antenatal Encounter"
                    , kinyarwanda = Just "Isuzuma rikurikiyeho ku mugore utwite"
                    }

                InmmunizationEncounter ->
                    { english = "Subsequent Inmmunization Encounter"
                    , kinyarwanda = Nothing
                    }

                NutritionEncounter ->
                    { english = "Subsequent Nutrition Encounter"
                    , kinyarwanda = Just "Isuzuma rikurikiyeho ku mugore utwite"
                    }

                HomeVisitEncounter ->
                    { english = "Subsequent Home Visit"
                    , kinyarwanda = Nothing
                    }

        IndividualEncounterType encounterType ->
            case encounterType of
                AcuteIllnessEncounter ->
                    { english = "Acute Illness"
                    , kinyarwanda = Just "Uburwayi butunguranye"
                    }

                AntenatalEncounter ->
                    { english = "Antenatal"
                    , kinyarwanda = Nothing
                    }

                InmmunizationEncounter ->
                    { english = "Inmmunization"
                    , kinyarwanda = Nothing
                    }

                NutritionEncounter ->
                    { english = "Child Nutrition"
                    , kinyarwanda = Just "Imirire y'umwana"
                    }

                HomeVisitEncounter ->
                    { english = "Home Visit"
                    , kinyarwanda = Nothing
                    }

        IndividualEncounterTypes ->
            { english = "Individual Encounter Types"
            , kinyarwanda = Nothing
            }

        InitialResultsDisplay display ->
            case display of
                InitialResultsHidden ->
                    { english = "Display all mothers / caregivers"
                    , kinyarwanda = Just "Kugaragaza ababyeyi bose / abarezi"
                    }

                InitialResultsShown ->
                    { english = "Hide all mothers / caregivers"
                    , kinyarwanda = Just "Hisha ababyeyi bose / abarezi"
                    }

        IntractableVomiting isIntractable ->
            if isIntractable then
                { english = "Intractable Vomiting"
                , kinyarwanda = Just "Kuruka Bikabije"
                }

            else
                { english = "Non-intractable Vomiting"
                , kinyarwanda = Just "Kuruka Bidakabije"
                }

        IntractableVomitingQuestion ->
            { english = "Is Vomiting Intractable"
            , kinyarwanda = Just "Kuruka bikabije"
            }

        IsCurrentlyBreastfeeding ->
            { english = "Is the mother currently breastfeeding her infant"
            , kinyarwanda = Just "Muri iki gihe, umubyeyi yonsa umwana we?"
            }

        IsolatedAtHome ->
            { english = "Isolated at home"
            , kinyarwanda = Just "Yashyizwe mu kato mu rugo"
            }

        KilogramShorthand ->
            { english = "kg"
            , kinyarwanda = Just "kg"
            }

        KilogramsPerMonth ->
            { english = "kgs / month"
            , kinyarwanda = Nothing
            }

        LabelOnePregnancyEpisodeOpen ->
            { english = "There is one pregnancy episode that is open"
            , kinyarwanda = Nothing
            }

        LabelSeenHealthcareProviderForPregnancy ->
            { english = "Have you seen a healthcare provider for current pregnancy"
            , kinyarwanda = Nothing
            }

        LabelDocumentPregnancyOutcome ->
            { english = "No - document pregnancy outcome"
            , kinyarwanda = Nothing
            }

        LaboratoryTask task ->
            case task of
                LaboratoryMalariaTesting ->
                    { english = "Malaria"
                    , kinyarwanda = Just "Malariya"
                    }

        LastChecked ->
            { english = "Last checked"
            , kinyarwanda = Just "Isuzuma riheruka"
            }

        LastSuccesfulContactLabel ->
            { english = "Last Successful Contact"
            , kinyarwanda = Just "Itariki n'isaha yanyuma igikoresho giheruka gukoresherezaho interineti bikagenda neza"
            }

        Legs ->
            { english = "Legs"
            , kinyarwanda = Just "Amaguru"
            }

        LegsCPESign option ->
            case option of
                PallorLegs ->
                    translationSet Pallor

                EdemaLegs ->
                    translationSet Edema

                NormalLegs ->
                    translationSet Normal

        LevelOfEducationLabel ->
            { english = "Level of Education"
            , kinyarwanda = Just <| "Amashuri wize"
            }

        LevelOfEducation educationLevel ->
            case educationLevel of
                NoSchooling ->
                    { english = "No Schooling"
                    , kinyarwanda = Just "Ntayo"
                    }

                PrimarySchool ->
                    { english = "Primary School"
                    , kinyarwanda = Just "Abanza"
                    }

                VocationalTrainingSchool ->
                    { english = "Vocational Training School"
                    , kinyarwanda = Just "Imyuga"
                    }

                SecondarySchool ->
                    { english = "Secondary School"
                    , kinyarwanda = Just "Ayisumbuye"
                    }

                DiplomaProgram ->
                    { english = "Diploma Program (2 years of University)"
                    , kinyarwanda = Just "Amashuri 2 ya Kaminuza"
                    }

                HigherEducation ->
                    { english = "Higher Education (University)"
                    , kinyarwanda = Just "(A0)"
                    }

                AdvancedDiploma ->
                    { english = "Advanced Diploma"
                    , kinyarwanda = Just "(A1)"
                    }

        LinkToMother ->
            { english = "Link to mother"
            , kinyarwanda = Just "Guhuza n'amakuru y'umubyeyi"
            }

        LiveChildren ->
            { english = "Live Children"
            , kinyarwanda = Just "Abana bariho"
            }

        LmpDateConfidentHeader ->
            { english = "Is the Patient confident of LMP Date"
            , kinyarwanda = Just "Ese umubyeyi azi neza itariki aherukira mu mihango?"
            }

        LmpDateHeader ->
            { english = "Last Menstrual Period Date"
            , kinyarwanda = Just "Itariki aherukira mu mihango"
            }

        LmpRangeHeader ->
            { english = "When was the Patient's Last Menstrual Period"
            , kinyarwanda = Just "Ni ryari umubyeyi aherukira mu mihango?"
            }

        LmpRange range ->
            case range of
                OneMonth ->
                    { english = "Within 1 month"
                    , kinyarwanda = Just "Mu kwezi kumwe"
                    }

                ThreeMonth ->
                    { english = "Within 3 months"
                    , kinyarwanda = Just "Mu mezi atatu"
                    }

                SixMonth ->
                    { english = "Within 6 months"
                    , kinyarwanda = Just "Mu mezi atandatu"
                    }

        LoginPhrase phrase ->
            translateLoginPhrase phrase

        Low ->
            { english = "Low"
            , kinyarwanda = Just "Kwemeza amakosa"
            }

        LowRiskCase ->
            { english = "low-risk case"
            , kinyarwanda = Just "afite ibyago bike byo kuba yaranduye"
            }

        Lungs ->
            { english = "Lungs"
            , kinyarwanda = Just "Ibihaha"
            }

        LungsCPESign option ->
            case option of
                Wheezes ->
                    { english = "Wheezes"
                    , kinyarwanda = Just "Ijwi ryumvikana igihe umuntu ahumeka"
                    }

                Crackles ->
                    { english = "Crackles"
                    , kinyarwanda = Just "Ijwi ryumvikana umuntu ahumeka ariko afite indwara z'ubuhumekero"
                    }

                NormalLungs ->
                    translationSet Normal

        MainIncomeSource source ->
            case source of
                HomeBasedAgriculture ->
                    { english = "Homebased Agriculture / Livestock"
                    , kinyarwanda = Just "Ubuhinzi / Ubworozi"
                    }

                CommercialAgriculture ->
                    { english = "Commercial Agriculture / Livestock"
                    , kinyarwanda = Just "Ubucuruzi bw'imyaka / Amatungo"
                    }

                PublicEmployee ->
                    { english = "Public Employee"
                    , kinyarwanda = Just "Umukozi wa Leta"
                    }

                PrivateBusinessEmpployee ->
                    { english = "Private Business Employee"
                    , kinyarwanda = Just "Umukozi w'igenga"
                    }

        MainIncomeSourceQuestion ->
            { english = "What is the most important source of income for the household"
            , kinyarwanda = Just "Ese nihe urugo rukura ubushobozi bwo gutunga urugo"
            }

        MainWaterSource source ->
            case source of
                PipedWaterToHome ->
                    { english = "Piped Water to Home"
                    , kinyarwanda = Just "Amazi agera mu rugo"
                    }

                PublicWaterTap ->
                    { english = "Public Water Tap"
                    , kinyarwanda = Just "Ivomo rusange"
                    }

                RainWaterCollectionSystem ->
                    { english = "Rain Water Collection System"
                    , kinyarwanda = Just "Amazi y'imvura"
                    }

                NaturalSourceFlowingWater ->
                    { english = "Natural Source - Flowing Water"
                    , kinyarwanda = Just "Umugezi utemba"
                    }

                NaturalSourceStandingWater ->
                    { english = "Natural Source - Standing Water"
                    , kinyarwanda = Just "Amazi y'ibiyaga"
                    }

                BottledWater ->
                    { english = "Bottled Water"
                    , kinyarwanda = Just "Amazi akorwa mu nganda (aza mu macupa)"
                    }

        MainWaterPreparationOption option ->
            case option of
                Boiled ->
                    { english = "Boiled"
                    , kinyarwanda = Just "Barayateka"
                    }

                PurificationSolution ->
                    { english = "Purification solution"
                    , kinyarwanda = Just "Bakoresha umuti usukura amazi"
                    }

                Filtered ->
                    { english = "Filtered"
                    , kinyarwanda = Just "Barayayungurura"
                    }

                Bottled ->
                    { english = "Bottled"
                    , kinyarwanda = Just "Amazi yo mu nganda (afunze mu macupa)"
                    }

                NoWaterPreparationOption ->
                    { english = "None of these"
                    , kinyarwanda = Just "Nta na kimwe"
                    }

        MainWaterSourceQuestion ->
            { english = "What is the household's main source of water"
            , kinyarwanda = Just "Ni hehe h'ibanze urugo ruvana amazi"
            }

        MainWaterPreparationQuestion ->
            { english = "How is drinking water prepared"
            , kinyarwanda = Just "Ni gute amazi yo kunywa ategurwa"
            }

        MakeSureYouAreConnected ->
            { english = "Make sure you are connected to the internet. If the issue continues, call The Ihangane Project at +250 788 817 542."
            , kinyarwanda = Just "Banza urebe ko ufite interineti. Ikibazo nigikomeza, hamagara The Ihangane Project kuri +250 788 817 542"
            }

        MalariaRapidDiagnosticTest ->
            { english = "Malaria Rapid Diagnostic Test"
            , kinyarwanda = Just "Igikoresho gipima Malariya ku buryo bwihuse"
            }

        MalariaRapidTestResult result ->
            case result of
                RapidTestNegative ->
                    { english = "Negative"
                    , kinyarwanda = Just "Nta gakoko ka malariya afite"
                    }

                RapidTestPositive ->
                    { english = "Positive"
                    , kinyarwanda = Just "Afite agakoko gatera malariya "
                    }

                RapidTestPositiveAndPregnant ->
                    { english = "Positive and Pregnant"
                    , kinyarwanda = Nothing
                    }

                RapidTestIndeterminate ->
                    { english = "Indeterminate"
                    , kinyarwanda = Just "Ntibisobanutse"
                    }

                RapidTestUnableToRun ->
                    { english = "Unable to run"
                    , kinyarwanda = Just "Ikizamini nticyakozwe"
                    }

        MalnutritionWithComplications ->
            { english = "Malnutrition with complications"
            , kinyarwanda = Just "Imirire mibi n'indwara ziyikomokaho"
            }

        MaritalStatusLabel ->
            { english = "Marital Status"
            , kinyarwanda = Just "Irangamimerere"
            }

        MaritalStatus status ->
            case status of
                Divorced ->
                    { english = "Divorced"
                    , kinyarwanda = Just "Yatandukanye n'uwo bashakanye"
                    }

                Married ->
                    { english = "Married"
                    , kinyarwanda = Just "Arubatse"
                    }

                Single ->
                    { english = "Single"
                    , kinyarwanda = Just "Ingaragu"
                    }

                Widowed ->
                    { english = "Widowed"
                    , kinyarwanda = Just "Umupfakazi"
                    }

        MeasurementNoChange ->
            { english = "No Change"
            , kinyarwanda = Just "nta cyahindutse"
            }

        MeasurementGained amount ->
            { english = "Gained " ++ String.fromFloat amount
            , kinyarwanda = Just <| "Kwiyongera " ++ String.fromFloat amount
            }

        MeasurementLost amount ->
            { english = "Lost " ++ String.fromFloat amount
            , kinyarwanda = Just <| "Kwiyongera " ++ String.fromFloat amount
            }

        MedicalDiagnosis ->
            { english = "Medical Diagnosis"
            , kinyarwanda = Just "Uburwayi bwemejwe na Muganga"
            }

        MedicalDiagnosisAlert diagnosis ->
            case diagnosis of
                DiagnosisUterineMyoma ->
                    { english = "Uterine Myoma"
                    , kinyarwanda = Just "Ibibyimba byo mu mura/Nyababyeyi"
                    }

                DiagnosisDiabetes ->
                    { english = "Diabetes"
                    , kinyarwanda = Just "Diyabete (Indwara y'igisukari)"
                    }

                DiagnosisCardiacDisease ->
                    { english = "Cardiac Disease"
                    , kinyarwanda = Just "Indwara z'umutima"
                    }

                DiagnosisRenalDisease ->
                    { english = "Renal Disease"
                    , kinyarwanda = Just "Indwara z'impyiko"
                    }

                DiagnosisHypertensionBeforePregnancy ->
                    { english = "Hypertension"
                    , kinyarwanda = Nothing
                    }

                DiagnosisTuberculosis ->
                    { english = "Tuberculosis"
                    , kinyarwanda = Just "Igituntu"
                    }

                DiagnosisAsthma ->
                    { english = "Asthma"
                    , kinyarwanda = Just "Asthma (Agahema)"
                    }

                DiagnosisBowedLegs ->
                    { english = "Bowed Legs"
                    , kinyarwanda = Just "Amaguru atameze neza (yagize imitego)"
                    }

                DiagnosisHIV ->
                    { english = "HIV"
                    , kinyarwanda = Just "Virus itera SIDA"
                    }

                DiagnosisMentalHealthHistory ->
                    { english = "History of Mental Health Problems"
                    , kinyarwanda = Just "Niba yaragize uburwayi bwo mumutwe"
                    }

        MedicationCausesSideEffectsQuestion ->
            { english = "Did you experience adverse events of the medication"
            , kinyarwanda = Just "Waba hari ibintu wabonye bidasanzwe(bitewe n'imiti wafashe)"
            }

        MedicationDistributionSign sign ->
            case sign of
                Amoxicillin ->
                    { english = "Amoxicillin (125mg)"
                    , kinyarwanda = Just "Amoxicillin (125mg)"
                    }

                Coartem ->
                    { english = "Coartem"
                    , kinyarwanda = Just "Kowariteme"
                    }

                ORS ->
                    { english = "Oral Rehydration Solution (ORS)"
                    , kinyarwanda = Just "SRO"
                    }

                Zinc ->
                    { english = "Zinc"
                    , kinyarwanda = Just "Zinc"
                    }

                LemonJuiceOrHoney ->
                    { english = "Lemon Juice and/or Honey"
                    , kinyarwanda = Just "Umutobe w'indimu n'ubuki"
                    }

                NoMedicationDistributionSigns ->
                    { english = ""
                    , kinyarwanda = Nothing
                    }

        MedicationDosesMissedQuestion ->
            { english = "Did you miss any doses of medications"
            , kinyarwanda = Just "Waba hari imiti wibagiwe gufata"
            }

        MedicationForFeverPast6Hours ->
            { english = "Patient took medication to treat a fever in the past six hours"
            , kinyarwanda = Just "Umurwayi yanyoye imiti y’umuriro mu masaha atandatu ashize"
            }

        MedicationHelpedEnding helped ->
            if helped then
                { english = "and improved"
                , kinyarwanda = Just "none yorohewe"
                }

            else
                { english = "but no improvement"
                , kinyarwanda = Just "ariko ntiyorohewe"
                }

        MedicationFeelBetterAfterTakingQuestion ->
            { english = "Do you feel better after taking medications"
            , kinyarwanda = Just "Wumva umeze neza nyuma yo gufata imiti"
            }

        MedicationForMalariaToday ->
            { english = "Patient received medication for malaria today before this visit"
            , kinyarwanda = Just "Umurwayi yahawe imiti ya malariya uyu munsi mbere yuko aza mu isuzuma"
            }

        MedicationForMalariaPastMonth ->
            { english = "Patient received medication for malaria within the past month before today's visit"
            , kinyarwanda = Just "Umurwayi yahawe imiti ya malariya mu kwezi gushize mbere yuko aza mu isuzuma uyu munsi "
            }

        MedicalFormHelper ->
            { english = "Please record if the mother was diagnosed with the following medical issues"
            , kinyarwanda = Just "Andika niba umubyeyi yaragaragaweho indwara zikurikira"
            }

        MedicationForFeverPast6HoursQuestion ->
            { english = "Have you taken any medication to treat a fever in the past six hours"
            , kinyarwanda = Just "Hari imiti y'umuriro waba wafashe mu masaha atandatu ashize"
            }

        MedicationForMalariaTodayQuestion ->
            { english = "Did you receive medication for malaria today before this visit"
            , kinyarwanda = Just "Hari imiti ivura Maraliya waba wanyoye mbere y'uko uza kwivuza"
            }

        MedicationForMalariaWithinPastMonthQuestion ->
            { english = "Have you received medication for malaria within the past month before today's visit"
            , kinyarwanda = Just "Hari imiti ivura Maraliya waba waranyoye mukwezi gushize mbere yuko uza hano kwivuza"
            }

        MedicationHelpedQuestion ->
            { english = "Do you feel better after taking this"
            , kinyarwanda = Just "Urumva umeze neza nyuma yo kunywa iyi miti"
            }

        MedicationTaken ->
            { english = "Medication taken"
            , kinyarwanda = Just "Imiti yafashe"
            }

        MedicationTakenAsPrescribedQuestion ->
            { english = "Did you take the medication as prescribed"
            , kinyarwanda = Just "Wafashe imiti neza uko wayandikiwe na muganga"
            }

        MentalHealthHistory ->
            { english = "History of Mental Health Problems"
            , kinyarwanda = Just "Niba yaragize uburwayi bwo mumutwe"
            }

        MMHGUnit ->
            { english = "mmHG"
            , kinyarwanda = Nothing
            }

        MiddleName ->
            { english = "Middle Name"
            , kinyarwanda = Nothing
            }

        MinutesAgo minutes ->
            { english =
                if minutes == 0 then
                    "just now"

                else if minutes == 1 then
                    "one minute ago"

                else
                    String.fromInt minutes ++ " minutes ago"
            , kinyarwanda =
                if minutes == 0 then
                    Just "Nonaha"

                else if minutes == 1 then
                    Just "Umunota umwe ushize"

                else
                    Just <| String.fromInt minutes ++ " hashize iminota micye"
            }

        MissedDosesOfMedicatgion val ->
            if val == 0 then
                { english = "No missed doses of medication"
                , kinyarwanda = Just "Yafashe kandi arangiza neza imiti uko yayandikiwe"
                }

            else
                { english = "Missed " ++ String.fromInt val ++ " doses of medication"
                , kinyarwanda = Just <| "Yasimbutse gufata imiti inshuro " ++ String.fromInt val
                }

        ModeOfDelivery mode ->
            case mode of
                VaginalDelivery (Spontaneous True) ->
                    { english = "Spontaneous vaginal delivery with episiotomy"
                    , kinyarwanda = Just "Yabyaye neza ariko bamwongereye"
                    }

                VaginalDelivery (Spontaneous False) ->
                    { english = "Spontaneous vaginal delivery without episiotomy"
                    , kinyarwanda = Just "Yabyaye neza"
                    }

                VaginalDelivery WithVacuumExtraction ->
                    { english = "Vaginal delivery with vacuum extraction"
                    , kinyarwanda = Just "Yabyaye neza ariko hanifashishijwe icyuma gikurura umwana"
                    }

                CesareanDelivery ->
                    { english = "Cesarean delivery"
                    , kinyarwanda = Just "Yabyaye bamubaze"
                    }

        ModeOfDeliveryLabel ->
            { english = "Mode of delivery"
            , kinyarwanda = Just "Uburyo yabyayemo"
            }

        ModeratelyUnderweight ->
            { english = "Moderately Underweight"
            , kinyarwanda = Just "Imirire mibi yoroheje ku biro"
            }

        Month ->
            { english = "Month"
            , kinyarwanda = Just "Ukwezi"
            }

        MonthAbbrev ->
            { english = "mo"
            , kinyarwanda = Just "am"
            }

        MonthsOld ->
            { english = "months old"
            , kinyarwanda = Just "Amezi"
            }

        Mother ->
            { english = "Mother"
            , kinyarwanda = Just "Umubyeyi"
            }

        MotherDemographicInformation ->
            { english = "Mother Demographic Information"
            , kinyarwanda = Nothing
            }

        MotherName name ->
            { english = "Mother/Caregiver: " ++ name
            , kinyarwanda = Just <| "Umubyeyi: " ++ name
            }

        MotherNameLabel ->
            { english = "Mother's Name"
            , kinyarwanda = Nothing
            }

        MotherNationalId ->
            { english = "Mother's National ID"
            , kinyarwanda = Nothing
            }

        Mothers ->
            { english = "Mothers"
            , kinyarwanda = Just "Ababyeyi"
            }

        MUAC ->
            { english = "MUAC"
            , kinyarwanda = Just "Ikizigira"
            }

        MuacHelper ->
            { english = "Make sure to measure at the center of the baby’s upper arm."
            , kinyarwanda = Just "Ibuka gupima icya kabiri cy'akaboko ko hejuru kugira bigufashe gupima ikizigira cy'akaboko"
            }

        MuacIndication indication ->
            case indication of
                MuacRed ->
                    { english = "red"
                    , kinyarwanda = Just "Umutuku"
                    }

                MuacYellow ->
                    { english = "yellow"
                    , kinyarwanda = Just "Umuhondo"
                    }

                MuacGreen ->
                    { english = "green"
                    , kinyarwanda = Just "Icyatsi"
                    }

        MyAccount ->
            { english = "My Account"
            , kinyarwanda = Just "Konti yanjye"
            }

        MyRelatedBy relationship ->
            translateMyRelatedBy relationship

        MyRelatedByQuestion relationship ->
            translateMyRelatedByQuestion relationship

        Name ->
            { english = "Name"
            , kinyarwanda = Nothing
            }

        NationalIdNumber ->
            { english = "National ID Number"
            , kinyarwanda = Just "Numero y'irangamuntu"
            }

        Neck ->
            { english = "Neck"
            , kinyarwanda = Just "Ijosi"
            }

        NeckCPESign option ->
            case option of
                EnlargedThyroid ->
                    { english = "Enlarged Thyroid"
                    , kinyarwanda = Just "Umwingo"
                    }

                EnlargedLymphNodes ->
                    { english = "Enlarged Lymph Nodes"
                    , kinyarwanda = Just "Inturugunyu/Amatakara"
                    }

                NormalNeck ->
                    translationSet Normal

        NegativeLabel ->
            { english = "Negative"
            , kinyarwanda = Just "Nta bwandu afite"
            }

        Never ->
            { english = "Never"
            , kinyarwanda = Nothing
            }

        Next ->
            { english = "Next"
            , kinyarwanda = Just "Ibikurikiyeho"
            }

        NextSteps ->
            { english = "Next Steps"
            , kinyarwanda = Just "Ibikurikiyeho"
            }

        NextStepsTask task ->
            case task of
                NextStepsIsolation ->
                    { english = "Isolate Patient"
                    , kinyarwanda = Just "Shyira umurwayi mu kato"
                    }

                NextStepsContactHC ->
                    { english = "Contact Health Center"
                    , kinyarwanda = Just "Menyesha ikigo nderabuzima"
                    }

                NextStepsCall114 ->
                    { english = "Call 114"
                    , kinyarwanda = Just "Hamagara 114"
                    }

                NextStepsMedicationDistribution ->
                    { english = "Medication Distribution"
                    , kinyarwanda = Just "Gutanga Imiti"
                    }

                Pages.AcuteIllnessActivity.Model.NextStepsSendToHC ->
                    { english = "Send to Health Center"
                    , kinyarwanda = Just "Ohereza Ku kigo nderabuzima"
                    }

                Pages.AcuteIllnessActivity.Model.NextStepsHealthEducation ->
                    { english = "Health Education"
                    , kinyarwanda = Just "Inyigisho ku buzima"
                    }

                Pages.AcuteIllnessActivity.Model.NextStepsFollowUp ->
                    { english = "Follow Up"
                    , kinyarwanda = Just "Gukurikirana umurwayi"
                    }

        No ->
            { english = "No"
            , kinyarwanda = Just "Oya"
            }

        NoActivitiesCompleted ->
            { english = "No activities are entirely completed for the attending participants."
            , kinyarwanda = Just "Nta gikorwa cyarangiye cyose kubitabiriye."
            }

        NoActivitiesPending ->
            { english = "All activities are completed for the attending participants."
            , kinyarwanda = Just "Ibikorwa byose byarangiye kubitabiriye."
            }

        NoActivitiesCompletedForThisParticipant ->
            { english = "No activities are completed for this participant."
            , kinyarwanda = Just "Nta gikorwa cyarangiye kubitabiriye."
            }

        NoActivitiesPendingForThisParticipant ->
            { english = "All activities are completed for this participant."
            , kinyarwanda = Just "Ibikorwa byose byarangiye kubitabiriye."
            }

        NoGroupsFound ->
            { english = "No groups found."
            , kinyarwanda = Nothing
            }

        NoMatchesFound ->
            { english = "No matches found"
            , kinyarwanda = Just "Ibyo wifuza ntibiboneste"
            }

        ReasonForNotSendingToHC reason ->
            case reason of
                ClientRefused ->
                    { english = "Client refused"
                    , kinyarwanda = Just "Umurwayi yabyanze"
                    }

                NoAmbulance ->
                    { english = "No ambulance available"
                    , kinyarwanda = Just "Nta mbangukiragutabara ihari"
                    }

                ClientUnableToAffordFees ->
                    { english = "Client unable to afford fees"
                    , kinyarwanda = Just "Nta bushobozi bwo kwishyura afite"
                    }

                ReasonForNotSendingToHCOther ->
                    { english = "Other"
                    , kinyarwanda = Just "Ibindi"
                    }

                NoReasonForNotSendingToHC ->
                    { english = "No Reason"
                    , kinyarwanda = Nothing
                    }

        MedicationNonAdministrationReason reason ->
            case reason of
                NonAdministrationLackOfStock ->
                    { english = "Lack of Stock"
                    , kinyarwanda = Just "Nta miti iri mu bubiko"
                    }

                NonAdministrationKnownAllergy ->
                    { english = "Known Allergy"
                    , kinyarwanda = Just "Uyu muti usanzwe umutera ifurutwa"
                    }

                NonAdministrationPatientDeclined ->
                    { english = "Patient Declined"
                    , kinyarwanda = Just "Umurwayi yanze"
                    }

                NonAdministrationPatientUnableToAfford ->
                    { english = "Patient unable to afford"
                    , kinyarwanda = Just "Nta bushobozi bwo kwishyura afite"
                    }

                NonAdministrationOther ->
                    { english = "Other"
                    , kinyarwanda = Just "Ibindi"
                    }

        NoParticipantsCompleted ->
            { english = "No participants have completed all their activities yet."
            , kinyarwanda = Just "Ntagikorwa nakimwe kirarangira kubitabiriye."
            }

        NoParticipantsPending ->
            { english = "All attending participants have completed their activities."
            , kinyarwanda = Just "Abaje bose barangirijwe"
            }

        NoParticipantsCompletedForThisActivity ->
            { english = "No participants have completed this activity yet."
            , kinyarwanda = Just "Ntawaje warangirijwe kukorerwa."
            }

        NoParticipantsPendingForThisActivity ->
            { english = "All attending participants have completed this activitity."
            , kinyarwanda = Just "Ababje bose barangirijwe."
            }

        Normal ->
            { english = "Normal"
            , kinyarwanda = Just "Bimeze neza/Nta kibazo gihari"
            }

        NoChildrenRegisteredInTheSystem ->
            { english = "No children registered in the system"
            , kinyarwanda = Just "Ntamwana wanditswe muriyi sisiteme"
            }

        NoParticipantsFound ->
            { english = "No participants found"
            , kinyarwanda = Just "Ntamuntu ugaragaye"
            }

        NotAvailable ->
            { english = "not available"
            , kinyarwanda = Just "Ntibiboneste"
            }

        NotConnected ->
            { english = "Not Connected"
            , kinyarwanda = Just "Ntamurandasi"
            }

        NotTaken ->
            { english = "Not taken"
            , kinyarwanda = Just "Nta bipimo byafashwe"
            }

        NumberOfAbortions ->
            { english = "Number of Abortions"
            , kinyarwanda = Just "Umubare w'inda zavuyemo"
            }

        NumberOfChildrenUnder5 ->
            { english = "Number of Children under 5"
            , kinyarwanda = Just "Umubare w'abana bari munsi y'imyaka 5"
            }

        NumberOfCSections ->
            { english = "Number of C-Sections"
            , kinyarwanda = Just "Umubare w'inshuro yabazwe"
            }

        NumberOfLiveChildren ->
            { english = "Number of Live Children"
            , kinyarwanda = Just "Umubare w'abana bariho"
            }

        NumberOfStillbirthsAtTerm ->
            { english = "Number of Stillbirths at Term"
            , kinyarwanda = Just "Umubare w'abapfiriye mu nda bashyitse"
            }

        NumberOfStillbirthsPreTerm ->
            { english = "Number of Stillbirths pre Term"
            , kinyarwanda = Just "Umubare w'abapfiriye mu nda badashyitse"
            }

        NutritionActivityHelper activity ->
            case activity of
                Backend.NutritionActivity.Model.Muac ->
                    { english = "Make sure to measure at the center of the baby’s upper arm."
                    , kinyarwanda = Just "Ibuka gupima icya kabiri cy'akaboko ko hejuru kugira bigufashe gupima ikizigira cy'akaboko"
                    }

                Backend.NutritionActivity.Model.Height ->
                    { english = "Ask the mother to hold the baby’s head at the end of the measuring board. Move the slider to the baby’s heel and pull their leg straight."
                    , kinyarwanda = Just "Saba Umubyeyi guhagarara inyuma y’umwana we agaramye, afata umutwe ku gice cy’amatwi. Sunikira akabaho ku buryo gakora mu bworo by’ibirenge byombi."
                    }

                Backend.NutritionActivity.Model.Nutrition ->
                    { english = "Explain to the mother how to check the malnutrition signs for their own child."
                    , kinyarwanda = Just "Sobanurira umubyeyi gupima ibimenyetso by'imirire mibi ku giti cye."
                    }

                Backend.NutritionActivity.Model.Photo ->
                    { english = "Take each baby’s photo at each health assessment. Photos should show the entire body of each child."
                    , kinyarwanda = Just "Fata ifoto ya buri mwana kuri buri bikorwa by'ipimwa Ifoto igomba kwerekana ibice by'umubiri wose by'umwana"
                    }

                Backend.NutritionActivity.Model.Weight ->
                    { english = "Calibrate the scale before taking the first baby's weight. Place baby in harness with no clothes on."
                    , kinyarwanda = Just "Ibuka kuregera umunzani mbere yo gupima ibiro by'umwana wa mbere. Ambika umwana ikariso y'ibiro wabanje kumukuramo imyenda iremereye"
                    }

                Backend.NutritionActivity.Model.NextSteps ->
                    { english = "Next Steps"
                    , kinyarwanda = Just "Ibikurikiyeho"
                    }

        NutritionActivityTitle activity ->
            case activity of
                Backend.NutritionActivity.Model.Muac ->
                    { english = "MUAC"
                    , kinyarwanda = Just "Ikizigira cy'akaboko"
                    }

                Backend.NutritionActivity.Model.Height ->
                    { english = "Height"
                    , kinyarwanda = Just "Uburebure"
                    }

                Backend.NutritionActivity.Model.Nutrition ->
                    { english = "Nutrition"
                    , kinyarwanda = Just "Imirire"
                    }

                Backend.NutritionActivity.Model.Photo ->
                    { english = "Photo"
                    , kinyarwanda = Just "Ifoto"
                    }

                Backend.NutritionActivity.Model.Weight ->
                    { english = "Weight"
                    , kinyarwanda = Just "Ibiro"
                    }

                Backend.NutritionActivity.Model.NextSteps ->
                    { english = "Next Steps"
                    , kinyarwanda = Just "Ibikurikiyeho"
                    }

        NutritionAssesment assessment ->
            case assessment of
                AssesmentAcuteMalnutritionModerate ->
                    { english = "Moderate Acute Malnutrition"
                    , kinyarwanda = Just "Imirire  mibi yoroheje ije vuba"
                    }

                AssesmentAcuteMalnutritionSevere ->
                    { english = "Severe Acute Malnutrition"
                    , kinyarwanda = Just "Imirire  mibi ikabije ije vuba"
                    }

                AssesmentUnderweightModerate ->
                    { english = "Moderately Underweight"
                    , kinyarwanda = Just "Imirire mibi yoroheje ku biro"
                    }

                AssesmentUnderweightSevere ->
                    { english = "Severely Underweight"
                    , kinyarwanda = Just "Imirire mibi ikabije ku biro"
                    }

                AssesmentDangerSignsNotPresent ->
                    { english = "Without Danger Signs"
                    , kinyarwanda = Just "Nta bimenyetso mpuruza"
                    }

                AssesmentDangerSignsPresent ->
                    { english = "With Danger Signs"
                    , kinyarwanda = Just "Ifite ibimenyetso mpuruza"
                    }

                AssesmentMalnutritionSigns _ ->
                    { english = "Malnutrition Signs"
                    , kinyarwanda = Just "Ifite ibimenyetso mpuruza"
                    }

                AssesmentConsecutiveWeightLoss ->
                    { english = "Consecutive Weight Loss"
                    , kinyarwanda = Just "Gutakaza ibiro mu buryo bwikurikiranije"
                    }

                NoNutritionAssesment ->
                    { english = "None"
                    , kinyarwanda = Nothing
                    }

        NutritionCaringOption option ->
            case option of
                CaredByParent ->
                    { english = "Parent"
                    , kinyarwanda = Just "Umubyeyi"
                    }

                CaredByGrandparent ->
                    { english = "Grandparent"
                    , kinyarwanda = Just "Nyirakuru/Sekuru"
                    }

                CaredBySibling ->
                    { english = "Sibling"
                    , kinyarwanda = Just "Umuvandimwe"
                    }

                CaredByNeighbor ->
                    { english = "Neighbor"
                    , kinyarwanda = Just "Umuturanyi"
                    }

                CaredByHouseHelper ->
                    { english = "House helper"
                    , kinyarwanda = Just "Umukozi wo mu rugo"
                    }

                CaredByDaycare ->
                    { english = "Daycare"
                    , kinyarwanda = Just "Irerero"
                    }

        NutritionFeedingSignQuestion sign ->
            case sign of
                ReceiveSupplement ->
                    { english = "Did you receive food supplement"
                    , kinyarwanda = Just "Waba warahawe inyongeramirire"
                    }

                RationPresentAtHome ->
                    { english = "Is the ration of the food supplement present in the home"
                    , kinyarwanda = Just "Haba hari inyongeramirire usigaranye mu nzu"
                    }

                EnoughTillNextSession ->
                    { english = "Is the available food supplement enough to last until the next health center session"
                    , kinyarwanda = Just "Iyo nyongeramiriee ufite yaba ihagije kugeza igihe uzasubirira ku kigonderabuzima"
                    }

                SupplementShared ->
                    { english = "Is the food supplement being shared or eaten only by the sick child"
                    , kinyarwanda = Just "Ese inyongeramirire yaba ifatwa n'umwana urwaye gusa cyangwa yaba ayisangira n'abandi"
                    }

                EncouragedToEat ->
                    { english = "Does someone help / encourage the sick child to eat"
                    , kinyarwanda = Just "Hari umuntu waba afasha cyangwa ashishikariza umwana kurya"
                    }

                RefusingToEat ->
                    { english = "Is the child refusing to eat"
                    , kinyarwanda = Just "Ese umwana yanga kurya"
                    }

                FeedingSignBreastfeeding ->
                    { english = "Is the child currently breastfeeding (for children < 2)"
                    , kinyarwanda = Just "Umwana yaba yonka (ku bana bari munsi y'imyaka 2)"
                    }

                CleanWaterAvailable ->
                    { english = "Is clean water available"
                    , kinyarwanda = Just "Ese mazi asukuye arahari"
                    }

                EatenWithWater ->
                    { english = "Is water given to the child when eating the food supplement"
                    , kinyarwanda = Just "Ese umwana yaba ahabwa amazi yo kunwa igihe afata inyongeramirire"
                    }

                NoNutritionFeedingSigns ->
                    { english = ""
                    , kinyarwanda = Nothing
                    }

        NutritionFoodSecuritySignQuestion sign ->
            case sign of
                HouseholdGotFood ->
                    { english = "Does the household currently have food available"
                    , kinyarwanda = Just "Ese ubu urugo rufite ibyo kurya"
                    }

                NoNutritionFoodSecuritySigns ->
                    { english = ""
                    , kinyarwanda = Nothing
                    }

        NutritionHelper ->
            { english = "Explain to the mother how to check the malnutrition signs for their own child."
            , kinyarwanda = Just "Sobanurira umubyeyi gupima ibimenyetso by'imirire mibi ku giti cye."
            }

        NutritionHygieneSignQuestion sign ->
            case sign of
                SoapInTheHouse ->
                    { english = "Is there soap for washing in the house"
                    , kinyarwanda = Just "Ese mu rugo haba hari isabune yo koga"
                    }

                WashHandsBeforeFeeding ->
                    { english = "Do the caregiver and child wash hands before the child is fed"
                    , kinyarwanda = Just "Ese umurezi n'umwana bakaraba intoki mbere y'uko umwana agaburirwa"
                    }

                FoodCovered ->
                    { english = "Is the food / RUTF covered and free from flies"
                    , kinyarwanda = Just "Ese ibiryo/RUTUFU birapfundikiye kandi nta sazi zibiriho"
                    }

                NoNutritionHygieneSigns ->
                    { english = ""
                    , kinyarwanda = Nothing
                    }

        NutritionNextStepsTask task ->
            case task of
                Measurement.Model.NextStepsSendToHC ->
                    { english = "Send to Health Center"
                    , kinyarwanda = Just "Ohereza Ku kigo nderabuzima"
                    }

                Measurement.Model.NextStepsHealthEducation ->
                    { english = "Health Education"
                    , kinyarwanda = Just "Inyigisho ku buzima"
                    }

                NextStepContributingFactors ->
                    { english = "Contributing Factors"
                    , kinyarwanda = Just "Impamvu zateye uburwayi"
                    }

                NextStepFollowUp ->
                    { english = "Follow Up"
                    , kinyarwanda = Just "Gukurikirana umurwayi"
                    }

        NutritionSupplementType type_ ->
            case type_ of
                FortifiedPorridge ->
                    { english = "Fortified Porridge"
                    , kinyarwanda = Just "Igikoma kirimo Imyunyu ngugu na Vitamine"
                    }

                Rutf ->
                    { english = "RUTF"
                    , kinyarwanda = Just "RUTUFU"
                    }

                Ongera ->
                    { english = "Ongera intungamubiri at the village level / CHW"
                    , kinyarwanda = Just "Ongera Intungamubiri mu mudugudu/Ku mujyanama w'Ubuzima"
                    }

                TherapeuticMilk ->
                    { english = "Therapeutic Milk"
                    , kinyarwanda = Just "Amata avura"
                    }

                NoNutritionSupplementType ->
                    { english = "None"
                    , kinyarwanda = Just "None of these"
                    }

        ObstetricalDiagnosis ->
            { english = "Obstetrical Diagnosis"
            , kinyarwanda = Just "Uburwayi bwemejwe n'inzobere mu gusuzuma abagore batwite"
            }

        ObstetricalDiagnosisAlert diagnosis ->
            case diagnosis of
                DiagnosisRhNegative ->
                    { english = "Patient is RH Negative"
                    , kinyarwanda = Nothing
                    }

                DiagnosisModerateUnderweight ->
                    { english = "Moderate underweight"
                    , kinyarwanda = Just "Ibiro bike bidakabije ugendeye ku myaka"
                    }

                DiagnosisSevereUnderweight ->
                    { english = "Severe underweight"
                    , kinyarwanda = Just "Afite ibiro bikie bikabije"
                    }

                DiagnosisOverweight ->
                    { english = "Overweight"
                    , kinyarwanda = Nothing
                    }

                DiagnosisObese ->
                    { english = "Obese"
                    , kinyarwanda = Just "Kubyibuha gukabije"
                    }

                DisgnosisPeripheralEdema ->
                    { english = "Peripheral Edema"
                    , kinyarwanda = Nothing
                    }

                DiagnosisFetusBreech ->
                    { english = "Fetus is in breech"
                    , kinyarwanda = Nothing
                    }

                DiagnosisFetusTransverse ->
                    { english = "Fetus is transverse"
                    , kinyarwanda = Nothing
                    }

                DiagnosisBreastExamination ->
                    { english = "Breast exam showed"
                    , kinyarwanda = Nothing
                    }

                DiagnosisHypotension ->
                    { english = "Hypotension"
                    , kinyarwanda = Nothing
                    }

                DiagnosisPregnancyInducedHypertension ->
                    { english = "Pregnancy-induced hypertension"
                    , kinyarwanda = Nothing
                    }

                DiagnosisPreeclampsiaHighRisk ->
                    { english = "High Risk for Preeclampsia"
                    , kinyarwanda = Nothing
                    }

        OK ->
            { english = "OK"
            , kinyarwanda = Just "Nibyo, yego"
            }

        Old ->
            { english = "old"
            , kinyarwanda = Just "imyaka"
            }

        On ->
            { english = "On"
            , kinyarwanda = Just "Ku itariki"
            }

        OneVisit ->
            { english = "One visit"
            , kinyarwanda = Just "Inshuro imwe"
            }

        OnceYouEndTheEncounter ->
            { english = "Once you end the Encounter, you will no longer be able to edit or add data."
            , kinyarwanda = Just "Igihe cyose urangije igikorwa ,nta bushobozi wongera kugira bwo guhindura ibyo winjije cyangwa amakuru."
            }

        OnceYouEndYourGroupEncounter ->
            { english = "Once you end your Group Encounter, you will no longer be able to edit or add data."
            , kinyarwanda = Just "Igihe ushoze igikorwa, ntabwo ushobora guhindura cg wongeremo andi makuru."
            }

        OngoingTreatmentTask task ->
            case task of
                OngoingTreatmentReview ->
                    { english = "Treatment Review"
                    , kinyarwanda = Just "Kureba imiti yahawe"
                    }

        OnlySickChild ->
            { english = "Only Sick Child"
            , kinyarwanda = Just "Umwana urwaye gusa"
            }

        Or ->
            { english = "or"
            , kinyarwanda = Just "cyangwa"
            }

        PackagesPerMonth ->
            { english = "packages / month"
            , kinyarwanda = Just "Amapaki ku kwezi"
            }

        Page ->
            { english = "Page"
            , kinyarwanda = Just "Paji"
            }

        Page404 ->
            { english = "404 page"
            , kinyarwanda = Just "404 paji"
            }

        PageNotFoundMsg ->
            { english = "Sorry, nothing found in this URL."
            , kinyarwanda = Just "Mutwihanganire ntabwo ubufasha mwasabye mubashije kuboneka."
            }

        Pallor ->
            { english = "Pallor"
            , kinyarwanda = Just "Kweruruka (k'urugingo rw'umubiri)"
            }

        Para ->
            { english = "Para"
            , kinyarwanda = Nothing
            }

        ParentsAliveAndHealthyQuestion ->
            { english = "Are both parents alive and healthy"
            , kinyarwanda = Just "Ese ababyeyi bombi bariho kandi bafite ubuzima bwiza"
            }

        PaleConjuctiva ->
            { english = "Pale Conjuctiva"
            , kinyarwanda = Just "Ibihenehene byeruruka"
            }

        PartialPlacentaPreviousDelivery ->
            { english = "Partial Placenta in previous delivery"
            , kinyarwanda = Just "Ubwo aheruka kubyara iya nyuma ntiyavuyeyo  yose (yaje igice)"
            }

        ParticipantDirectory ->
            { english = "Participant Directory"
            , kinyarwanda = Just "Ububiko bw'amakuru y'umurwayi"
            }

        Participants ->
            { english = "Participants"
            , kinyarwanda = Just "Ubwitabire"
            }

        ParticipantReviewed ->
            { english = "I have reviewed and understand the above."
            , kinyarwanda = Nothing
            }

        ParticipantSignature ->
            { english = "Participant Signature"
            , kinyarwanda = Nothing
            }

        ParticipantSummary ->
            { english = "Participant Summary"
            , kinyarwanda = Just "Umwirondoro w’Umwana"
            }

        ParticipantDemographicInformation ->
            { english = "Participant Demographic Information"
            , kinyarwanda = Just "Umwirondoro w'umugenerwabikorwa"
            }

        ParticipantInformation ->
            { english = "Participant Information"
            , kinyarwanda = Nothing
            }

        PartnerHivTestResult ->
            { english = "What was the partners HIV Test result"
            , kinyarwanda = Just "Ni ikihe gisubizo cy'ubwandu bwa Virusi itera SIDA kuwo babana?"
            }

        PartnerReceivedHivCounseling ->
            { english = "Did partner receive HIV Counseling during this pregnancy"
            , kinyarwanda = Just "Umugabo yahawe ubujyanama kuri Virusi itera SIDA? "
            }

        PartnerReceivedHivTesting ->
            { english = "Did partner receive HIV Testing during this pregnancy"
            , kinyarwanda = Just "Umugabo  yasuzumwe Virusi itera SIDA?"
            }

        PatientExhibitAnyFindings ->
            { english = "Does the patient exhibit any of these findings"
            , kinyarwanda = Just "Umurwayi agaragaza bimwe muri ibi bikurikira"
            }

        PatientExhibitAnyRespiratoryFindings ->
            { english = "Does the patient exhibit any of these Respiratory findings"
            , kinyarwanda = Just "Umurwayi agaragaza bimwe muri ibi bimenyetso by'ubuhumekero"
            }

        PatientGotAnySymptoms ->
            { english = "Does the patient have any of these symptoms"
            , kinyarwanda = Just "Umurwayi yaba afite bimwe muri ibi bimenyetso"
            }

        PatientProgress ->
            { english = "Patient Progress"
            , kinyarwanda = Just "Uruhererekane rw'ibyakorewe umubyeyi"
            }

        PatientInformation ->
            { english = "Patient Information"
            , kinyarwanda = Just "Amakuru k'umurwayi"
            }

        PatientIsolatedQuestion ->
            { english = "Have you isolated the patient"
            , kinyarwanda = Just "Washyize umurwayi mu kato"
            }

        PatientProvisionsTask task ->
            case task of
                Medication ->
                    { english = "Medication"
                    , kinyarwanda = Nothing
                    }

                Resources ->
                    { english = "Resources"
                    , kinyarwanda = Just "Ibihabwa umubyeyi utwite"
                    }

        People ->
            { english = "People"
            , kinyarwanda = Just "Abantu"
            }

        PersistentStorage authorized ->
            if authorized then
                { english = "Persistent storage has been authorized. The browser will not delete locally cached data without your approval."
                , kinyarwanda = Just "Ububiko buhoraho bwaremejwe,amakuru wabitse ntabwo yatsibama udatanze uburenganzira/utabyemeje"
                }

            else
                { english = "Persistent storage has not been authorized. The browser may delete locally cached data if storage runs low."
                , kinyarwanda = Just "Ibikwa ry'amakuru ntabwo remejwe. Sisiteme mushakisha ukoreramo ishobora kubisiba umwanya ubaye muto."
                }

        Person ->
            { english = "Person"
            , kinyarwanda = Just "Umuntu"
            }

        PersonHasBeenSaved ->
            { english = "Person has been saved"
            , kinyarwanda = Just "Amakuru kuri uyu muntu yabitswe"
            }

        PertinentSymptoms ->
            { english = "Pertinent Symptoms"
            , kinyarwanda = Just " Ibimenyetso by'ingenzi"
            }

        PhotosTransferStatus ->
            { english = "Photos Transfer Status"
            , kinyarwanda = Nothing
            }

        PhysicalExam ->
            { english = "Physical Exam"
            , kinyarwanda = Just "Gusuzuma umurwayi"
            }

        PhysicalExamTask task ->
            case task of
                PhysicalExamVitals ->
                    { english = "Vitals"
                    , kinyarwanda = Just "Ibipimo by'ubuzima"
                    }

                PhysicalExamMuac ->
                    { english = "Muac"
                    , kinyarwanda = Just "Ikizigira"
                    }

                PhysicalExamAcuteFindings ->
                    { english = "Acute Findings"
                    , kinyarwanda = Just "Ibimenyetso biziyeho"
                    }

                PhysicalExamNutrition ->
                    { english = "Nutrition"
                    , kinyarwanda = Just "Imirire"
                    }

        PlaceholderEnterHeight ->
            { english = "Enter height here…"
            , kinyarwanda = Just "Andika uburebure hano…"
            }

        PlaceholderEnterMUAC ->
            { english = "Enter MUAC here…"
            , kinyarwanda = Just "Andika uburebure hano…"
            }

        PlaceholderEnterParticipantName ->
            { english = "Enter participant name here"
            , kinyarwanda = Just "Andika izina ry'umurwayi hano"
            }

        PlaceholderEnterWeight ->
            { english = "Enter weight here…"
            , kinyarwanda = Just "Andika ibiro hano…"
            }

        PleaseSelectGroup ->
            { english = "Please select the relevant Group for the new encounter"
            , kinyarwanda = Nothing
            }

        PleaseSync ->
            { english = "Please sync data for selected Health Center."
            , kinyarwanda = Nothing
            }

        PositiveLabel ->
            { english = "Positive"
            , kinyarwanda = Just "Afite ubwandu"
            }

        PreeclampsiaPreviousPregnancy ->
            { english = "Preeclampsia in previous pregnancy "
            , kinyarwanda = Just "Ubushize yagize ibimenyetso bibanziriza guhinda umushyitsi"
            }

        PregnancyTestingResult result ->
            case result of
                PregnancyTestPositive ->
                    { english = "Positive"
                    , kinyarwanda = Nothing
                    }

                PregnancyTestNegative ->
                    { english = "Negative"
                    , kinyarwanda = Nothing
                    }

                PregnancyTestIndeterminate ->
                    { english = "Indeterminate"
                    , kinyarwanda = Nothing
                    }

                PregnancyTestUnableToConduct ->
                    { english = "Unable to conduct test"
                    , kinyarwanda = Nothing
                    }

        PregnancyTrimester trimester ->
            case trimester of
                FirstTrimester ->
                    { english = "First Trimester"
                    , kinyarwanda = Just "Igihembwe cya mbere"
                    }

                SecondTrimester ->
                    { english = "Second Trimester"
                    , kinyarwanda = Just "Igihembwe cya kabiri"
                    }

                ThirdTrimester ->
                    { english = "Third Trimester"
                    , kinyarwanda = Just "Igihembwe cya gatatu"
                    }

        PregnancyUrineTest ->
            { english = "Urine Pregnancy Test"
            , kinyarwanda = Nothing
            }

        PrenatalActivitiesTitle activity ->
            case activity of
                DangerSigns ->
                    { english = "Danger Signs"
                    , kinyarwanda = Just "Ibimenyetso mpuruza"
                    }

                Examination ->
                    { english = "Examination"
                    , kinyarwanda = Just "Gusuzuma"
                    }

                Backend.PrenatalActivity.Model.FamilyPlanning ->
                    { english = "Family Planning"
                    , kinyarwanda = Just "Kuboneza Urubyaro"
                    }

                History ->
                    { english = "History"
                    , kinyarwanda = Just "Amateka y'ibyamubayeho"
                    }

                PatientProvisions ->
                    { english = "Patient Provisions"
                    , kinyarwanda = Just "Ibyo umubyeyi/umurwayi yahawe"
                    }

                PregnancyDating ->
                    { english = "Pregnancy Dating"
                    , kinyarwanda = Just "Igihe inda imaze"
                    }

                PrenatalPhoto ->
                    { english = "Photo"
                    , kinyarwanda = Just "Ifoto"
                    }

<<<<<<< HEAD
                Laboratory ->
=======
                PrenatalLaboratory ->
>>>>>>> 78e8f9fa
                    { english = "Laboratory"
                    , kinyarwanda = Nothing
                    }

<<<<<<< HEAD
                Backend.PrenatalActivity.Model.HealthEducation ->
                    { english = "Health Education"
                    , kinyarwanda = Nothing
                    }

                BirthPlan ->
                    { english = "Birth Plan"
                    , kinyarwanda = Nothing
                    }

                Backend.PrenatalActivity.Model.NextSteps ->
                    { english = "Next Steps"
                    , kinyarwanda = Nothing
                    }

                Backend.PrenatalActivity.Model.PregnancyOutcome ->
                    { english = "Pregnancy Outcome"
                    , kinyarwanda = Nothing
                    }

=======
>>>>>>> 78e8f9fa
        PrenatalEncounterType encounterType ->
            case encounterType of
                NurseEncounter ->
                    { english = ""
                    , kinyarwanda = Nothing
                    }

                ChwFirstEncounter ->
                    { english = "First Antenatal Visit"
                    , kinyarwanda = Nothing
                    }

                ChwSecondEncounter ->
                    { english = "Second Antenatal Visit"
                    , kinyarwanda = Nothing
                    }

                ChwThirdEncounter ->
                    { english = "Third Antenatal Visit"
                    , kinyarwanda = Nothing
                    }

                ChwPostpartumEncounter ->
                    { english = "Postpartum"
                    , kinyarwanda = Nothing
                    }

<<<<<<< HEAD
        PrenatalNextStepsTask task ->
            case task of
                AppointmentConfirmation ->
                    { english = "Appointment Confirmation"
                    , kinyarwanda = Nothing
                    }

                Backend.PrenatalActivity.Model.FollowUp ->
                    { english = "Chw Follow Up"
                    , kinyarwanda = Nothing
                    }

                Backend.PrenatalActivity.Model.SendToHC ->
                    { english = "Send to Health Center"
                    , kinyarwanda = Nothing
                    }

                Backend.PrenatalActivity.Model.TaskHealthEducation ->
                    { english = "Health Education"
                    , kinyarwanda = Nothing
                    }

                NewbornEnrollment ->
                    { english = "Newborn Enrollment"
=======
        PrenatalLaboratoryTask task ->
            case task of
                LaboratoryPregnancyTesting ->
                    { english = "Urine Pregnancy Test"
>>>>>>> 78e8f9fa
                    , kinyarwanda = Nothing
                    }

        PrenatalPhotoHelper ->
            { english = "Take a picture of the mother's belly. Then you and the mother will see how the belly has grown!"
            , kinyarwanda = Just "Fata ifoto y'inda y'umubyeyi hanyuma uyimwereke arebe uko yakuze/yiyongereye."
            }

        PreTerm ->
            { english = "Pre Term"
            , kinyarwanda = Just "Inda itaragera igihe"
            }

        PregnancyConcludedLabel ->
            { english = "or Pregnancy Concluded"
            , kinyarwanda = Just "Cyangwa Iherezo ry'inda"
            }

        PregnancyOutcomeLabel ->
            { english = "Pregnancy Outcome"
            , kinyarwanda = Nothing
            }

        PregnancyOutcome outcome ->
            case outcome of
                OutcomeLiveAtTerm ->
                    { english = "Live Birth at Term (38 weeks EGA or more)"
                    , kinyarwanda = Just "Kubyara umwana muzima/Ushyitse (ku byumweru 38 kuzamura)"
                    }

                OutcomeLivePreTerm ->
                    { english = "Live Birth Preterm (less than 38 weeks EGA)"
                    , kinyarwanda = Just "Kubyara mwana udashyitse (munsi y'ibyumweru 38)"
                    }

                OutcomeStillAtTerm ->
                    { english = "Stillbirth at Term (38 weeks EGA or more)"
                    , kinyarwanda = Just "Abana bapfiriye mu nda bageze igihe cyo kuvuka (ku byumweru 38 kuzamura)"
                    }

                OutcomeStillPreTerm ->
                    { english = "Stillbirth Preterm (less than 38 weeks EGA)"
                    , kinyarwanda = Just "Abana bapfiriye mu nda batagejeje igihe cyo kuvuka (munsi y'ibyumweru 38)"
                    }

                OutcomeAbortions ->
                    { english = "Abortions (before 24 weeks EGA)"
                    , kinyarwanda = Just "Kuvanamo inda (mbere y'ibyumweru 24)"
                    }

        PreviousCSectionScar ->
            { english = "Previous C-section scar"
            , kinyarwanda = Just "Inkovu yaho babaze ubushize"
            }

        PreviousDelivery ->
            { english = "Previous Delivery"
            , kinyarwanda = Just "Kubyara guheruka"
            }

        PreviousDeliveryPeriods period ->
            case period of
                LessThan18Month ->
                    { english = "Less than 18 month ago"
                    , kinyarwanda = Just "Munsi y'amezi 18 ashize"
                    }

                MoreThan5Years ->
                    { english = "More than 5 years ago"
                    , kinyarwanda = Just "Hejuru y'imyaka itanu ishize"
                    }

                Neither ->
                    { english = "Neither"
                    , kinyarwanda = Just "Nta na kimwe"
                    }

        PreviousFloatMeasurement value ->
            { english = "Previous measurement: " ++ String.fromFloat value
            , kinyarwanda = Just <| "Ibipimo by'ubushize: " ++ String.fromFloat value
            }

        PreviousMeasurementNotFound ->
            { english = "No previous measurement on record"
            , kinyarwanda = Just "Nta gipimo cy'ubushize cyanditswe"
            }

        PriorTreatmentTask task ->
            case task of
                TreatmentReview ->
                    { english = "Treatment Review"
                    , kinyarwanda = Just "Kureba imiti yahawe"
                    }

        Profession ->
            { english = "Profession"
            , kinyarwanda = Nothing
            }

        Programs ->
            { english = "Programs"
            , kinyarwanda = Just "Porogaramu"
            }

        ProgressPhotos ->
            { english = "Progress Photos"
            , kinyarwanda = Just "Uko amafoto agenda ahinduka"
            }

        ProgressReport ->
            { english = "Progress Report"
            , kinyarwanda = Just "Raporo y’ibyakozwe"
            }

        ProgressTimeline ->
            { english = "Progress Timeline"
            , kinyarwanda = Just "Uko inda igenda ikura"
            }

        ProgressTrends ->
            { english = "Progress Trends"
            , kinyarwanda = Just "Uko ibipimo bigenda bizamuka"
            }

        PrenatalParticipant ->
            { english = "Antenatal Participant"
            , kinyarwanda = Just "Umubyeyi witabiriye kwipimisha inda"
            }

        PrenatalParticipants ->
            { english = "Antenatal Participants"
            , kinyarwanda = Just "Ababyeyi bitabiriye kwipimisha inda"
            }

        PreTermPregnancy ->
            { english = "Number of Pre-term Pregnancies (Live Birth)"
            , kinyarwanda = Just "Umubare w'abavutse ari bazima badashyitse"
            }

        ProvidedHealthEducationAction ->
            { english = "Provided health education and anticipatory guidance"
            , kinyarwanda = Nothing
            }

        ProvideHealthEducation ->
            { english = "Provide health education and anticipatory guidance for the prevention of"
            , kinyarwanda = Just "Tanga inyigisho ku buzima n' umurongo ngenderwaho ku kwirinda"
            }

        ProvidedPreventionEducationQuestion ->
            { english = "Have you provided health education and anticipatory guidance for the prevention of"
            , kinyarwanda = Just "Mwatanze inyigisho ku buzima n' umurongo ngenderwaho ku kwirinda"
            }

        ProvidedPreventionEducationQuestionShort ->
            { english = "Have you provided health education and anticipatory guidance"
            , kinyarwanda = Just "Mwatanze inyigisho ku buzima n' umurongo ngenderwaho"
            }

        Province ->
            { english = "Province"
            , kinyarwanda = Just "Intara"
            }

        ReasonForCSection ->
            { english = "Reason for C-section"
            , kinyarwanda = Nothing
            }

        ReasonForNotIsolating reason ->
            case reason of
                NoSpace ->
                    { english = "No space available at home or clinic"
                    , kinyarwanda = Just "Nta mwanya uboneka mu rugo cyangwa mu ivuriro"
                    }

                TooIll ->
                    { english = "Too ill to leave alone"
                    , kinyarwanda = Just "Umurwayi ararembye ntagomba gusigara wenyine"
                    }

                CanNotSeparateFromFamily ->
                    { english = "Unable to separate from family"
                    , kinyarwanda = Just "Ntibishoboka kumutandukanya n'umuryango"
                    }

                OtherReason ->
                    { english = "Other"
                    , kinyarwanda = Just "Ikindi"
                    }

                IsolationReasonNotApplicable ->
                    { english = "Not Applicable "
                    , kinyarwanda = Just "Ibi ntibikorwa"
                    }

        ReasonForNotTaking reason ->
            case reason of
                NotTakingAdverseEvent ->
                    { english = "Adverse event"
                    , kinyarwanda = Just "Ibintu bidasanzwe (bitewe n'imiti wafashe)"
                    }

                NotTakingNoMoney ->
                    { english = "No money for medication"
                    , kinyarwanda = Just "Nta mafaranga yo kwishyura imiti afite"
                    }

                NotTakingMemoryProblems ->
                    { english = "Memory problems"
                    , kinyarwanda = Just "Ibibazo byo kwibagirwa"
                    }

                NotTakingOther ->
                    { english = "Other"
                    , kinyarwanda = Just "Ibindi"
                    }

                NoReasonForNotTakingSign ->
                    { english = ""
                    , kinyarwanda = Nothing
                    }

        ReceivedDewormingPill ->
            { english = "Has the mother received deworming pill"
            , kinyarwanda = Nothing
            }

        ReasonForNotProvidingHealthEducation reason ->
            case reason of
                PatientNeedsEmergencyReferral ->
                    { english = "Patient needs an emergency referral"
                    , kinyarwanda = Just "Umurwayi akeneye kwoherezwa ku ivuriro byihutirwa"
                    }

                ReceivedEmergencyCase ->
                    { english = "Received an emergency case to treat"
                    , kinyarwanda = Just "Nakiriye undi murwayi ukeneye kuvurwa byihutirwa"
                    }

                LackOfAppropriateEducationUserGuide ->
                    { english = "Lack of appropriate education user guide"
                    , kinyarwanda = Just "Nta mfashanyigisho yabugenewe ihari"
                    }

                PatientRefused ->
                    { english = "Patient refused"
                    , kinyarwanda = Just "Umurwayi yabyanze"
                    }

                PatientTooIll ->
                    { english = "Patient too ill"
                    , kinyarwanda = Just "Umurwayi ararembye"
                    }

                NoReasonForNotProvidingHealthEducation ->
                    { english = "No reason"
                    , kinyarwanda = Just "Nta mpamvu"
                    }

        ReceivedIronFolicAcid ->
            { english = "Has the mother received iron and folic acid supplement"
            , kinyarwanda = Just "Umubyeyi yahawe ibinini bya Fer cg Folic Acid byongera amaraso?"
            }

        ReceivedMosquitoNet ->
            { english = "Has the mother received a mosquito net"
            , kinyarwanda = Just "Umubyeyi yahawe inzitiramubu?"
            }

        Recommendation114 recommendation ->
            case recommendation of
                SendToHealthCenter ->
                    { english = "Send Patient to the nearest health center"
                    , kinyarwanda = Just "Ohereza umurwayi ku kigo nderabuzima kikwegereye"
                    }

                SendToRRTCenter ->
                    { english = "Send patient to the Rapid Response Team center"
                    , kinyarwanda = Just "Ohereza umurwayi ku itsinda rishinzwe gutanga ubuvuzi bwihuse"
                    }

                SendToHospital ->
                    { english = "Send patient to the nearest hospital"
                    , kinyarwanda = Just "Ohereza umurwayi ku bitaro bikwegereye"
                    }

                OtherRecommendation114 ->
                    { english = "Other"
                    , kinyarwanda = Just "Ibindi"
                    }

                NoneNoAnswer ->
                    { english = "No answer"
                    , kinyarwanda = Just "Nta Gisubizo cyabonetse"
                    }

                NoneBusySignal ->
                    { english = "Busy Signal"
                    , kinyarwanda = Just "Umurongo bawuvugiragaho"
                    }

                NoneOtherRecommendation114 ->
                    { english = "Other"
                    , kinyarwanda = Just "Ibindi"
                    }

        RecommendationSite recommendation ->
            case recommendation of
                TeamComeToVillage ->
                    { english = "Team will come to village"
                    , kinyarwanda = Just "Itsinda rizaza mu mudugudu"
                    }

                SendToSiteWithForm ->
                    { english = "Advised to send patient to site with referral form"
                    , kinyarwanda = Just "Nagiriwe inama yo kohereza umurwayi ku rwego rubishinzwe yitwaje impapuro zimwohereza"
                    }

                OtherRecommendationSite ->
                    { english = "Other"
                    , kinyarwanda = Just "Ibindi"
                    }

                NoneSentWithForm ->
                    { english = "No response. Sent patient with referral form."
                    , kinyarwanda = Just "Nta gisubizo. Nohereje umurwayi yitwaje impapuro zimwohereza."
                    }

                NonePatientRefused ->
                    { english = "Patient refused"
                    , kinyarwanda = Just "Umurwayi yabyanze"
                    }

                NoneOtherRecommendationSite ->
                    { english = "Other"
                    , kinyarwanda = Just "Ibindi"
                    }

                RecommendationSiteNotApplicable ->
                    { english = "Not Applicable"
                    , kinyarwanda = Just "Ibi ntibikorwa"
                    }

        RecommendedButNotGivenDueTo ->
            { english = "recommended but not given due to"
            , kinyarwanda = Nothing
            }

        RecordAcuteIllnessOutcome ->
            { english = "Record Acute Illness Outcome"
            , kinyarwanda = Just "Andika iherezo ry'indwara ifatiyeho"
            }

        RecordPregnancyOutcome ->
            { english = "Record Pregnancy Outcome"
            , kinyarwanda = Just "Andika iherezo ry'inda"
            }

        RecurringHighSeverityAlert alert ->
            case alert of
                Backend.PrenatalActivity.Model.BloodPressure ->
                    { english = "Blood Pressure"
                    , kinyarwanda = Just "Umuvuduko w'amaraso"
                    }

        ReferredPatientToHealthCenterQuestion ->
            { english = "Have you referred the patient to the health center"
            , kinyarwanda = Just "Waba wohereje umurwayi ku kigo nderabuzima"
            }

        Register ->
            { english = "Register"
            , kinyarwanda = Nothing
            }

        RegisterHelper ->
            { english = "Not the participant you were looking for?"
            , kinyarwanda = Just "Umugenerwabikorwa ubonye si we washakaga?"
            }

        RegisterNewParticipant ->
            { english = "Register a new participant"
            , kinyarwanda = Just "Andika umurwayi mushya"
            }

        RegistratingHealthCenter ->
            { english = "Registrating Health Center"
            , kinyarwanda = Just "Izina ry'ikigo nderabuzima umugenerwabikorwa abarizwamo"
            }

        RegistrationSuccessful ->
            { english = "Registration Successful"
            , kinyarwanda = Nothing
            }

        RegistrationSuccessfulParticipantAdded ->
            { english = "The participant has been added to E-Heza."
            , kinyarwanda = Nothing
            }

        RegistrationSuccessfulSuggestAddingChild ->
            { english = "The participant has been added to E-Heza. Would you like to add a child for this participant?"
            , kinyarwanda = Nothing
            }

        RegistrationSuccessfulSuggestAddingMother ->
            { english = "The participant has been added to E-Heza. Would you like to add a mother for this participant?"
            , kinyarwanda = Nothing
            }

        RelationSuccessful ->
            { english = "Relation Successful"
            , kinyarwanda = Nothing
            }

        RelationSuccessfulChildWithMother ->
            { english = "Child succesfully assocoated with mother."
            , kinyarwanda = Nothing
            }

        RelationSuccessfulMotherWithChild ->
            { english = "Mother succesfully assocoated with child."
            , kinyarwanda = Nothing
            }

        RenalDisease ->
            { english = "Renal Disease"
            , kinyarwanda = Just "Indwara z'impyiko"
            }

        RemainingForDownloadLabel ->
            { english = "Remaining for Download"
            , kinyarwanda = Just "Ibisigaye gukurwa kuri seriveri"
            }

        RemainingForUploadLabel ->
            { english = "Remaining for Upload"
            , kinyarwanda = Just "Ibisigaye koherezwa kuri seriveri"
            }

        RemainingTotalToUpload ->
            { english = "Remaining to upload, in total"
            , kinyarwanda = Nothing
            }

        ReportAge age ->
            { english = "Age: " ++ age
            , kinyarwanda = Just <| "Imyaka: " ++ age
            }

        ReportDOB dob ->
            { english = "DOB: " ++ dob
            , kinyarwanda = Just <| "Itariki y'amavuko: " ++ dob
            }

        ReportRemaining remaining ->
            { english = String.fromInt remaining ++ " remaning"
            , kinyarwanda = Just <| String.fromInt remaining ++ " iyibutswa rya raporo"
            }

        ReportResultsOfSearch total ->
            case total of
                1 ->
                    { english = "There is 1 participant that matches your search."
                    , kinyarwanda = Just "Hari umujyenerwabikorwa 1 uhuye nuwo washatse"
                    }

                _ ->
                    { english = "There are " ++ String.fromInt total ++ " participants that match your search."
                    , kinyarwanda = Just <| "Hari abagenerwabikorwa " ++ String.fromInt total ++ " bahuye nuwo ushaka mu ishakiro"
                    }

        Reports ->
            { english = "Reports"
            , kinyarwanda = Just "Raporo"
            }

        RecentAndUpcomingGroupEncounters ->
            { english = "Recent and upcoming Group Encounters"
            , kinyarwanda = Just "Ahabarizwa amatsinda aheruka gukorerwa n'agiye gukorerwa"
            }

        ReportCompleted { pending, completed } ->
            { english = String.fromInt completed ++ " / " ++ String.fromInt (pending + completed) ++ " Completed"
            , kinyarwanda = Just <| String.fromInt completed ++ " / " ++ String.fromInt (pending + completed) ++ " Raporo irarangiye"
            }

        ResolveMonth short month ->
            translateMonth month short

        ResolveMonthYY year short month ->
            translateMonthYY month year short

        RespiratoryDistress ->
            { english = "Respiratory Distress"
            , kinyarwanda = Just "Ahumeka bimugoye"
            }

        RespiratoryRate ->
            { english = "Respiratory Rate"
            , kinyarwanda = Just "Inshuro ahumeka"
            }

        ResponsePeriod period ->
            case period of
                LessThan30Min ->
                    { english = "Less than 30 min"
                    , kinyarwanda = Just "Munsi y'iminota mirongo itatu"
                    }

                Between30min1Hour ->
                    { english = "30 min - 1 hour"
                    , kinyarwanda = Just "Hagati y’iminota mirongo itatu n’isaha"
                    }

                Between1Hour2Hour ->
                    { english = "1 hour - 2 hours"
                    , kinyarwanda = Just "Hagati y'isaha n'amasaha abiri"
                    }

                Between2Hour1Day ->
                    { english = "2 hours - 1 day"
                    , kinyarwanda = Just "Hagati y'amasaha abiri n'umunsi"
                    }

                ResponsePeriodNotApplicable ->
                    { english = "Not Applicable"
                    , kinyarwanda = Just "Ibi ntibikorwa"
                    }

        ResultOfContacting114 recommendation ->
            case recommendation of
                SendToHealthCenter ->
                    { english = "114 recommended to send patient to the nearest health center"
                    , kinyarwanda = Just "Ku 114 Bangiriye inama yo kohereza umurwayi ku kigo nderabuzima kinyegereye"
                    }

                SendToRRTCenter ->
                    { english = "114 recommended to send patient to Rapid Response Team center"
                    , kinyarwanda = Just "Ku 114 Bangiriye inama yo kohereza umurwayi ku itsinda rishinzwe gutanga ubuvuzi bwihuse"
                    }

                SendToHospital ->
                    { english = "114 recommended to send patient to the nearest hospital"
                    , kinyarwanda = Just "Ku 114 bangiriye inama yo kohereza umurwayi ku bitaro binyegereye"
                    }

                OtherRecommendation114 ->
                    { english = "114 did not recommended to send patient to site"
                    , kinyarwanda = Just "Ku 114 bansabye kutohereza umurwayi"
                    }

                NoneNoAnswer ->
                    { english = "Not able to talk to 114 - no answer"
                    , kinyarwanda = Just "Ntibyakunze kuvugana ku 114- nta gisubizo"
                    }

                NoneBusySignal ->
                    { english = "Not able to talk to 114 - busy signal"
                    , kinyarwanda = Just "Ntibyakunze kuvugana ku 114- umurongo bawuvugiragaho"
                    }

                NoneOtherRecommendation114 ->
                    { english = "Not able to talk to 114 - other reason"
                    , kinyarwanda = Just "Ntibyakunze kuvugana ku 114- Izindi mpamvu"
                    }

        ResultOfContactingRecommendedSite recommendation ->
            case recommendation of
                TeamComeToVillage ->
                    { english = "Site recommendation: Team will come to village"
                    , kinyarwanda = Just "Imyanzuro y’urwego rubishinzwe: Itsinda rizaza mu mudugudu"
                    }

                SendToSiteWithForm ->
                    { english = "Site recommendation: Send patient to site with referral form"
                    , kinyarwanda = Just "Imyanzuro y’urwego rubishinzwe: Twohereze umurwayi yitwaje impapuro zimwohereza"
                    }

                OtherRecommendationSite ->
                    { english = "Site recommendation: Other"
                    , kinyarwanda = Just "Imyanzuro y’urwego rubishinzwe: Ibindi"
                    }

                NoneSentWithForm ->
                    { english = "Not able to talk to site due - no response. Sent patient with referral form"
                    , kinyarwanda = Just "Ntibyakunze kuvugana n’urwego rubishinzwe kubera- nta gisubizo cyabonetse. Nohereje umurwayi yitwaje impapuro zimwohereza"
                    }

                NonePatientRefused ->
                    { english = "Did not talk to site as patient has refused"
                    , kinyarwanda = Just "Ntibyakunze kuvugana n’urwego rubishinzwe kubera umurwayi yanze"
                    }

                NoneOtherRecommendationSite ->
                    { english = "Not able to talk to site - other reason"
                    , kinyarwanda = Just "Ntibyakunze kuvugana n’urwego rubishinzwe- Izindi mpamvu"
                    }

                RecommendationSiteNotApplicable ->
                    { english = "Not Applicable"
                    , kinyarwanda = Just "Ibi ntibikorwa"
                    }

        Retry ->
            { english = "Retry"
            , kinyarwanda = Just "Kongera kugerageza"
            }

        ReviewCaseWith144Respondent ->
            { english = "Review case with 114 Respondent"
            , kinyarwanda = Just "Ongera ukore isuzuma ufatanije n’ukwitabye kuri 114"
            }

        Reviewed ->
            { english = "Reviewed"
            , kinyarwanda = Nothing
            }

        RhNegative ->
            { english = "RH Negative"
            , kinyarwanda = Just "Ubwoko bw'amaraso ni Negatifu"
            }

        RiskFactorAlert factor ->
            case factor of
                FactorNumberOfCSections number ->
                    if number == 1 then
                        { english = "1 previous C-section"
                        , kinyarwanda = Just "Yabazwe inshuro imwe ubushize"
                        }

                    else
                        { english = String.fromInt number ++ " previous C-sections"
                        , kinyarwanda = Just <| String.fromInt number ++ " ubushize yarabazwe"
                        }

                FactorCSectionInPreviousDelivery ->
                    { english = "C-section in previous delivery"
                    , kinyarwanda = Just "Yarabazwe ku nda ishize"
                    }

                FactorCSectionReason ->
                    { english = "C-section in previous delivery due to"
                    , kinyarwanda = Just "Ubushize yabazwe abyara kubera"
                    }

                FactorPreviousDeliveryPeriod ->
                    { english = "Previous delivery"
                    , kinyarwanda = Just "kubyara guheruka"
                    }

                FactorSuccessiveAbortions ->
                    { english = "Patient experienced successive abortions"
                    , kinyarwanda = Just "Umubyeyi yavanyemo inda zikurikiranye"
                    }

                FactorSuccessivePrematureDeliveries ->
                    { english = "Patient experienced successive preterm deliveries"
                    , kinyarwanda = Just "Umubyeyi yabyaye inda zidashyitse zikurikiranye"
                    }

                FactorStillbornPreviousDelivery ->
                    { english = "Stillbirth in previous delivery"
                    , kinyarwanda = Just "Ubushize yabyaye umwana upfuye(wapfiriye mu nda)"
                    }

                FactorBabyDiedOnDayOfBirthPreviousDelivery ->
                    { english = "Live Birth but the baby died the same day in previous delivery"
                    , kinyarwanda = Just "Aheruka kubyara umwana muzima apfa uwo munsi"
                    }

                FactorPartialPlacentaPreviousDelivery ->
                    { english = "Patient had partial placenta in previous pregnancy"
                    , kinyarwanda = Just "Ku nda y'ubushize iya nyuma ntiyavutse yose/yaje igice"
                    }

                FactorSevereHemorrhagingPreviousDelivery ->
                    { english = "Patient experienced severe hemorrhage in previous pregnancy"
                    , kinyarwanda = Just "Umubyeyi yaravuye cyane/bikabije ku nda y'ubushize"
                    }

                FactorPreeclampsiaPreviousPregnancy ->
                    { english = "Patient had preeclampsia in previous pregnancy"
                    , kinyarwanda = Just "Umubyeyi yagize ibimenyetso bibanziriza kugagara ku nda y'ubushize"
                    }

                FactorConvulsionsPreviousDelivery ->
                    { english = "Patient experienced convulsions in previous delivery"
                    , kinyarwanda = Just "Ubushize mubyeyi yagize ibimenyetso byo kugagara/Guhinda umushyitsi abyara"
                    }

                FactorConvulsionsAndUnconsciousPreviousDelivery ->
                    { english = "Patient experienced convulsions and resulted in becoming unconscious after delivery"
                    , kinyarwanda = Just "Umubyeyi yagize ibimenyetso byo kugagara nyuma yo kubyara bimuviramo kutumva/guta ubwenge"
                    }

                FactorIncompleteCervixPreviousPregnancy ->
                    { english = "Patient had an Incomplete Cervix in previous pregnancy"
                    , kinyarwanda = Just "Ku nda y'ubushize inkondo y'umura ntiyashoboye kwifunga neza"
                    }

                FactorVerticalCSectionScar ->
                    { english = "Vertical C-Section Scar"
                    , kinyarwanda = Just "Inkovu yo kubagwa irahagaze"
                    }

                FactorGestationalDiabetesPreviousPregnancy ->
                    { english = "Patient had Gestational Diabetes in previous pregnancy"
                    , kinyarwanda = Just "Ubushize umubyeyi yagize indwara ya Diyabete itewe no gutwita"
                    }

        RiskFactors ->
            { english = "Risk Factors"
            , kinyarwanda = Just "Abashobora kwibasirwa n'indwara runaka (kubera impamvu zitandukanye:kuba atwite..)"
            }

        SachetsPerDayHelper weight recommendation ->
            { english = "The recommended amount for a " ++ String.fromFloat weight ++ " kg child is " ++ String.fromFloat recommendation ++ " sachets a day"
            , kinyarwanda = Just <| "Amasashe yemewe ku mwana w'ibiro " ++ String.fromFloat weight ++ " ni " ++ String.fromFloat recommendation ++ " ku munsi"
            }

        SachetsPerDayQuestion ->
            { english = "How many sachets of supplement is given to the child per day"
            , kinyarwanda = Just "Ni amasashe angahe ahabwa umwana ku munsi"
            }

        Save ->
            { english = "Save"
            , kinyarwanda = Just "Kubika"
            }

        SaveAndNext ->
            { english = "Save & Next"
            , kinyarwanda = Just "Bika & ukomeze"
            }

        SaveAndRecordOutcome ->
            { english = "Save & Record Outcome"
            , kinyarwanda = Just "Bika & Andika iherezo ry'uburwayi"
            }

        SavedMoneyQuestion ->
            { english = "Have you saved money for use at the health center while you give birth"
            , kinyarwanda = Nothing
            }

        SaveError ->
            { english = "Save Error"
            , kinyarwanda = Just "Kubika error (ikosa mu kubika)"
            }

        Search ->
            { english = "Search"
            , kinyarwanda = Nothing
            }

        SearchByName ->
            { english = "Search by Name"
            , kinyarwanda = Just "Gushakisha izina"
            }

        SearchExistingParticipants ->
            { english = "Search Existing Participants"
            , kinyarwanda = Just "Gushaka abagenerwabikorwa basanzwe muri sisiteme"
            }

        SearchHelper ->
            { english = "Search to see if the participant already exists in E-Heza. If the person you are looking for does not appear in the search, please create a new record for them."
            , kinyarwanda = Just "Shakisha kugirango urebe niba umugenerwabikorwa asanzwe ari muri E-Heza. Niba atagaragara, mwandike nku mushya."
            }

        SearchHelperFamilyMember ->
            { english = "Search to see if the additional family member already exists in E-Heza. If the person you are looking for does not appear in the search, please create a new record for them."
            , kinyarwanda = Just "Kanda ku Ishakiro kugirango urebe niba umugenerwabikorwa asanzwe ari muri E-Heza. Niba uwo muntu atagaragara mu ishakiro, mwandike nk'umugenerwabikorwa mushya."
            }

        SecondName ->
            { english = "Second Name"
            , kinyarwanda = Just "Izina ry'umuryango"
            }

        Sector ->
            { english = "Sector"
            , kinyarwanda = Just "Umurenge"
            }

        SelectAntenatalVisit ->
            { english = "Select an Antenatal Visit"
            , kinyarwanda = Just "Hitamo inshuro aje kwipimishaho inda"
            }

        SelectAllSigns ->
            { english = "Select all signs that are present"
            , kinyarwanda = Just "Hitamo ibimenyetso by'imirire byose bishoboka umwana afite"
            }

        SelectDangerSigns ->
            { english = "Please select one or more of the danger signs the patient is experiencing"
            , kinyarwanda = Just "Hitamo kimwe cg byinshi mu bimenyetso mpuruza umubyeyi yaba afite"
            }

        SelectedProgram ->
            { english = "Selected Program"
            , kinyarwanda = Just "Porogaramu Yatoranyijwe"
            }

        SelectedVillage ->
            { english = "Selected Village"
            , kinyarwanda = Just "Umudugudu Watoranyijwe"
            }

        SelectEncounterType ->
            { english = "Select encounter type"
            , kinyarwanda = Just "Hitamo ubwoko bw'icyiciro cyo gukorera"
            }

        SelectLanguage ->
            { english = "Select language"
            , kinyarwanda = Nothing
            }

        SelectExistingAcuteIllness ->
            { english = "Select Existing Acute Illness"
            , kinyarwanda = Just "Hitamo Indwara ifatiyeho iheruka kuvurwa"
            }

        SelectExistingAcuteIllnessToRecordOutcome ->
            { english = "Select Existing Acute Illness to Record Outcome"
            , kinyarwanda = Just "Hitamo indwara ifatiyeho iheruka kuvurwa kugira ngo wandike iherezo ryayo"
            }

        SelectGroup ->
            { english = "Select Group..."
            , kinyarwanda = Just "Hitamo itsinda ryawe..."
            }

        SelectProgram ->
            { english = "Select Program"
            , kinyarwanda = Just "Hitamo porogaramu"
            }

        SelectYourGroup ->
            { english = "Select your Group"
            , kinyarwanda = Just "Hitamo itsinda ryawe"
            }

        SelectYourHealthCenter ->
            { english = "Select your Health Center"
            , kinyarwanda = Just "Hitamo ikigo nderabuzima"
            }

        SelectYourVillage ->
            { english = "Select your village"
            , kinyarwanda = Just "Hitamo umudugudu wawe"
            }

        SelectedHCDownloading ->
            { english = "Downloading data for selected Health Center. Please wait until completed."
            , kinyarwanda = Nothing
            }

        SelectedHCNotSynced ->
            { english = "Data is not synced"
            , kinyarwanda = Nothing
            }

        SelectedHCSyncing ->
            { english = "Data is syncing"
            , kinyarwanda = Nothing
            }

        SelectedHCUploading ->
            { english = "Uploading data for selected Health Center. Please wait until completed."
            , kinyarwanda = Nothing
            }

        ServiceWorkerActive ->
            { english = "The app is installed on this device."
            , kinyarwanda = Just "Apulikasiyo muri icyi cyuma cy'inkoranabuhanga yinjijwe."
            }

        ServiceWorkerCurrent ->
            { english = "You have the current version of the app."
            , kinyarwanda = Just "Ufite apulikasiyo nshya igezweho uyu munsi"
            }

        ServiceWorkerCheckForUpdates ->
            { english = "Check for updates"
            , kinyarwanda = Just "Kugenzura ibyavuguruwe"
            }

        ServiceWorkerInstalling ->
            { english = "A new version of the app has been detected and is being downloaded. You can continue to work while this is in progress."
            , kinyarwanda = Nothing
            }

        ServiceWorkerInstalled ->
            { english = "A new version of the app has been downloaded."
            , kinyarwanda = Just "Gufungura verisio nshyashya byarangiye."
            }

        ServiceWorkerSkipWaiting ->
            { english = "Activate new version of the app"
            , kinyarwanda = Just "Gufungura verisio nshyashya"
            }

        ServiceWorkerRestarting ->
            { english = "The app should reload momentarily with the new version."
            , kinyarwanda = Nothing
            }

        ServiceWorkerActivating ->
            { english = "A new version of the app is preparing itself for use."
            , kinyarwanda = Nothing
            }

        ServiceWorkerActivated ->
            { english = "A new version of the app is ready for use."
            , kinyarwanda = Nothing
            }

        ServiceWorkerRedundant ->
            { english = "An error occurred installing a new version of the app."
            , kinyarwanda = Nothing
            }

        ServiceWorkerInactive ->
            { english = "The app is not yet installed on this device."
            , kinyarwanda = Nothing
            }

        ServiceWorkerRegNotAsked ->
            { english = "We have not yet attempted to install the app on this device."
            , kinyarwanda = Nothing
            }

        ServiceWorkerRegLoading ->
            { english = "Installation of the app on this device is progressing."
            , kinyarwanda = Nothing
            }

        ServiceWorkerRegErr ->
            { english = "There was an error installing the app on this device. To try again, reload this page."
            , kinyarwanda = Nothing
            }

        ServiceWorkerRegSuccess ->
            { english = "The app was successfully registered with this device."
            , kinyarwanda = Just "Igikorwa cyo gushyira apulikasiyo kuri iki gikoresho cy'ikoranabuhanga cyagenze neza."
            }

        ServiceWorkerStatus ->
            { english = "Deployment Status"
            , kinyarwanda = Just "Ibijyanye no kuvugurura no kongerera ubushobozi sisiteme"
            }

        SevereAcuteMalnutrition ->
            { english = "Severe acute malnutrition"
            , kinyarwanda = Just "Imirire mibi ikabije imaze igihe gito"
            }

        SevereHemorrhagingPreviousDelivery ->
            { english = "Severe Hemorrhaging in previous delivery (>500 ml)"
            , kinyarwanda = Just "Ubushize yavuye cyane akimara kubyara hejuru ya Ml 500"
            }

        Shared ->
            { english = "Shared"
            , kinyarwanda = Just "Ayisangira n'abandi"
            }

        SignOnDoorPostedQuestion ->
            { english = "Have you posted signs on the door indicating that the space is an isolation area"
            , kinyarwanda = Just "Waba washyize ibimenyetso ku rugi byerekana ko iki cyumba ari ikijyamo abantu bari mu kato"
            }

        SocialHistoryHivTestingResult result ->
            case result of
                ResultHivPositive ->
                    { english = "Positive"
                    , kinyarwanda = Nothing
                    }

                ResultHivNegative ->
                    { english = "Negative"
                    , kinyarwanda = Nothing
                    }

                ResultHivIndeterminate ->
                    { english = "Indeterminate"
                    , kinyarwanda = Nothing
                    }

                NoHivTesting ->
                    { english = "Ntibiboneste"
                    , kinyarwanda = Nothing
                    }

        StillbornPreviousDelivery ->
            { english = "Stillborn in previous delivery"
            , kinyarwanda = Just "Aheruka kubyara umwana upfuye"
            }

        SubsequentAntenatalVisit ->
            { english = "Subsequent Antenatal Visit"
            , kinyarwanda = Just "Igihe cyo kongera kwipimisha inda"
            }

        SuccessiveAbortions ->
            { english = "Successive Abortions"
            , kinyarwanda = Just "Inda zavuyemo zikurikiranye"
            }

        SuccessivePrematureDeliveries ->
            { english = "Successive Premature Deliveries"
            , kinyarwanda = Just "Inda zavutse zidashyitse zikurikiranye"
            }

        SuspectedCovid19CaseAlert ->
            { english = "Suspected COVID-19 case"
            , kinyarwanda = Just "Acyekwaho kwandura COVID-19"
            }

        SuspectedCovid19CaseAlertHelper ->
            { english = "Please isolate immediately from family and contact health center"
            , kinyarwanda = Just "Mutandukanye n'umuryango we byihuse uhite umenyesha Ikigo nderabuzima"
            }

        SuspectedCovid19CaseIsolate ->
            { english = "Isolate immediately from family"
            , kinyarwanda = Just "Mutandukanye ako kanya n'umuryango we umushyire mu kato"
            }

        SuspectedCovid19CaseContactHC ->
            { english = "Contact health center immediately"
            , kinyarwanda = Just "Menyesha ikigo nderabuzima ako kanya "
            }

        Symptoms ->
            { english = "Symptoms"
            , kinyarwanda = Just "Ibimenyetso"
            }

        SymptomsAtFirstEncounter ->
            { english = "Symptoms at first encounter"
            , kinyarwanda = Just "Ibimenyetso ku isuzuma rya mbere"
            }

        SymptomsGeneralSign sign ->
            case sign of
                BodyAches ->
                    { english = "Body Aches"
                    , kinyarwanda = Just "Ububabare bw'umubiri wose"
                    }

                Chills ->
                    { english = "Chills"
                    , kinyarwanda = Just "Gutengurwa"
                    }

                SymptomGeneralFever ->
                    { english = "Fever"
                    , kinyarwanda = Just "Umuriro"
                    }

                Headache ->
                    { english = "Headache"
                    , kinyarwanda = Just "Kubabara umutwe"
                    }

                NightSweats ->
                    { english = "Night Sweats"
                    , kinyarwanda = Just "Kubira ibyuya nijoro"
                    }

                Lethargy ->
                    { english = "Lethargy"
                    , kinyarwanda = Just "Guhwera"
                    }

                PoorSuck ->
                    { english = "Poor Suck"
                    , kinyarwanda = Just "Yonka nta mbaraga"
                    }

                UnableToDrink ->
                    { english = "Unable to Drink"
                    , kinyarwanda = Just "Ntashobora kunywa"
                    }

                UnableToEat ->
                    { english = "Unable to Eat"
                    , kinyarwanda = Just "Ntashobora kurya"
                    }

                IncreasedThirst ->
                    { english = "Increased Thirst"
                    , kinyarwanda = Just "Afite inyota cyane"
                    }

                DryMouth ->
                    { english = "Dry/Sticky Mouth"
                    , kinyarwanda = Just "Iminwa yumye"
                    }

                SevereWeakness ->
                    { english = "Severe Weakness"
                    , kinyarwanda = Just "Yacitse intege cyane"
                    }

                YellowEyes ->
                    { english = "Yellow Eyes"
                    , kinyarwanda = Just "Amaso y'umuhondo"
                    }

                CokeColoredUrine ->
                    { english = "Coca-Cola Colored Urine"
                    , kinyarwanda = Just "Inkari zisa na kokakola"
                    }

                SymptomsGeneralConvulsions ->
                    { english = "Convulsions"
                    , kinyarwanda = Just "Kugagara"
                    }

                SpontaneousBleeding ->
                    { english = "Spontaneous Bleeding"
                    , kinyarwanda = Just "Kuva amaraso bitunguranye"
                    }

                NoSymptomsGeneral ->
                    { english = "None of the above"
                    , kinyarwanda = Just "Nta na kimwe mu byavuzwe haruguru"
                    }

        SymptomsGISign sign ->
            case sign of
                SymptomGIAbdominalPain ->
                    { english = "Abdominal Pain"
                    , kinyarwanda = Just "Kubabara mu nda"
                    }

                BloodyDiarrhea ->
                    { english = "Bloody Diarrhea"
                    , kinyarwanda = Just "Arituma amaraso"
                    }

                Nausea ->
                    { english = "Nausea"
                    , kinyarwanda = Just "Afite iseseme"
                    }

                NonBloodyDiarrhea ->
                    { english = "Non-Bloody Diarrhea - >3 liquid stools in the last 24 hours"
                    , kinyarwanda = Just "Nta maraso yituma- yituma ibyoroshye inshuro zirenze 3 mu masaha 24"
                    }

                Vomiting ->
                    { english = "Vomiting"
                    , kinyarwanda = Just "Araruka"
                    }

                NoSymptomsGI ->
                    { english = "None of the above"
                    , kinyarwanda = Just "Nta na kimwe mu byavuzwe haruguru"
                    }

        SymptomsGISignAbbrev sign ->
            case sign of
                NonBloodyDiarrhea ->
                    { english = "Non-Bloody Diarrhea"
                    , kinyarwanda = Just "Nta maraso yituma"
                    }

                _ ->
                    translationSet (SymptomsGISign sign)

        SymptomsRespiratorySign sign ->
            case sign of
                BloodInSputum ->
                    { english = "Blood in Sputum"
                    , kinyarwanda = Just "Amaraso mu gikororwa"
                    }

                Cough ->
                    { english = "Cough"
                    , kinyarwanda = Just "Inkorora"
                    }

                NasalCongestion ->
                    { english = "Nasal Congestion"
                    , kinyarwanda = Just "Gufungana mu mazuru"
                    }

                ShortnessOfBreath ->
                    { english = "Shortness of Breath"
                    , kinyarwanda = Just "Guhumeka nabi"
                    }

                SoreThroat ->
                    { english = "Sore Throat"
                    , kinyarwanda = Just "Kubabara mu muhogo"
                    }

                LossOfSmell ->
                    { english = "Loss of Smell"
                    , kinyarwanda = Just "Kudahumurirwa"
                    }

                StabbingChestPain ->
                    { english = "Stabbing Chest Pain"
                    , kinyarwanda = Just "Kubabara mu gatuza"
                    }

                NoSymptomsRespiratory ->
                    { english = "None of the above"
                    , kinyarwanda = Just "Nta na kimwe mu byavuzwe haruguru"
                    }

        SymptomsTask task ->
            case task of
                SymptomsGeneral ->
                    { english = "General"
                    , kinyarwanda = Just "Ibimenyesto rusange"
                    }

                SymptomsRespiratory ->
                    { english = "Respiratory"
                    , kinyarwanda = Just "Ubuhumekero"
                    }

                SymptomsGI ->
                    { english = "GI"
                    , kinyarwanda = Just "Urwungano ngogozi"
                    }

        GroupEncounterClosed ->
            { english = "Group Encounter closed"
            , kinyarwanda = Nothing
            }

        GroupEncounterClosed2 sessionId ->
            { english =
                String.join " "
                    [ "Group Encounter"
                    , fromEntityUuid sessionId
                    , """is closed. If you need to make further modifications
            to it, please contact an administrator to have it
            re-opened."""
                    ]
            , kinyarwanda = Nothing
            }

        GroupEncounterLoading ->
            { english = "Loading Group Encounter"
            , kinyarwanda = Just "Gufungura icyiciro cyo gukorera"
            }

        GroupEncounterUnauthorized ->
            { english = "Group Encounter unauthorized"
            , kinyarwanda = Nothing
            }

        GroupEncounterUnauthorized2 ->
            { english =
                """You are not authorized to view this health assessment.
        Please contact the Ihangane project for further
        instructions."""
            , kinyarwanda = Nothing
            }

        SendPatientToHC ->
            { english = "Send patient to the health center"
            , kinyarwanda = Just "Ohereza umurwayi ku kigo nderabuzima"
            }

        SentPatientToHC ->
            { english = "Sent patient to the health center"
            , kinyarwanda = Just "Kohereza umurwayi ku kigo nderabuzima"
            }

        ShowAll ->
            { english = "Show All"
            , kinyarwanda = Just "Erekana amazina yose"
            }

        StartEndDate ->
            { english = "Start - End"
            , kinyarwanda = Nothing
            }

        StrartNewAcuteIllnessHelper ->
            { english = "If existing Acute Illness is not part of the list above, start a new encounter"
            , kinyarwanda = Just "Niba Indwara ifatiyeho iheruka kuvurwa itagaragara ku rutonde rwavuzwe haruguru , tangira isuzuma rishya"
            }

        StartDate ->
            { english = "Start Date"
            , kinyarwanda = Just "Itariki utangireyeho"
            }

        EndDate ->
            { english = "End Date"
            , kinyarwanda = Just "Itariki urangirijeho"
            }

        StartSyncing ->
            { english = "Start Syncing"
            , kinyarwanda = Just "Tangira uhuze amakuru kuri seriveri"
            }

        StatusLabel ->
            { english = "Status"
            , kinyarwanda = Just "Uko bihagaze kugeza ubu"
            }

        StopSyncing ->
            { english = "Stop Syncing"
            , kinyarwanda = Just "Tangira gukura amakuru kuri seriveri"
            }

        Submit ->
            { english = "Submit"
            , kinyarwanda = Nothing
            }

        Success ->
            { english = "Success"
            , kinyarwanda = Just "Byagezweho"
            }

        SyncGeneral ->
            { english = "Sync Status (General)"
            , kinyarwanda = Just "Ibijyanye no guhuza amakuru yafashwe n'igikoresho cy'ikoranabuhanga n'abitse kuri seriveri"
            }

        TabletSinglePlural value ->
            if value == "1" then
                { english = "1 tablet"
                , kinyarwanda = Just "Ikinini cyimwe"
                }

            else
                { english = value ++ " tablets"
                , kinyarwanda = Just <| "ibinini " ++ value
                }

        TakenCareOfBy ->
            { english = "Taken care of by"
            , kinyarwanda = Nothing
            }

        TakingMedicationAsPrescribed taking ->
            if taking then
                { english = "Taking medication as prescribed"
                , kinyarwanda = Just "Yafashe imiti uko yayandikiwe"
                }

            else
                { english = "Not taking medication as prescribed because of"
                , kinyarwanda = Just "Ntabwo yafashe imiti uko yayandikiwe kubera ko"
                }

        TasksCompleted completed total ->
            { english = String.fromInt completed ++ "/" ++ String.fromInt total ++ " Tasks Completed"
            , kinyarwanda = Just <| String.fromInt completed ++ "/" ++ String.fromInt total ++ " Ibikorwa byarangiye"
            }

        TelephoneNumber ->
            { english = "Telephone Number"
            , kinyarwanda = Just "Numero ya telefoni"
            }

        Term ->
            { english = "Term"
            , kinyarwanda = Just "Inda igeze igihe"
            }

        TermPregnancy ->
            { english = "Number of Term Pregnancies (Live Birth)"
            , kinyarwanda = Just "Umubare w'abavutse ari bazima bashyitse"
            }

        ThisActionCannotBeUndone ->
            { english = "This action cannot be undone."
            , kinyarwanda = Nothing
            }

        ThisGroupHasNoMothers ->
            { english = "This Group has no mothers assigned to it."
            , kinyarwanda = Just "Iki cyiciro nta mubyeyi cyagenewe."
            }

        To ->
            { english = "to"
            , kinyarwanda = Just "kuri"
            }

        ToThePatient ->
            { english = "to the patient"
            , kinyarwanda = Just "ku murwayi"
            }

        Training ->
            { english = "Training"
            , kinyarwanda = Nothing
            }

        TrainingGroupEncounterCreateSuccessMessage ->
            { english = "Training encounters were created."
            , kinyarwanda = Nothing
            }

        TrainingGroupEncounterDeleteSuccessMessage ->
            { english = "Training encounters were deleted."
            , kinyarwanda = Nothing
            }

        TransportationPlanQuestion ->
            { english = "Have you planned for transportation to and from the health center to give birth"
            , kinyarwanda = Nothing
            }

        TraveledToCOVID19CountryQuestion ->
            { english = "Have you traveled to any country or district in Rwanda known to have COVID-19 in the past 14 days"
            , kinyarwanda = Just "Waba waragiye mu gihugu cyangwa mu karere mu Rwanda bizwi ko hagaragayemo ubwandu bwa Covid 19 mu minsi 14 ishize"
            }

        TravelHistory ->
            { english = "Travel History"
            , kinyarwanda = Just "Amukuru ku ngendo"
            }

        TrySyncing ->
            { english = "Try syncing with backend"
            , kinyarwanda = Just "Gerageza guhuza amakuru y'iki gikoresho cy'ikoranabuhanga n'abakoze E-Heza"
            }

        TuberculosisPast ->
            { english = "Tuberculosis in the past"
            , kinyarwanda = Just "Yigeze kurwara igituntu"
            }

        TuberculosisPresent ->
            { english = "Tuberculosis in the present"
            , kinyarwanda = Just "Arwaye igituntu"
            }

        TwoVisits ->
            { english = "Two visits"
            , kinyarwanda = Just "Inshuro ebyiri"
            }

        UbudeheLabel ->
            { english = "Ubudehe: "
            , kinyarwanda = Nothing
            }

        Unknown ->
            { english = "Unknown"
            , kinyarwanda = Just "Ntabizi"
            }

        Update ->
            { english = "Update"
            , kinyarwanda = Just "Kuvugurura"
            }

        UpdateError ->
            { english = "Update Error"
            , kinyarwanda = Just "ikosa mwivugurura"
            }

        Uploading ->
            { english = "Uploading"
            , kinyarwanda = Nothing
            }

        UterineMyoma ->
            { english = "Uterine Myoma"
            , kinyarwanda = Just "Ibibyimba byo mu mura/Nyababyeyi"
            }

        ValidationErrors ->
            { english = "Validation Errors"
            , kinyarwanda = Nothing
            }

        -- As in, the version the app
        Version ->
            { english = "Version"
            , kinyarwanda = Nothing
            }

        View ->
            { english = "View"
            , kinyarwanda = Nothing
            }

        ViewProgressReport ->
            { english = "View Progress Report"
            , kinyarwanda = Just "Raporo y’ibyakozwe"
            }

        Village ->
            { english = "Village"
            , kinyarwanda = Just "Umudugudu"
            }

        Warning ->
            { english = "Warning"
            , kinyarwanda = Just "Impuruza"
            }

        WasFbfDistirbuted activity ->
            case activity of
                ChildActivity _ ->
                    { english = "If distributed amount is not as per guidelines, select the reason"
                    , kinyarwanda = Just "Niba ingano ya FBF yatanzwe idahuye n’amabwiriza, hitamo impamvu"
                    }

                MotherActivity _ ->
                    { english = "If distributed amount is not as per guidelines, select the reason"
                    , kinyarwanda = Just "Niba ingano ya FBF yatanzwe idahuye n’amabwiriza, hitamo impamvu"
                    }

        WeekSinglePlural value ->
            if value == 1 then
                { english = "1 Week"
                , kinyarwanda = Just "1 Icyumweru"
                }

            else
                { english = String.fromInt value ++ " Weeks"
                , kinyarwanda = Just <| String.fromInt value ++ " Ibyumweru"
                }

        Weight ->
            { english = "Weight"
            , kinyarwanda = Just "Ibiro"
            }

        WelcomeUser name ->
            { english = "Welcome " ++ name
            , kinyarwanda = Just <| "Murakaza neza " ++ name
            }

        WhatDoYouWantToDo ->
            { english = "What do you want to do?"
            , kinyarwanda = Just "Urashaka gukora iki?"
            }

        WhatType ->
            { english = "What type"
            , kinyarwanda = Just "Ubuhe bwoko"
            }

        WhatWasTheirResponse ->
            { english = "What was their response"
            , kinyarwanda = Just "Ni iki bagusubije"
            }

        WhoCaresForTheChildDuringTheDay ->
            { english = "Who cares for the child during the day"
            , kinyarwanda = Just "Ni inde wita ku mwana ku manywa"
            }

        WhyNot ->
            { english = "Why not"
            , kinyarwanda = Just "Kubera iki"
            }

        WhyDifferentFbfAmount activity ->
            case activity of
                ChildActivity _ ->
                    { english = "Select why child received a different amount of FBF"
                    , kinyarwanda = Nothing
                    }

                MotherActivity _ ->
                    { english = "Select why mother received a different amount of FBF"
                    , kinyarwanda = Nothing
                    }

        Year ->
            { english = "Year"
            , kinyarwanda = Just "Umwaka"
            }

        YearsOld int ->
            { english = String.fromInt int ++ " Years old"
            , kinyarwanda = Just (String.fromInt int)
            }

        Yes ->
            { english = "Yes"
            , kinyarwanda = Just "Yego"
            }

        YouAreNotAnAdmin ->
            { english = "You are not logged in as an Administrator."
            , kinyarwanda = Nothing
            }

        YourGroupEncounterHasBeenSaved ->
            { english = "Your Group Encounter has been saved."
            , kinyarwanda = Nothing
            }

        ZScoreHeightForAge ->
            { english = "Z-Score Height for Age: "
            , kinyarwanda = Just "Z-score Uburebure ku myaka: "
            }

        ZScoreMuacForAge ->
            { english = "MUAC for Age: "
            , kinyarwanda = Just "MUAC ku myaka: "
            }

        ZScoreWeightForAge ->
            { english = "Z-Score Weight for Age: "
            , kinyarwanda = Just "Z-score Ibiro ku myaka: "
            }

        ZScoreWeightForHeight ->
            { english = "Z-Score Weight for Height: "
            , kinyarwanda = Just "Z-score Ibiro ku uburebure: "
            }


translateMyRelatedBy : MyRelatedBy -> TranslationSet String
translateMyRelatedBy relationship =
    case relationship of
        MyChild ->
            { english = "Child"
            , kinyarwanda = Just "Umwana"
            }

        MyParent ->
            { english = "Parent"
            , kinyarwanda = Nothing
            }

        MyCaregiven ->
            { english = "Care given"
            , kinyarwanda = Nothing
            }

        MyCaregiver ->
            { english = "Caregiver"
            , kinyarwanda = Nothing
            }


{-| Basically, this is backwards. Our data is showing what the second
person is from the first person's point of view, but we want to
ask the question the opposite way.
-}
translateMyRelatedByQuestion : MyRelatedBy -> TranslationSet String
translateMyRelatedByQuestion relationship =
    case relationship of
        MyChild ->
            { english = "is the parent of"
            , kinyarwanda = Just "ni umubyeyi wa"
            }

        MyParent ->
            { english = "is the child of"
            , kinyarwanda = Just "ni umwana wa"
            }

        MyCaregiven ->
            { english = "is the caregiver for"
            , kinyarwanda = Just "ni umurezi wa"
            }

        MyCaregiver ->
            { english = "is given care by"
            , kinyarwanda = Just "arerwa na"
            }


translateActivePage : Page -> TranslationSet String
translateActivePage page =
    case page of
        DevicePage ->
            { english = "Device Status"
            , kinyarwanda = Just "Uko igikoresho cy'ikoranabuhanga gihagaze"
            }

        PinCodePage ->
            { english = "PIN Code"
            , kinyarwanda = Just "Umubare w'ibanga"
            }

        PageNotFound url ->
            { english = "Missing"
            , kinyarwanda = Just "Ibibura"
            }

        ServiceWorkerPage ->
            { english = "Deployment"
            , kinyarwanda = Nothing
            }

        UserPage userPage ->
            case userPage of
                ClinicalPage ->
                    { english = "Clinical"
                    , kinyarwanda = Nothing
                    }

                ClinicsPage _ ->
                    { english = "Groups"
                    , kinyarwanda = Just "Itsinda"
                    }

                ClinicalProgressReportPage _ _ ->
                    { english = "Clinical Progress Report"
                    , kinyarwanda = Just "Erekana raporo yibyavuye mu isuzuma"
                    }

                CreatePersonPage _ _ ->
                    { english = "Create Person"
                    , kinyarwanda = Nothing
                    }

                DashboardPage dashboardPage ->
                    { english = "Dashboards"
                    , kinyarwanda = Nothing
                    }

                GlobalCaseManagementPage ->
                    { english = "Case Management"
                    , kinyarwanda = Just "Kuvura Uburwayi"
                    }

                DemographicsReportPage _ ->
                    { english = "Demographics Report"
                    , kinyarwanda = Just "Raporo y'umwirondoro"
                    }

                EditPersonPage _ ->
                    { english = "Edit Person"
                    , kinyarwanda = Nothing
                    }

                MyAccountPage ->
                    { english = "My Account"
                    , kinyarwanda = Just "Compte"
                    }

                PersonPage _ _ ->
                    { english = "Person"
                    , kinyarwanda = Nothing
                    }

                PersonsPage _ _ ->
                    { english = "Participant Directory"
                    , kinyarwanda = Just "Ububiko bw'amakuru y'umurwayi"
                    }

                PrenatalParticipantPage _ ->
                    { english = "Antenatal Participant"
                    , kinyarwanda = Nothing
                    }

                IndividualEncounterParticipantsPage encounterType ->
                    case encounterType of
                        AcuteIllnessEncounter ->
                            { english = "Acute Illness Participants"
                            , kinyarwanda = Just "Abagaragweho n'uburwayi butunguranye"
                            }

                        AntenatalEncounter ->
                            { english = "Antenatal Participants"
                            , kinyarwanda = Nothing
                            }

                        InmmunizationEncounter ->
                            { english = "Inmmunization Participants"
                            , kinyarwanda = Nothing
                            }

                        NutritionEncounter ->
                            { english = "Nutrition Participants"
                            , kinyarwanda = Nothing
                            }

                        HomeVisitEncounter ->
                            { english = "Home Visit Participants"
                            , kinyarwanda = Nothing
                            }

                RelationshipPage _ _ _ ->
                    { english = "Relationship"
                    , kinyarwanda = Nothing
                    }

                SessionPage sessionId sessionPage ->
                    case sessionPage of
                        ActivitiesPage ->
                            { english = "Activities"
                            , kinyarwanda = Just "Ibikorwa"
                            }

                        ActivityPage activityType ->
                            { english = "Activity"
                            , kinyarwanda = Just "Igikorwa"
                            }

                        AttendancePage ->
                            { english = "Attendance"
                            , kinyarwanda = Just "Ubwitabire"
                            }

                        ParticipantsPage ->
                            { english = "Participants"
                            , kinyarwanda = Just "Abagenerwabikorwa"
                            }

                        ChildPage childId ->
                            { english = "Child"
                            , kinyarwanda = Just "Umwana"
                            }

                        MotherPage motherId ->
                            { english = "Mother"
                            , kinyarwanda = Just "Umubyeyi"
                            }

                        NextStepsPage childId _ ->
                            { english = "Next Steps"
                            , kinyarwanda = Just "Ibikurikiyeho"
                            }

                        ProgressReportPage childId ->
                            { english = "Progress Report"
                            , kinyarwanda = Just "Raporo igaragaza imikurire y'umwana"
                            }

                PrenatalEncounterPage _ ->
                    { english = "Antenatal Encounter"
                    , kinyarwanda = Just "Isuzuma k’umugore utwite"
                    }

                PrenatalActivityPage _ _ ->
                    { english = "Antenatal Activity"
                    , kinyarwanda = Nothing
                    }

                IndividualEncounterTypesPage ->
                    { english = "Encounter Types"
                    , kinyarwanda = Nothing
                    }

                PregnancyOutcomePage _ _ ->
                    { english = "Pregnancy Outcome"
                    , kinyarwanda = Nothing
                    }

                NutritionParticipantPage _ ->
                    { english = "Nutrition Encounter"
                    , kinyarwanda = Just "Isuzuma ry’imirire"
                    }

                NutritionEncounterPage _ ->
                    { english = "Nutrition Encounter"
                    , kinyarwanda = Just "Isuzuma ry’imirire"
                    }

                NutritionActivityPage _ _ ->
                    { english = "Nutrition Activity"
                    , kinyarwanda = Nothing
                    }

                NutritionProgressReportPage _ ->
                    { english = "Nutrition Progress Report"
                    , kinyarwanda = Nothing
                    }

                AcuteIllnessParticipantPage _ ->
                    { english = "Acute Illness Encounter"
                    , kinyarwanda = Just "Isuzuma  ry'uburwayi butunguranye"
                    }

                AcuteIllnessEncounterPage _ ->
                    { english = "Acute Illness Encounter"
                    , kinyarwanda = Just "Isuzuma  ry'uburwayi butunguranye"
                    }

                AcuteIllnessActivityPage _ _ ->
                    { english = "Acute Illness Activity"
                    , kinyarwanda = Just "Igikorwa cyo kuvura uburwayi butunguranye"
                    }

                AcuteIllnessProgressReportPage _ ->
                    { english = "Acute Illness Progress Report"
                    , kinyarwanda = Just "Raporo y’ibyakozwe ku ndwara zifatiyeho"
                    }

                AcuteIllnessOutcomePage _ ->
                    { english = "Acute Illness Outcome"
                    , kinyarwanda = Just "Iherezo ry'indwara ifatiyeho"
                    }

                HomeVisitEncounterPage _ ->
                    { english = "Home Visit Encounter"
                    , kinyarwanda = Just "Gusura abarwayi mu rugo"
                    }

                HomeVisitActivityPage _ _ ->
                    { english = "Home Visit Activity"
                    , kinyarwanda = Nothing
                    }


translateAdherence : Adherence -> TranslationSet String
translateAdherence adherence =
    case adherence of
        PrescribedAVRs ->
            { english = "Ask the mother to name or describe her prescribed AVRs. Can she correctly describe her medication?"
            , kinyarwanda = Just "Saba umubyeyi kuvuga izina ry’imiti igabanya ubukana bamuhaye. Ese abashije kuyivuga neza?"
            }

        CorrectDosage ->
            { english = "Can she tell you the correct dosage?"
            , kinyarwanda = Just "Yaba abasha kukubwira neza uburyo ayifata?"
            }

        TimeOfDay ->
            { english = "Can she tell you the correct time of day to make her ARVs?"
            , kinyarwanda = Just "Yaba abasha kukubwira amasaha ayifatiraho buri munsi?"
            }

        Adhering ->
            { english = "Based on your conversations with her, do you think she is adhering to her ARV regimen?"
            , kinyarwanda = Just "Ugendeye ku kiganiro mwagiranye, utekereza ko ari gufata imiti ye neza?"
            }


translateCounselingTimingHeading : CounselingTiming -> TranslationSet String
translateCounselingTimingHeading timing =
    case timing of
        Entry ->
            { english = "Entry Counseling Checklist:"
            , kinyarwanda = Just "Ibigomba kugirwaho inama ku ntangiriro:"
            }

        MidPoint ->
            { english = "Mid Program Review Checklist:"
            , kinyarwanda = Just "Ibigomba kugirwaho inama hagati mu gusubiramo gahunda:"
            }

        Exit ->
            { english = "Exit Counseling Checklist:"
            , kinyarwanda = Just "Ibigomba kugirwaho inama kumuntu usohotse muri gahunda:"
            }

        BeforeMidpoint ->
            { english = "Reminder"
            , kinyarwanda = Just "Kwibutsa"
            }

        BeforeExit ->
            { english = "Reminder"
            , kinyarwanda = Just "Kwibutsa"
            }


translateChartPhrase : ChartPhrase -> TranslationSet String
translateChartPhrase phrase =
    case phrase of
        AgeCompletedMonthsYears ->
            { english = "Age (completed months and years)"
            , kinyarwanda = Just "Imyaka uzuza amezi n'imyaka"
            }

        Birth ->
            { english = "Birth"
            , kinyarwanda = Just "kuvuka"
            }

        BirthToTwoYears ->
            { english = "Birth to 2 years (z-scores)"
            , kinyarwanda = Just "kuvuka (Kuva avutse)  kugeza ku myaka 2 Z-score"
            }

        BirthToFiveYears ->
            { english = "0 to 5 years (z-scores)"
            , kinyarwanda = Just "Imyaka 0-5"
            }

        FiveToNineteenYears ->
            { english = "5 to 19 years (z-scores)"
            , kinyarwanda = Just "Imyaka 5-19"
            }

        FiveToTenYears ->
            { english = "5 to 10 years (z-scores)"
            , kinyarwanda = Just "Imyaka 5-10"
            }

        HeightCm ->
            { english = "Height (cm)"
            , kinyarwanda = Just "Uburebure cm"
            }

        HeightForAgeBoys ->
            { english = "Height-for-age BOYS"
            , kinyarwanda = Just "Uburebure ku myaka/ umuhungu"
            }

        HeightForAgeGirls ->
            { english = "Height-for-age GIRLS"
            , kinyarwanda = Just "Uburebure ku myaka/ umukobwa"
            }

        LengthCm ->
            { english = "Length (cm)"
            , kinyarwanda = Just "Uburebure cm"
            }

        LengthForAgeBoys ->
            { english = "Length-for-age BOYS"
            , kinyarwanda = Just "Uburebure ku myaka/ umuhungu"
            }

        LengthForAgeGirls ->
            { english = "Length-for-age GIRLS"
            , kinyarwanda = Just "uburebure ku myaka UMUKOBWA"
            }

        Months ->
            { english = "Months"
            , kinyarwanda = Just "Amezi"
            }

        OneYear ->
            { english = "1 year"
            , kinyarwanda = Just "Umwaka umwe"
            }

        WeightForAgeBoys ->
            { english = "Weight-for-age BOYS"
            , kinyarwanda = Just "Ibiro ku myaka umuhungu"
            }

        WeightForAgeGirls ->
            { english = "Weight-for-age GIRLS"
            , kinyarwanda = Just "ibiro ku myaka umukobwa"
            }

        WeightForLengthBoys ->
            { english = "Weight-for-height BOYS"
            , kinyarwanda = Just "Ibiro ku Uburebure umuhungu"
            }

        WeightForLengthGirls ->
            { english = "Weight-for-height GIRLS"
            , kinyarwanda = Just "ibiro ku uburebure umukobwa"
            }

        WeightKg ->
            { english = "Weight (kg)"
            , kinyarwanda = Just "Ibiro kg"
            }

        YearsPlural value ->
            { english = String.fromInt value ++ " years"
            , kinyarwanda = Just <| "Imyaka " ++ String.fromInt value
            }

        ZScoreChartsAvailableAt ->
            { english = "Z-score charts available at"
            , kinyarwanda = Just "Raporo ku mikurire y'umwana"
            }


translateDashboard : Dashboard -> TranslationSet String
translateDashboard trans =
    case trans of
        BeneficiariesLabel ->
            { english = "FBF Beneficiaries"
            , kinyarwanda = Nothing
            }

        BeneficiariesTableColumnLabel label ->
            case label of
                New ->
                    { english = "New beneficiaries to program"
                    , kinyarwanda = Nothing
                    }

                Missed ->
                    { english = "Missed session by beneficiaries"
                    , kinyarwanda = Nothing
                    }

                Malnourished ->
                    { english = "Malnourished beneficiaries"
                    , kinyarwanda = Nothing
                    }

                Total ->
                    { english = "Total beneficiaries in program"
                    , kinyarwanda = Nothing
                    }

        BeneficiariesTableLabel ->
            { english = "Grouped by age (Months)"
            , kinyarwanda = Nothing
            }

        BoysFilterLabel ->
            { english = "Boys"
            , kinyarwanda = Just "Umuhungu"
            }

        CaseManagementFirstWordHelper ->
            { english = "Review"
            , kinyarwanda = Nothing
            }

        CaseManagementHelper ->
            { english = "list of malnourished children"
            , kinyarwanda = Nothing
            }

        CaseManagementLabel ->
            { english = "Case Management"
            , kinyarwanda = Just "Kuvura Uburwayi"
            }

        CompletedProgramLabel ->
            { english = "Completed Program"
            , kinyarwanda = Nothing
            }

        FamilyPlanningLabel ->
            { english = "Family Planning"
            , kinyarwanda = Nothing
            }

        FamilyPlanningOutOfWomen { total, useFamilyPlanning } ->
            { english = String.fromInt useFamilyPlanning ++ " out of " ++ String.fromInt total ++ " women"
            , kinyarwanda = Nothing
            }

        Filter filter ->
            case filter of
                Stunting ->
                    { english = "Stunting"
                    , kinyarwanda = Nothing
                    }

                Underweight ->
                    { english = "Underweight"
                    , kinyarwanda = Nothing
                    }

                Wasting ->
                    { english = "Wasting"
                    , kinyarwanda = Nothing
                    }

                Dashboard.MUAC ->
                    { english = "MUAC"
                    , kinyarwanda = Nothing
                    }

                MissedSession ->
                    { english = "Missed Sessions"
                    , kinyarwanda = Nothing
                    }

        FilterProgramType filterProgramType ->
            case filterProgramType of
                FilterAllPrograms ->
                    { english = "All"
                    , kinyarwanda = Nothing
                    }

                FilterProgramAchi ->
                    { english = "ACHI"
                    , kinyarwanda = Nothing
                    }

                FilterProgramFbf ->
                    { english = "FBF"
                    , kinyarwanda = Nothing
                    }

                FilterProgramPmtct ->
                    { english = "PMTCT"
                    , kinyarwanda = Nothing
                    }

                FilterProgramSorwathe ->
                    { english = "Sorwathe"
                    , kinyarwanda = Nothing
                    }

                FilterProgramCommunity ->
                    { english = "Community"
                    , kinyarwanda = Nothing
                    }

        Filters ->
            { english = "Filters"
            , kinyarwanda = Nothing
            }

        GirlsFilterLabel ->
            { english = "Girls"
            , kinyarwanda = Just "Umukobwa"
            }

        GoodNutritionLabel ->
            { english = "% Good nutrition"
            , kinyarwanda = Nothing
            }

        IncidenceOf ->
            { english = "Incidence of"
            , kinyarwanda = Nothing
            }

        LastUpdated ->
            { english = "Last updated"
            , kinyarwanda = Nothing
            }

        LoadingDataGeneral ->
            { english = "Loading dashboard stats..."
            , kinyarwanda = Nothing
            }

        Moderate ->
            { english = "Moderate"
            , kinyarwanda = Nothing
            }

        MissedSessionsLabel ->
            { english = "Missed Session"
            , kinyarwanda = Nothing
            }

        ModeratelyMalnourished ->
            { english = "Moderately Malnourished"
            , kinyarwanda = Nothing
            }

        NewCasesLabel ->
            { english = "New Cases"
            , kinyarwanda = Nothing
            }

        NewBeneficiaries ->
            { english = "New Beneficiaries"
            , kinyarwanda = Nothing
            }

        NoDataGeneral ->
            { english = "No data for this health center."
            , kinyarwanda = Nothing
            }

        NoDataForPeriod ->
            { english = "No data for the selected period."
            , kinyarwanda = Nothing
            }

        PercentageLabel period ->
            case period of
                Dashboard.OneYear ->
                    { english = "from last year"
                    , kinyarwanda = Nothing
                    }

                Dashboard.ThisMonth ->
                    { english = "from last month"
                    , kinyarwanda = Nothing
                    }

                Dashboard.LastMonth ->
                    { english = "from last month"
                    , kinyarwanda = Nothing
                    }

                Dashboard.ThreeMonthsAgo ->
                    { english = "from last month"
                    , kinyarwanda = Nothing
                    }

        PeriodFilter period ->
            case period of
                Dashboard.OneYear ->
                    { english = "1 year"
                    , kinyarwanda = Nothing
                    }

                Dashboard.ThisMonth ->
                    { english = "This month"
                    , kinyarwanda = Nothing
                    }

                Dashboard.LastMonth ->
                    { english = "Last month"
                    , kinyarwanda = Nothing
                    }

                Dashboard.ThreeMonthsAgo ->
                    { english = "Three months"
                    , kinyarwanda = Nothing
                    }

        ProgramType ->
            { english = "Program Type"
            , kinyarwanda = Nothing
            }

        Severe ->
            { english = "Severe"
            , kinyarwanda = Nothing
            }

        SeverelyMalnourished ->
            { english = "Severely Malnourished"
            , kinyarwanda = Nothing
            }

        StatisticsFirstWordHelper ->
            { english = "See"
            , kinyarwanda = Nothing
            }

        StatisticsHelper ->
            { english = "statistics for this month"
            , kinyarwanda = Nothing
            }

        SubFilter filter ->
            case filter of
                FilterTotal ->
                    { english = "Total"
                    , kinyarwanda = Nothing
                    }

                FilterModerate ->
                    { english = "Moderate"
                    , kinyarwanda = Nothing
                    }

                FilterSevere ->
                    { english = "Severe"
                    , kinyarwanda = Nothing
                    }

        SyncNotice ->
            { english = "If the dashboard statistics doesn't load shortly, please sync data from the backend."
            , kinyarwanda = Nothing
            }

        TotalBeneficiaries ->
            { english = "Total Beneficiaries"
            , kinyarwanda = Nothing
            }

        TotalMalnourished ->
            { english = "Total Malnourished"
            , kinyarwanda = Nothing
            }

        TotalEncountersLabel ->
            { english = "Total encounters completed"
            , kinyarwanda = Nothing
            }

        UseFamilyPlanning ->
            { english = "use family planning"
            , kinyarwanda = Nothing
            }


translateLoginPhrase : LoginPhrase -> TranslationSet String
translateLoginPhrase phrase =
    case phrase of
        CheckingCachedCredentials ->
            { english = "Checking cached credentials"
            , kinyarwanda = Nothing
            }

        ForgotPassword1 ->
            { english = "Forgot your password?"
            , kinyarwanda = Just "Wibagiwe ijambo ry'ibanga?"
            }

        ForgotPassword2 ->
            { english = "Call The Ihangane Project at +250 788 817 542"
            , kinyarwanda = Just "Hamagara The Ihangane Project kuri +250 788 817 542(Hamagara kumushinga wa ihangane"
            }

        LoggedInAs ->
            { english = "Logged in as"
            , kinyarwanda = Just "Kwinjira nka"
            }

        LoginRejected method ->
            case method of
                ByAccessToken ->
                    { english = "Your access token has expired. You will need to sign in again."
                    , kinyarwanda = Just "Igihe cyo gukoresha sisitemu cyarangiye . Ongera winjore muri sisitemu"
                    }

                ByPassword ->
                    { english = "The server rejected your username or password."
                    , kinyarwanda = Just "Seriveri yanze ijambo ryo kwinjira cg ijambo ry'ibanga"
                    }

        LoginError error ->
            translateHttpError error

        LoginToSyncHealthCenters ->
            { english = "Please log in before syncing health centers"
            , kinyarwanda = Nothing
            }

        Logout ->
            { english = "Logout"
            , kinyarwanda = Just "Gufunga"
            }

        LogoutInProgress ->
            { english = "Logout in progress ..."
            , kinyarwanda = Just "sisitemi irikwifunga"
            }

        LogoutFailed ->
            { english = "Logout Failed"
            , kinyarwanda = Just "Gufunga byanze"
            }

        Password ->
            { english = "Password"
            , kinyarwanda = Just "Ijambo ry'ibanga"
            }

        PinCode ->
            { english = "PIN code"
            , kinyarwanda = Nothing
            }

        PinCodeRejected ->
            { english = "Your PIN code was not recognized."
            , kinyarwanda = Just "Umubare wawe w'ibanga ntabwo uzwi."
            }

        SignIn ->
            { english = "Sign In"
            , kinyarwanda = Just "Kwinjira"
            }

        SignOut ->
            { english = "Sign Out"
            , kinyarwanda = Just "Gusohoka muri sisiteme"
            }

        Username ->
            { english = "Username"
            , kinyarwanda = Just "Izina ryo kwinjira"
            }

        WorkOffline ->
            { english = "Work Offline"
            , kinyarwanda = Just "Gukora nta internet"
            }

        YouMustLoginBefore ->
            { english = "You must sign in before you can access the"
            , kinyarwanda = Just "Ugomba kubanza kwinjira muri sisitemi mbere yuko ubona"
            }


translateMonth : Month -> Bool -> TranslationSet String
translateMonth month short =
    case month of
        Jan ->
            if short then
                { english = "Jan"
                , kinyarwanda = Just "Mut"
                }

            else
                { english = "January"
                , kinyarwanda = Just "Mutarama"
                }

        Feb ->
            if short then
                { english = "Feb"
                , kinyarwanda = Just "Gas"
                }

            else
                { english = "February"
                , kinyarwanda = Just "Gashyantare"
                }

        Mar ->
            if short then
                { english = "Mar"
                , kinyarwanda = Just "Wer"
                }

            else
                { english = "March"
                , kinyarwanda = Just "Werurwe"
                }

        Apr ->
            if short then
                { english = "Apr"
                , kinyarwanda = Just "Mat"
                }

            else
                { english = "April"
                , kinyarwanda = Just "Mata"
                }

        May ->
            if short then
                { english = "May"
                , kinyarwanda = Just "Gic"
                }

            else
                { english = "May"
                , kinyarwanda = Just "Gicurasi"
                }

        Jun ->
            if short then
                { english = "Jun"
                , kinyarwanda = Just "Kam"
                }

            else
                { english = "June"
                , kinyarwanda = Just "Kamena"
                }

        Jul ->
            if short then
                { english = "Jul"
                , kinyarwanda = Just "Nya"
                }

            else
                { english = "July"
                , kinyarwanda = Just "Nyakanga"
                }

        Aug ->
            if short then
                { english = "Aug"
                , kinyarwanda = Just "Kan"
                }

            else
                { english = "August"
                , kinyarwanda = Just "Kanama"
                }

        Sep ->
            if short then
                { english = "Sep"
                , kinyarwanda = Just "Nze"
                }

            else
                { english = "September"
                , kinyarwanda = Just "Nzeri"
                }

        Oct ->
            if short then
                { english = "Oct"
                , kinyarwanda = Just "Ukw"
                }

            else
                { english = "October"
                , kinyarwanda = Just "Ukwakira"
                }

        Nov ->
            if short then
                { english = "Nov"
                , kinyarwanda = Just "Ugu"
                }

            else
                { english = "November"
                , kinyarwanda = Just "Ugushyingo"
                }

        Dec ->
            if short then
                { english = "Dec"
                , kinyarwanda = Just "Uku"
                }

            else
                { english = "December"
                , kinyarwanda = Just "Ukuboza"
                }


translateMonthYY : Month -> Int -> Bool -> TranslationSet String
translateMonthYY month year short =
    translateMonth month short
        |> (\set ->
                { english = set.english ++ "-" ++ Debug.toString year
                , kinyarwanda = Maybe.map (\kinyarwanda -> kinyarwanda ++ "-" ++ Debug.toString year) set.kinyarwanda
                }
           )


translateHttpError : Http.Error -> TranslationSet String
translateHttpError error =
    case error of
        Http.NetworkError ->
            { english = "Something went wrong. Please refresh the page and try again. If problem persisits, please contact system administrator."
            , kinyarwanda = Just "Hari ikitagenze neza. Ongera ugerageze ukoraho, niba ikibazo gikomeje hamagara umuyobozi wa sisiteme."
            }

        Http.Timeout ->
            { english = "The request to the server timed out."
            , kinyarwanda = Just "Ibyo wasabye kuri seriveri byarengeje igihe."
            }

        Http.BadUrl url ->
            { english = "URL is not valid: " ++ url
            , kinyarwanda = Nothing
            }

        Http.BadStatus response ->
            { english = "The server indicated the following error:"
            , kinyarwanda = Just "Aya makosa yagaragaye hamagara kuri seriveri:"
            }

        Http.BadPayload message response ->
            { english = "The server responded with data of an unexpected type."
            , kinyarwanda = Nothing
            }


translateValidationError : ValidationError -> TranslationSet String
translateValidationError id =
    case id of
        DigitsOnly ->
            { english = "should contain only digit characters"
            , kinyarwanda = Nothing
            }

        InvalidBirthDate ->
            { english = "is invalid"
            , kinyarwanda = Nothing
            }

        InvalidBirthDateForAdult ->
            { english = "is invalid - adult should at least 13 years old"
            , kinyarwanda = Nothing
            }

        InvalidBirthDateForChild ->
            { english = "is invalid - child should be below the age of 13"
            , kinyarwanda = Nothing
            }

        InvalidHmisNumber ->
            { english = "is invalid - child should be between 1 and 15"
            , kinyarwanda = Nothing
            }

        LengthError correctLength ->
            { english = "should contain " ++ String.fromInt correctLength ++ " characters"
            , kinyarwanda = Nothing
            }

        LettersOnly ->
            { english = "should contain only letter characters"
            , kinyarwanda = Nothing
            }

        RequiredField ->
            { english = "is a required field"
            , kinyarwanda = Just "ni ngombwa kuhuzuza"
            }

        UnknownGroup ->
            { english = "is not a known Group"
            , kinyarwanda = Nothing
            }

        UnknownProvince ->
            { english = "is not a known province"
            , kinyarwanda = Nothing
            }

        UnknownDistrict ->
            { english = "is not a known district"
            , kinyarwanda = Nothing
            }

        UnknownSector ->
            { english = "is not a known sector"
            , kinyarwanda = Nothing
            }

        UnknownCell ->
            { english = "is not a known cell"
            , kinyarwanda = Nothing
            }

        UnknownVillage ->
            { english = "is not a known village"
            , kinyarwanda = Nothing
            }

        DecoderError err ->
            { english = "Decoder error: " ++ err
            , kinyarwanda = Nothing
            }


translateFormError : ErrorValue ValidationError -> TranslationSet String
translateFormError error =
    case error of
        Empty ->
            { english = "should not be empty"
            , kinyarwanda = Nothing
            }

        InvalidString ->
            { english = "is not a valid string"
            , kinyarwanda = Just "Ntibyemewe kwandikama inyuguti"
            }

        InvalidEmail ->
            { english = "is not a valid email"
            , kinyarwanda = Nothing
            }

        InvalidFormat ->
            { english = "is not a valid format"
            , kinyarwanda = Nothing
            }

        InvalidInt ->
            { english = "is not a valid integer"
            , kinyarwanda = Nothing
            }

        InvalidFloat ->
            { english = "is not a valid number"
            , kinyarwanda = Nothing
            }

        InvalidBool ->
            { english = "is not a valid boolean"
            , kinyarwanda = Nothing
            }

        SmallerIntThan int ->
            { english = "must be smaller than " ++ String.fromInt int
            , kinyarwanda = Nothing
            }

        GreaterIntThan int ->
            { english = "must be larger than " ++ String.fromInt int
            , kinyarwanda = Nothing
            }

        SmallerFloatThan float ->
            { english = "must be smaller than " ++ String.fromFloat float
            , kinyarwanda = Nothing
            }

        GreaterFloatThan float ->
            { english = "must be larger than " ++ String.fromFloat float
            , kinyarwanda = Nothing
            }

        ShorterStringThan int ->
            { english = "must have fewer than " ++ String.fromInt int ++ " characters"
            , kinyarwanda = Nothing
            }

        LongerStringThan int ->
            { english = "must have more than " ++ String.fromInt int ++ " characters"
            , kinyarwanda = Nothing
            }

        NotIncludedIn ->
            { english = "was not among the valid options"
            , kinyarwanda = Nothing
            }

        CustomError e ->
            translateValidationError e


{-| This one is hampered by the fact that the field names in etaque/elm-form
are untyped strings, but we do our best.
-}
translateFormField : String -> TranslationSet String
translateFormField field =
    case field of
        "clinic_id" ->
            translationSet Group

        "closed" ->
            translationSet Closed

        "training" ->
            translationSet Group

        "scheduled_date.start" ->
            translationSet StartDate

        "scheduled_date.end" ->
            translationSet EndDate

        _ ->
            { english = field
            , kinyarwanda = Nothing
            }<|MERGE_RESOLUTION|>--- conflicted
+++ resolved
@@ -91,7 +91,6 @@
         , HistoryTask(..)
         , LmpRange(..)
         , PatientProvisionsTask(..)
-        , PrenatalLaboratoryTask(..)
         )
 import Restful.Endpoint exposing (fromEntityUuid)
 import Restful.Login exposing (LoginError(..), LoginMethod(..))
@@ -715,11 +714,7 @@
     | PregnancyUrineTest
     | PrenatalActivitiesTitle PrenatalActivity
     | PrenatalEncounterType PrenatalEncounterType
-<<<<<<< HEAD
     | PrenatalNextStepsTask PrenatalNextStepsTask
-=======
-    | PrenatalLaboratoryTask PrenatalLaboratoryTask
->>>>>>> 78e8f9fa
     | PrenatalPhotoHelper
     | PreTerm
     | PregnancyConcludedLabel
@@ -5407,16 +5402,11 @@
                     , kinyarwanda = Just "Ifoto"
                     }
 
-<<<<<<< HEAD
                 Laboratory ->
-=======
-                PrenatalLaboratory ->
->>>>>>> 78e8f9fa
                     { english = "Laboratory"
                     , kinyarwanda = Nothing
                     }
 
-<<<<<<< HEAD
                 Backend.PrenatalActivity.Model.HealthEducation ->
                     { english = "Health Education"
                     , kinyarwanda = Nothing
@@ -5437,8 +5427,6 @@
                     , kinyarwanda = Nothing
                     }
 
-=======
->>>>>>> 78e8f9fa
         PrenatalEncounterType encounterType ->
             case encounterType of
                 NurseEncounter ->
@@ -5466,7 +5454,6 @@
                     , kinyarwanda = Nothing
                     }
 
-<<<<<<< HEAD
         PrenatalNextStepsTask task ->
             case task of
                 AppointmentConfirmation ->
@@ -5491,12 +5478,6 @@
 
                 NewbornEnrollment ->
                     { english = "Newborn Enrollment"
-=======
-        PrenatalLaboratoryTask task ->
-            case task of
-                LaboratoryPregnancyTesting ->
-                    { english = "Urine Pregnancy Test"
->>>>>>> 78e8f9fa
                     , kinyarwanda = Nothing
                     }
 
