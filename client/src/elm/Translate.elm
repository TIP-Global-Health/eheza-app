module Translate exposing
    ( Adherence(..)
    , ChartPhrase(..)
    , Language
    , LoginPhrase(..)
    , TranslationId(..)
    , ValidationError(..)
    , translate
    , translateActivePage
    , translateAdherence
    , translateChartPhrase
    , translateCounselingTimingHeading
    , translateFormError
    , translateFormField
    , translateHttpError
    , translateLoginPhrase
    , translateValidationError
    , translationSet
    )

{-| This module has just the translations ... for types and
general utilities, see `Translate.Model` and `Translate.Utils`.
-}

import Activity.Model exposing (Activity(..), ChildActivity(..), MotherActivity(..))
import Backend.Clinic.Model exposing (ClinicType(..))
import Backend.Counseling.Model exposing (CounselingTiming(..), CounselingTopic)
import Backend.Entities exposing (..)
<<<<<<< HEAD
import Backend.Measurement.Model exposing (ChildNutritionSign(..), DistributionNotice(..), FamilyPlanningSign(..), MuacIndication(..))
import Backend.Person.Model exposing (EducationLevel(..), Gender(..), HIVStatus(..), MaritalStatus(..), ModeOfDelivery(..), VaginalDelivery(..))
=======
import Backend.IndividualEncounterParticipant.Model exposing (IndividualEncounterType(..), PregnancyOutcome(..))
import Backend.Measurement.Model exposing (..)
import Backend.Person.Model
    exposing
        ( EducationLevel(..)
        , Gender(..)
        , HIVStatus(..)
        , MaritalStatus(..)
        , ModeOfDelivery(..)
        , VaginalDelivery(..)
        )
>>>>>>> 36946a9d
import Backend.Relationship.Model exposing (MyRelatedBy(..))
import Date exposing (Month)
import Form.Error exposing (ErrorValue(..))
import Http
import Pages.Attendance.Model exposing (InitialResultsDisplay(..))
import Pages.Page exposing (..)
import Pages.PrenatalActivity.Model
    exposing
        ( ExaminationTask(..)
        , HistoryTask(..)
        , LmpRange(..)
        , PatientProvisionsTask(..)
        )
import PrenatalActivity.Model
    exposing
        ( HighRiskFactor(..)
        , HighSeverityAlert(..)
        , MedicalDiagnosis(..)
        , ObstetricalDiagnosis(..)
        , PregnancyTrimester(..)
        , PrenatalActivity(..)
        , RecurringHighSeverityAlert(..)
        , RiskFactor(..)
        )
import Restful.Endpoint exposing (fromEntityUuid)
import Restful.Login exposing (LoginError(..), LoginMethod(..))
import Time exposing (Month(..))
import Translate.Model exposing (TranslationSet)
import Translate.Utils exposing (..)


{-| We re-export this one for convenience, so you don't have to import
`Translate.Model` in simple cases. That is, you can do this, which will be
enough for most "view" modules:

    import Translate exposing (translate, Language)

Note that importing `Language` from here gives you only the type, not the
constructors. For more complex cases, where you need `English` and
`Kinyarwanda` as well, you have to do this instead:

    import Translate.Model exposing (Language(..))

-}
type alias Language =
    Translate.Model.Language


translate : Language -> TranslationId -> String
translate lang trans =
    selectLanguage lang (translationSet trans)


type LoginPhrase
    = CheckingCachedCredentials
    | ForgotPassword1
    | ForgotPassword2
    | LoggedInAs
    | LoginError Http.Error
    | LoginRejected LoginMethod
    | LoginOrWorkOffline
    | Logout
    | LogoutInProgress
    | LogoutFailed
    | Password
    | PinCode
    | PinCodeRejected
    | SignIn
    | SignOut
    | Username
    | WorkOffline
    | YouMustLoginBefore


type ChartPhrase
    = AgeCompletedMonthsYears
    | Birth
    | BirthToTwoYears
    | LengthCm
    | LengthForAgeBoys
    | LengthForAgeGirls
    | Months
    | OneYear
    | WeightForAgeBoys
    | WeightForAgeGirls
    | WeightForLengthBoys
    | WeightForLengthGirls
    | WeightKg
    | YearsPlural Int
    | ZScoreChartsAvailableAt


type ValidationError
    = DigitsOnly
    | InvalidBirthDate
    | InvalidBirthDateForAdult
    | InvalidBirthDateForChild
    | InvalidHmisNumber
    | LengthError Int
    | LettersOnly
    | RequiredField
    | UnknownGroup
    | UnknownProvince
    | UnknownDistrict
    | UnknownSector
    | UnknownCell
    | UnknownVillage
    | DecoderError String


type Adherence
    = PrescribedAVRs
    | CorrectDosage
    | TimeOfDay
    | Adhering


type TranslationId
    = Abdomen
    | AbdomenCPESign AbdomenCPESign
    | Abnormal
    | Abortions
    | AccompaniedByPartner
    | AccessDenied
    | Activities
    | ActivitiesCompleted Int
    | ActivitiesHelp Activity
    | ActivitiesLabel Activity
    | ActivitiesTitle Activity
    | ActivitiesToComplete Int
    | ActivityProgressReport Activity
    | ActivePage Page
    | AddChild
    | AddFamilyMember
    | AddFamilyMemberFor String
    | AddParentOrCaregiver
    | AddToGroup
    | Admin
    | AddressInformation
    | Adherence Adherence
    | AgeWord
    | Age Int Int
    | AgeDays Int
    | AgeMonthsWithoutDay Int
    | AgeSingleBoth Int Int
    | AgeSingleMonth Int Int
    | AgeSingleMonthWithoutDay Int
    | AgeSingleDayWithMonth Int Int
    | AgeSingleDayWithoutMonth Int Int
    | AppName
    | AreYouSure
    | Assessment
    | Asthma
    | Attendance
    | Baby
    | BabyDiedOnDayOfBirthPreviousDelivery
    | BabyName String
    | Back
    | BackendError
    | BegingNewEncounter
    | BloodPressure
    | BloodPressureElevatedOcassions
    | BloodPressureDiaLabel
    | BloodPressureSysLabel
    | BMI
    | BMIHelper
    | BodyTemperature
    | Born
    | BowedLegs
    | BpmUnit
    | BreastExam
    | BreastExamSign BreastExamSign
    | BreastExamQuestion
    | BrittleHair
    | Cancel
    | CardiacDisease
    | CaregiverName
    | CaregiverNationalId
    | CentimeterShorthand
    | Celsius
    | Cell
    | ChartPhrase ChartPhrase
    | CheckIn
    | ChildHmisNumber
    | ChildDemographicInformation
    | ChildNutritionSignLabel ChildNutritionSign
    | ChildNutritionSignReport ChildNutritionSign
    | ChildOf
    | Children
    | ChildrenNames
    | ChildrenNationalId
    | Clear
    | ClickTheCheckMark
    | ClinicType ClinicType
    | Clinical
    | ClinicalProgressReport
    | ConvulsionsAndUnconsciousPreviousDelivery
    | ConvulsionsPreviousDelivery
    | CSectionScar CSectionScar
    | GroupNotFound
    | Group
    | Groups
    | GroupUnauthorized
    | Close
    | Closed
    | ConfirmationRequired
    | ConfirmDeleteTrainingGroupEncounters
    | ConfirmRegisterParticipant
    | Connected
    | ContactInformation
    | Continue
    | CounselingTimingHeading CounselingTiming
    | CounselingTopic CounselingTopic
    | CounselorReviewed
    | CounselorSignature
    | CSectionInPreviousDelivery
    | CSectionReason
    | CSectionReasons CSectionReason
    | CreateGroupEncounter
    | CreateRelationship
    | CreateTrainingGroupEncounters
    | CurrentlyPregnant
    | DangerSign DangerSign
    | Dashboard
    | DateOfLastAssessment
    | DatePregnancyConcluded
    | Day
    | DaySinglePlural Int
    | DateOfBirth
    | Days
    | Delete
    | DeleteTrainingGroupEncounters
    | DeliveryLocation
    | DeliveryOutcome
    | DemographicInformation
    | DemographicsReport
    | Device
    | DeviceNotAuthorized
    | DeviceStatus
<<<<<<< HEAD
    | DistributionNotice DistributionNotice
=======
    | Diabetes
>>>>>>> 36946a9d
    | District
    | DOB
    | DropzoneDefaultMessage
    | DueDate
    | Edd
    | EddHeader
    | Edema
    | EditRelationship
    | Ega
    | EgaHeader
    | EgaWeeks
    | EmptyString
    | EndEncounter
    | EndGroupEncounter
    | EnterAmountDistributed
    | EnterPairingCode
    | ErrorCheckLocalConfig
    | ErrorConfigurationError
    | Estimated
    | ExaminationTask ExaminationTask
    | Extremities
    | Eyes
    | Facility
    | Failure
    | FamilyInformation
    | FamilyMembers
    | FamilyPlanningInFutureQuestion
    | FamilyPlanningSignLabel FamilyPlanningSign
    | FamilyUbudehe
<<<<<<< HEAD
    | FbfDistribution
    | FbfToReceive Activity Float
=======
    | FetalHeartRate
    | FetalMovement
    | FetalPresentationLabel
    | FetalPresentation FetalPresentation
>>>>>>> 36946a9d
    | Fetch
    | FatherName
    | FatherNationalId
    | FilterByName
    | FirstAntenatalVisit
    | FirstName
    | FiveVisits
    | ForIllustrativePurposesOnly
    | FormError (ErrorValue ValidationError)
    | FormField String
    | FundalHeight
    | Gender Gender
    | GenderLabel
    | GestationalDiabetesPreviousPregnancy
    | GoHome
    | GroupAssessment
    | Gravida
    | GroupEncounter
    | Hands
    | HandsCPESign HandsCPESign
    | HeadHair
    | HealthCenter
    | Heart
    | HeartMurmur
    | HeartCPESign HeartCPESign
    | HeartRate
    | Height
    | High
    | HighRiskFactor HighRiskFactor
    | HighRiskFactors
    | HighSeverityAlert HighSeverityAlert
    | HighSeverityAlerts
    | HistoryTask HistoryTask
    | HIV
    | HIVStatus HIVStatus
    | HIVStatusLabel
    | Home
    | HouseholdSize
    | HttpError Http.Error
    | HypertensionBeforePregnancy
    | IncompleteCervixPreviousPregnancy
    | IndividualEncounter
    | IndividualEncounterType IndividualEncounterType
    | IndividualEncounterTypes
    | InitialResultsDisplay InitialResultsDisplay
    | IsCurrentlyBreastfeeding
    | KilogramShorthand
    | KilogramsPerMonth
    | LastChecked
    | LastSuccesfulContactLabel
    | Legs
    | LegsCPESign LegsCPESign
    | LevelOfEducationLabel
    | LevelOfEducation EducationLevel
    | LinkToMother
    | LiveChildren
    | LmpDateConfidentHeader
    | LmpDateHeader
    | LmpRangeHeader
    | LmpRange LmpRange
    | LoginPhrase LoginPhrase
    | Low
    | Lungs
    | LungsCPESign LungsCPESign
    | MakeSureYouAreConnected
    | MaritalStatusLabel
    | MaritalStatus MaritalStatus
    | MeasurementNoChange
    | MeasurementGained Float
    | MeasurementLost Float
    | MedicalDiagnosis
    | MedicalDiagnosisAlert MedicalDiagnosis
    | MedicalFormHelper
    | MentalHealthHistory
    | MemoryQuota { totalJSHeapSize : Int, usedJSHeapSize : Int, jsHeapSizeLimit : Int }
    | MMHGUnit
    | MiddleName
    | MinutesAgo Int
    | ModeOfDelivery ModeOfDelivery
    | ModeOfDeliveryLabel
    | Month
    | MonthAbbrev
    | MonthsOld
    | Mother
    | MotherDemographicInformation
    | MotherName String
    | MotherNameLabel
    | MotherNationalId
    | Mothers
    | MUAC
    | MuacIndication MuacIndication
    | MyAccount
    | MyRelatedBy MyRelatedBy
    | MyRelatedByQuestion MyRelatedBy
    | Name
    | NationalIdNumber
    | Neck
    | NeckCPESign NeckCPESign
    | Next
    | No
    | NoActivitiesCompleted
    | NoActivitiesCompletedForThisParticipant
    | NoActivitiesPending
    | NoActivitiesPendingForThisParticipant
    | NoGroupsFound
    | NoMatchesFound
    | NoParticipantsPending
    | NoParticipantsPendingForThisActivity
    | NoParticipantsCompleted
    | NoParticipantsCompletedForThisActivity
    | Normal
    | NoChildrenRegisteredInTheSystem
    | NoParticipantsFound
    | NotAvailable
    | NotConnected
    | NumberOfAbortions
    | NumberOfChildrenUnder5
    | NumberOfCSections
    | NumberOfLiveChildren
    | NumberOfStillbirthsAtTerm
    | NumberOfStillbirthsPreTerm
    | ObstetricalDiagnosis
    | ObstetricalDiagnosisAlert ObstetricalDiagnosis
    | OK
    | Old
    | OneVisit
    | OnceYouEndYourGroupEncounter
    | Or
    | Page
    | Page404
    | PageNotFoundMsg
    | PaleConjuctiva
    | Pallor
    | Para
    | PartialPlacentaPreviousDelivery
    | ParticipantDirectory
    | Participants
    | ParticipantReviewed
    | ParticipantSignature
    | ParticipantSummary
    | ParticipantDemographicInformation
    | ParticipantInformation
    | PartnerHivTestResult
    | PartnerReceivedHivCounseling
    | PartnerReceivedHivTesting
    | PatientProgress
    | PatientInformation
    | PatientProvisionsTask PatientProvisionsTask
    | People
    | PersistentStorage Bool
    | Person
    | PersonHasBeenSaved
    | PlaceholderEnterHeight
    | PlaceholderEnterMUAC
    | PlaceholderEnterParticipantName
    | PlaceholderEnterWeight
    | PleaseSelectGroup
    | PleaseSync
    | PreeclampsiaPreviousPregnancy
    | PregnancyTrimester PregnancyTrimester
    | PrenatalActivitiesTitle PrenatalActivity
    | PrenatalEncounter
    | PrenatalPhotoHelper
    | PreTerm
    | PregnancyConcludedLabel
    | PregnancyOutcomeLabel
    | PregnancyOutcome PregnancyOutcome
    | PreviousCSectionScar
    | PreviousDelivery
    | PreviousDeliveryPeriods PreviousDeliveryPeriod
    | PreviousFloatMeasurement Float
    | PreviousMeasurementNotFound
    | Profession
    | Programs
    | ProgressPhotos
    | ProgressReport
    | ProgressTimeline
    | ProgressTrends
    | PrenatalParticipant
    | PrenatalParticipants
    | PreTermPregnancy
    | Province
    | ReasonForCSection
    | ReceivedDewormingPill
    | ReceivedIronFolicAcid
    | ReceivedMosquitoNet
    | RecordPregnancyOutcome
    | RecurringHighSeverityAlert RecurringHighSeverityAlert
    | Register
    | RegisterHelper
    | RegisterNewParticipant
    | RegistratingHealthCenter
    | RegistrationSuccessful
    | RegistrationSuccessfulParticipantAdded
    | RegistrationSuccessfulSuggestAddingChild
    | RegistrationSuccessfulSuggestAddingMother
    | RelationSuccessful
    | RelationSuccessfulChildWithMother
    | RelationSuccessfulMotherWithChild
    | RemainingForDownloadLabel
    | RemainingForUploadLabel
    | RenalDisease
    | ReportAge String
    | ReportDOB String
    | ReportRemaining Int
    | ReportResultsOfSearch Int
    | Reports
    | RecentAndUpcomingGroupEncounters
    | ReportCompleted { pending : Int, completed : Int }
    | ResolveMonth Month
    | RespiratoryRate
    | Retry
    | RhNegative
    | RiskFactorAlert RiskFactor
    | RiskFactors
    | Save
    | SaveAndNext
    | SaveError
    | Search
    | SearchByName
    | SearchExistingParticipants
    | SearchHelper
    | SearchHelperFamilyMember
    | SecondName
    | Sector
    | SelectAntenatalVisit
    | SelectDangerSigns
    | SelectEncounterType
    | SelectGroup
    | SelectProgram
    | SelectLanguage
    | SelectYourGroup
    | SelectYourHealthCenter
    | SelectedHCDownloading
    | SelectedHCNotSynced
    | SelectedHCSyncing
    | SelectedHCUploading
    | ServiceWorkerActive
    | ServiceWorkerCurrent
    | ServiceWorkerCheckForUpdates
    | ServiceWorkerInstalling
    | ServiceWorkerInstalled
    | ServiceWorkerSkipWaiting
    | ServiceWorkerRestarting
    | ServiceWorkerActivating
    | ServiceWorkerActivated
    | ServiceWorkerRedundant
    | ServiceWorkerInactive
    | ServiceWorkerRegNotAsked
    | ServiceWorkerRegLoading
    | ServiceWorkerRegErr
    | ServiceWorkerRegSuccess
    | ServiceWorkerStatus
    | SevereHemorrhagingPreviousDelivery
    | SocialHistoryHivTestingResult SocialHistoryHivTestingResult
    | StillbornPreviousDelivery
    | SubsequentAntenatalVisit
    | SuccessiveAbortions
    | SuccessivePrematureDeliveries
    | GroupEncounterClosed
    | GroupEncounterClosed2 SessionId
    | GroupEncounterLoading
    | GroupEncounterUnauthorized
    | GroupEncounterUnauthorized2
    | ShowAll
    | StartEndDate
    | StartDate
    | EndDate
    | StartSyncing
    | StatusLabel
    | StopSyncing
    | StorageQuota { usage : Int, quota : Int }
    | Submit
    | SubmitPairingCode
    | Success
    | SyncGeneral
    | TakenCareOfBy
    | TasksCompleted Int Int
    | TelephoneNumber
    | Term
    | TermPregnancy
    | ThisActionCannotBeUndone
    | ThisGroupHasNoMothers
    | Training
    | TrainingGroupEncounterCreateSuccessMessage
    | TrainingGroupEncounterDeleteSuccessMessage
    | TrySyncing
    | TuberculosisPast
    | TuberculosisPresent
    | TwoVisits
    | UbudeheLabel
    | Unknown
    | Update
    | UpdateError
    | UterineMyoma
    | ValidationErrors
    | Version
    | View
    | ViewProgressReport
    | Village
<<<<<<< HEAD
    | WasFbfDistirbuted Activity
    | WhyDifferentFbfAmount Activity
=======
    | WeekSinglePlural Int
    | Weight
>>>>>>> 36946a9d
    | WelcomeUser String
    | WhatDoYouWantToDo
    | Year
    | YearsOld Int
    | Yes
    | YouAreNotAnAdmin
    | YourGroupEncounterHasBeenSaved
    | ZScoreHeightForAge
    | ZScoreMuacForAge
    | ZScoreWeightForAge
    | ZScoreWeightForHeight


translationSet : TranslationId -> TranslationSet String
translationSet trans =
    case trans of
        Abdomen ->
            { english = "Abdomen"
            , kinyarwanda = Nothing
            }

        AbdomenCPESign option ->
            case option of
                Hepatomegaly ->
                    { english = "Hepatomegaly"
                    , kinyarwanda = Nothing
                    }

                Splenomegaly ->
                    { english = "Splenomegaly"
                    , kinyarwanda = Nothing
                    }

                TPRightUpper ->
                    { english = "Tender to Palpation right upper"
                    , kinyarwanda = Nothing
                    }

                TPRightLower ->
                    { english = "Tender to Palpation right lower"
                    , kinyarwanda = Nothing
                    }

                TPLeftUpper ->
                    { english = "Tender to Palpation left upper"
                    , kinyarwanda = Nothing
                    }

                TPLeftLower ->
                    { english = "Tender to Palpation left lower"
                    , kinyarwanda = Nothing
                    }

                Hernia ->
                    { english = "Hernia"
                    , kinyarwanda = Nothing
                    }

                NormalAbdomen ->
                    translationSet Normal

        Abnormal ->
            { english = "Abnormal"
            , kinyarwanda = Nothing
            }

        Abortions ->
            { english = "Abortions"
            , kinyarwanda = Nothing
            }

        AccompaniedByPartner ->
            { english = "Was the patient accompanied by partner during the assessment"
            , kinyarwanda = Nothing
            }

        AccessDenied ->
            { english = "Access denied"
            , kinyarwanda = Just "Kwinjira ntibyemera"
            }

        AddChild ->
            { english = "Add Child"
            , kinyarwanda = Just "Ongeraho umwana"
            }

        AddFamilyMember ->
            { english = "Add Family Member"
            , kinyarwanda = Nothing
            }

        AddFamilyMemberFor name ->
            { english = "Add Family Member for " ++ name
            , kinyarwanda = Nothing
            }

        AddParentOrCaregiver ->
            { english = "Add Parent or Caregiver"
            , kinyarwanda = Just "Ongeraho umubyeyi cyangwa umurezi"
            }

        AddToGroup ->
            { english = "Add to Group..."
            , kinyarwanda = Just "Ongeraho itsinda..."
            }

        Admin ->
            { english = "Administration"
            , kinyarwanda = Just "Abakuriye"
            }

        AddressInformation ->
            { english = "Address Information"
            , kinyarwanda = Just "Aho atuye/Aho abarizwa"
            }

        AgeWord ->
            { english = "Age"
            , kinyarwanda = Just "Imyaka"
            }

        Activities ->
            { english = "Activities"
            , kinyarwanda = Just "Ibikorwa"
            }

        ActivitiesCompleted count ->
            { english = "Completed (" ++ Debug.toString count ++ ")"
            , kinyarwanda = Just <| "Ibyarangiye (" ++ Debug.toString count ++ ")"
            }

        ActivitiesHelp activity ->
            case activity of
                MotherActivity Activity.Model.FamilyPlanning ->
                    { english = "Every mother should be asked about her family planning method(s) each month. If a mother needs family planning, refer her to a clinic."
                    , kinyarwanda = Just "Buri mubyeyi agomba kubazwa uburyo bwo kuboneza urubyaro akoresha buri kwezi. Niba umubyeyi akeneye kuboneza urubyaro mwohereze ku kigo nderabuzima k'ubishinzwe"
                    }

                MotherActivity Lactation ->
                    { english = "Ideally a mother exclusively breastfeeds her infant for at least 6 months. Every mother should be asked about how she is feeding her infant each month."
                    , kinyarwanda = Nothing
                    }

                MotherActivity MotherFbf ->
                    { english = "If a mother is breastfeeding, she should receive FBF every month. If she did not receive the specified amount, please record the amount distributed and select the reason why."
                    , kinyarwanda = Nothing
                    }

                MotherActivity ParticipantConsent ->
                    { english = "Please review the following forms with the participant."
                    , kinyarwanda = Nothing
                    }

                {- ChildActivity Counseling ->
                   { english = "Please refer to this list during counseling sessions and ensure that each task has been completed."
                   , kinyarwanda = Just "Kurikiza iyi lisiti mu gihe utanga ubujyanama, witondere kureba ko buri gikorwa cyakozwe."
                   }
                -}
<<<<<<< HEAD
                ChildActivity ChildFbf ->
                    { english = "Every child should receive FBF every month. If he/she did not receive the specified amount, please record the amount distributed and select the reason why."
                    , kinyarwanda = Nothing
                    }

                ChildActivity Height ->
=======
                ChildActivity Activity.Model.Height ->
>>>>>>> 36946a9d
                    { english = "Ask the mother to hold the baby’s head at the end of the measuring board. Move the slider to the baby’s heel and pull their leg straight."
                    , kinyarwanda = Just "Saba Umubyeyi guhagarara inyuma y’umwana we agaramye, afata umutwe ku gice cy’amatwi. Sunikira akabaho ku buryo gakora mu bworo by’ibirenge byombi."
                    }

                ChildActivity Activity.Model.Muac ->
                    { english = "Make sure to measure at the center of the baby’s upper arm."
                    , kinyarwanda = Just "Ibuka gupima icya kabiri cy'akaboko ko hejuru kugira bigufashe guoima ikizigira cy'akaboko"
                    }

                ChildActivity Activity.Model.NutritionSigns ->
                    { english = "Explain to the mother how to check the malnutrition signs for their own child."
                    , kinyarwanda = Just "Sobanurira umubyeyi gupima ibimenyetso by'imirire mibi ku giti cye"
                    }

                ChildActivity Activity.Model.ChildPicture ->
                    { english = "Take each baby’s photo at each health assessment. Photos should show the entire body of each child."
                    , kinyarwanda = Just "Fata ifoto ya buri mwana kuri buri bikorwa by'ipimwa Ifoto igomba kwerekana ibice by'umubiri wose by'umwana"
                    }

                ChildActivity Activity.Model.Weight ->
                    { english = "Calibrate the scale before taking the first baby's weight. Place baby in harness with no clothes on."
                    , kinyarwanda = Just "Ibuka kuregera umunzani mbere yo gupima ibiro by'umwana wa mbere. Ambika umwana ikariso y'ibiro wabanje kumukuramo imyenda iremereye"
                    }

        ActivitiesLabel activity ->
            case activity of
                MotherActivity Activity.Model.FamilyPlanning ->
                    { english = "Which, if any, of the following methods do you use?"
                    , kinyarwanda = Just "Ni ubuhe buryo, niba hari ubuhari, mu buryo bukurikira bwo kuboneza urubyaro ukoresha? Muri ubu buryo bukurikira bwo kuboneza urubyaro, ni ubuhe buryo mukoresha?"
                    }

                MotherActivity Lactation ->
                    { english = ""
                    , kinyarwanda = Nothing
                    }

                MotherActivity MotherFbf ->
                    { english = "The amount of CSB++ (FBF) is calculated below. If mother did not receive the specified amount, please record the amount distributed, and select the reason why."
                    , kinyarwanda = Nothing
                    }

                MotherActivity ParticipantConsent ->
                    { english = "Forms:"
                    , kinyarwanda = Nothing
                    }

                {- ChildActivity Counseling ->
                   { english = "Please refer to this list during counseling sessions and ensure that each task has been completed."
                   , kinyarwanda = Just "Kurikiza iyi lisiti mu gihe utanga ubujyanama, witondere kureba ko buri gikorwa cyakozwe."
                   }
                -}
<<<<<<< HEAD
                ChildActivity ChildFbf ->
                    { english = "The amount of CSB++ (FBF) is calculated below. If child did not receive the specified amount, please record the amount distributed, and select the reason why."
                    , kinyarwanda = Nothing
                    }

                ChildActivity Height ->
=======
                ChildActivity Activity.Model.Height ->
>>>>>>> 36946a9d
                    { english = "Height:"
                    , kinyarwanda = Just "Uburere:"
                    }

                ChildActivity Activity.Model.Muac ->
                    { english = "MUAC:"
                    , kinyarwanda = Just "Ikizigira cy'akaboko:"
                    }

                ChildActivity Activity.Model.NutritionSigns ->
                    { english = "Select all signs that are present:"
                    , kinyarwanda = Just "Hitamo ibimenyetso by'imirire byose bishoboka umwana afite:"
                    }

                ChildActivity Activity.Model.ChildPicture ->
                    { english = "Photo:"
                    , kinyarwanda = Just "Ifoto"
                    }

                ChildActivity Activity.Model.Weight ->
                    { english = "Weight:"
                    , kinyarwanda = Just "Ibiro:"
                    }

        ActivitiesTitle activity ->
            case activity of
                MotherActivity Activity.Model.FamilyPlanning ->
                    { english = "Family Planning"
                    , kinyarwanda = Just "Kuboneza Urubyaro?"
                    }

                MotherActivity Lactation ->
                    { english = "Lactation"
                    , kinyarwanda = Nothing
                    }

                MotherActivity MotherFbf ->
                    { english = "FBF Mother"
                    , kinyarwanda = Nothing
                    }

                MotherActivity ParticipantConsent ->
                    { english = "Forms"
                    , kinyarwanda = Nothing
                    }

                {- ChildActivity Counseling ->
                   { english = "Counseling"
                   , kinyarwanda = Just "Ubujyanama"
                   }
                -}
<<<<<<< HEAD
                ChildActivity ChildFbf ->
                    { english = "FBF Child"
                    , kinyarwanda = Nothing
                    }

                ChildActivity Height ->
=======
                ChildActivity Activity.Model.Height ->
>>>>>>> 36946a9d
                    { english = "Height"
                    , kinyarwanda = Just "Uburebure"
                    }

                ChildActivity Activity.Model.Muac ->
                    { english = "MUAC"
                    , kinyarwanda = Just "Ikizigira cy'akaboko"
                    }

                ChildActivity Activity.Model.NutritionSigns ->
                    { english = "Nutrition"
                    , kinyarwanda = Just "Imirire"
                    }

                ChildActivity Activity.Model.ChildPicture ->
                    { english = "Photo"
                    , kinyarwanda = Just "Ifoto"
                    }

                ChildActivity Activity.Model.Weight ->
                    { english = "Weight"
                    , kinyarwanda = Just "Ibiro"
                    }

        ActivityProgressReport activity ->
            case activity of
                MotherActivity Activity.Model.FamilyPlanning ->
                    { english = "Family Planning"
                    , kinyarwanda = Just "Kuboneza Urubyaro? nticyaza muri raporo yimikurire yumwana"
                    }

                MotherActivity Lactation ->
                    { english = "Lactation"
                    , kinyarwanda = Nothing
                    }

                MotherActivity MotherFbf ->
                    { english = "FBF"
                    , kinyarwanda = Nothing
                    }

                MotherActivity ParticipantConsent ->
                    { english = "Forms"
                    , kinyarwanda = Nothing
                    }

                {- ChildActivity Counseling ->
                   { english = "Counseling"
                   , kinyarwanda = Nothing
                   }
                -}
<<<<<<< HEAD
                ChildActivity ChildFbf ->
                    { english = "FBF"
                    , kinyarwanda = Nothing
                    }

                ChildActivity Height ->
=======
                ChildActivity Activity.Model.Height ->
>>>>>>> 36946a9d
                    { english = "Height"
                    , kinyarwanda = Just "Uburebure"
                    }

                ChildActivity Activity.Model.Muac ->
                    { english = "MUAC"
                    , kinyarwanda = Just "Ikizigira cy'akaboko"
                    }

                ChildActivity Activity.Model.NutritionSigns ->
                    { english = "Nutrition Signs"
                    , kinyarwanda = Just "Ibimenyetso by'imirire"
                    }

                ChildActivity Activity.Model.ChildPicture ->
                    { english = "Photo"
                    , kinyarwanda = Just "Ifoto"
                    }

                ChildActivity Activity.Model.Weight ->
                    { english = "Weight"
                    , kinyarwanda = Just "Ibiro"
                    }

        ActivitiesToComplete count ->
            { english = "To Do (" ++ Debug.toString count ++ ")"
            , kinyarwanda = Just <| "Ibisabwa gukora (" ++ Debug.toString count ++ ")"
            }

        ActivePage page ->
            translateActivePage page

        Adherence adherence ->
            translateAdherence adherence

        Age months days ->
            { english = Debug.toString months ++ " months " ++ Debug.toString days ++ " days"
            , kinyarwanda = Just <| Debug.toString months ++ " Amezi " ++ Debug.toString days ++ " iminsi"
            }

        AgeDays days ->
            { english = Debug.toString days ++ " days"
            , kinyarwanda = Just <| Debug.toString days ++ " Iminsi"
            }

        AgeMonthsWithoutDay months ->
            { english = Debug.toString months ++ " month"
            , kinyarwanda = Just <| Debug.toString months ++ " Ukwezi"
            }

        AgeSingleBoth months days ->
            { english = Debug.toString months ++ " month " ++ Debug.toString days ++ " day"
            , kinyarwanda = Just <| Debug.toString months ++ " Ukwezi " ++ Debug.toString days ++ " Umunsi"
            }

        AgeSingleMonth months days ->
            { english = Debug.toString months ++ " month " ++ Debug.toString days ++ " days"
            , kinyarwanda = Just <| Debug.toString months ++ " Ukwezi " ++ Debug.toString days ++ " Iminsi"
            }

        AgeSingleDayWithMonth months days ->
            { english = Debug.toString months ++ " months " ++ Debug.toString days ++ " day"
            , kinyarwanda = Just <| Debug.toString months ++ " Amezi " ++ Debug.toString days ++ " Umunsi"
            }

        AgeSingleDayWithoutMonth months days ->
            { english = Debug.toString days ++ " day"
            , kinyarwanda = Just <| Debug.toString days ++ " Umunsi"
            }

        AgeSingleMonthWithoutDay month ->
            { english = Debug.toString month ++ " month"
            , kinyarwanda = Just <| Debug.toString month ++ " Ukwezi"
            }

        AppName ->
            { english = "E-Heza System"
            , kinyarwanda = Just "E-heza sisiteme"
            }

        AreYouSure ->
            { english = "Are you sure?"
            , kinyarwanda = Just "Urabyizeye?"
            }

        Assessment ->
            { english = "Assessment"
            , kinyarwanda = Just "Ipimwa"
            }

        Asthma ->
            { english = "Asthma"
            , kinyarwanda = Nothing
            }

        Attendance ->
            { english = "Attendance"
            , kinyarwanda = Just "Ubwitabire"
            }

        Baby ->
            { english = "Baby"
            , kinyarwanda = Just "Umwana"
            }

        BabyDiedOnDayOfBirthPreviousDelivery ->
            { english = "Live Birth but the baby died the same day in previous delivery"
            , kinyarwanda = Nothing
            }

        BabyName name ->
            { english = "Baby: " ++ name
            , kinyarwanda = Just <| "Umwana: " ++ name
            }

        Back ->
            { english = "Back"
            , kinyarwanda = Nothing
            }

        BackendError ->
            { english = "Error contacting backend"
            , kinyarwanda = Just "Seriveri yerekanye amakosa akurikira"
            }

        BegingNewEncounter ->
            { english = "Beging a New Encounter"
            , kinyarwanda = Nothing
            }

        BloodPressure ->
            { english = "Blood Pressure"
            , kinyarwanda = Nothing
            }

        BloodPressureElevatedOcassions ->
            { english = "Blood Pressure Elevated occasions"
            , kinyarwanda = Nothing
            }

        BloodPressureDiaLabel ->
            { english = "Diastolic"
            , kinyarwanda = Nothing
            }

        BloodPressureSysLabel ->
            { english = "Systolic"
            , kinyarwanda = Nothing
            }

        BMI ->
            { english = "BMI"
            , kinyarwanda = Nothing
            }

        BMIHelper ->
            { english = "Calculated based on Height and Weight"
            , kinyarwanda = Nothing
            }

        BodyTemperature ->
            { english = "Body Temperature"
            , kinyarwanda = Nothing
            }

        Born ->
            { english = "Born"
            , kinyarwanda = Just "Kuvuka/ itariki y'amavuko"
            }

        BowedLegs ->
            { english = "Bowed Legs"
            , kinyarwanda = Nothing
            }

        BpmUnit ->
            { english = "bpm"
            , kinyarwanda = Nothing
            }

        BreastExam ->
            { english = "Breast Exam"
            , kinyarwanda = Nothing
            }

        BreastExamQuestion ->
            { english = "Did you show the patient how to perform a self breast exam"
            , kinyarwanda = Nothing
            }

        BreastExamSign option ->
            case option of
                Mass ->
                    { english = "Mass"
                    , kinyarwanda = Nothing
                    }

                Discharge ->
                    { english = "Discharge"
                    , kinyarwanda = Nothing
                    }

                Infection ->
                    { english = "Infection"
                    , kinyarwanda = Nothing
                    }

                NormalBreast ->
                    translationSet Normal

        BrittleHair ->
            { english = "Brittle Hair"
            , kinyarwanda = Just "Gucurama no guhindura ibara ku misatsi"
            }

        Cancel ->
            { english = "Cancel"
            , kinyarwanda = Just "Guhagarika"
            }

        CardiacDisease ->
            { english = "Cardiac Disease"
            , kinyarwanda = Nothing
            }

        CaregiverName ->
            { english = "Caregiver's Name"
            , kinyarwanda = Nothing
            }

        CaregiverNationalId ->
            { english = "Caregiver's National ID"
            , kinyarwanda = Nothing
            }

        Cell ->
            { english = "Cell"
            , kinyarwanda = Just "Akagali"
            }

        CentimeterShorthand ->
            { english = "cm"
            , kinyarwanda = Just "cm"
            }

        Celsius ->
            { english = "Celsius"
            , kinyarwanda = Nothing
            }

        ChartPhrase phrase ->
            translateChartPhrase phrase

        CheckIn ->
            { english = "Check in:"
            , kinyarwanda = Just "Kureba abaje"
            }

        ChildHmisNumber ->
            { english = "Child HMIS Number"
            , kinyarwanda = Just "Numero y'umwana muri HMIS"
            }

        ChildDemographicInformation ->
            { english = "Child Demographic Information"
            , kinyarwanda = Nothing
            }

        ChildNutritionSignLabel sign ->
            case sign of
                AbdominalDistension ->
                    { english = "Abdominal Distension"
                    , kinyarwanda = Just "Kubyimba inda"
                    }

                Apathy ->
                    { english = "Apathy"
                    , kinyarwanda = Just "Kwigunga"
                    }

                Backend.Measurement.Model.BrittleHair ->
                    translationSet BrittleHair

                DrySkin ->
                    { english = "Dry Skin"
                    , kinyarwanda = Just "Uruhu ryumye"
                    }

                Backend.Measurement.Model.Edema ->
                    translationSet Edema

                NormalChildNutrition ->
                    { english = "None of these"
                    , kinyarwanda = Just "Nta bimenyetso "
                    }

                PoorAppetite ->
                    { english = "Poor Appetite"
                    , kinyarwanda = Just "Kubura apeti /kunanirwa kurya"
                    }

        ChildNutritionSignReport sign ->
            case sign of
                AbdominalDistension ->
                    { english = "Abdominal Distension"
                    , kinyarwanda = Just "Kubyimba inda"
                    }

                Apathy ->
                    { english = "Apathy"
                    , kinyarwanda = Just "Kwigunga"
                    }

                Backend.Measurement.Model.BrittleHair ->
                    translationSet BrittleHair

                DrySkin ->
                    { english = "Dry Skin"
                    , kinyarwanda = Just "Uruhu ryumye"
                    }

                Backend.Measurement.Model.Edema ->
                    translationSet Edema

                NormalChildNutrition ->
                    { english = "None"
                    , kinyarwanda = Just "Nta bimenyetso"
                    }

                PoorAppetite ->
                    { english = "Poor Appetite"
                    , kinyarwanda = Just "kubura apeti (kunanirwa kurya)"
                    }

        Children ->
            { english = "Children"
            , kinyarwanda = Just "Abana"
            }

        ChildrenNames ->
            { english = "Children's names"
            , kinyarwanda = Nothing
            }

        ChildrenNationalId ->
            { english = "Children's National ID"
            , kinyarwanda = Nothing
            }

        ChildOf ->
            { english = "Child of"
            , kinyarwanda = Just "Umwana wa"
            }

        Clear ->
            { english = "Clear"
            , kinyarwanda = Nothing
            }

        ClickTheCheckMark ->
            { english = "Click the check mark if the mother / caregiver is in attendance. The check mark will appear green when a mother / caregiver has been signed in."
            , kinyarwanda = Just "Kanda (kuri) ku kazu niba umubyeyi ahari. Ku kazu harahita hahindura ibara habe icyaytsi niba wemeje ko umubyeyi ahari"
            }

        ClinicType clinicType ->
            case clinicType of
                Fbf ->
                    { english = "Fbf"
                    , kinyarwanda = Nothing
                    }

                Pmtct ->
                    { english = "Pmtct"
                    , kinyarwanda = Nothing
                    }

                Sorwathe ->
                    { english = "Sorwathe"
                    , kinyarwanda = Nothing
                    }

        Clinical ->
            { english = "Clinical"
            , kinyarwanda = Just "Ikigo Nderabuzima"
            }

        ClinicalProgressReport ->
            { english = "Clinical Progress Report"
            , kinyarwanda = Nothing
            }

        ConvulsionsAndUnconsciousPreviousDelivery ->
            { english = "Experienced convulsions and resulted in becoming unconscious after delivery"
            , kinyarwanda = Nothing
            }

        ConvulsionsPreviousDelivery ->
            { english = "Experienced convulsions in previous delivery"
            , kinyarwanda = Nothing
            }

        CSectionScar scar ->
            case scar of
                Vertical ->
                    { english = "Vertical"
                    , kinyarwanda = Nothing
                    }

                Horizontal ->
                    { english = "Horizontal"
                    , kinyarwanda = Nothing
                    }

                NoScar ->
                    { english = "None"
                    , kinyarwanda = Nothing
                    }

        GroupNotFound ->
            { english = "Group not found"
            , kinyarwanda = Nothing
            }

        Group ->
            { english = "Group"
            , kinyarwanda = Just "Itsinda"
            }

        Groups ->
            { english = "Groups"
            , kinyarwanda = Just "Itsinda"
            }

        Close ->
            { english = "Close"
            , kinyarwanda = Nothing
            }

        Closed ->
            { english = "Closed"
            , kinyarwanda = Just "Gufunga"
            }

        GroupUnauthorized ->
            { english = "You are not authorized to work with this Group."
            , kinyarwanda = Nothing
            }

        ConfirmDeleteTrainingGroupEncounters ->
            { english = "Are you sure you want to delete all training Group Encounters?"
            , kinyarwanda = Nothing
            }

        ConfirmRegisterParticipant ->
            { english = "Are you sure you want to save this participant's data?"
            , kinyarwanda = Nothing
            }

        ConfirmationRequired ->
            { english = "Please confirm:"
            , kinyarwanda = Nothing
            }

        Connected ->
            { english = "Connected"
            , kinyarwanda = Just "Ufite interineti (murandasi)"
            }

        ContactInformation ->
            { english = "Contact Information"
            , kinyarwanda = Just "Uburyo bwakwifashishwa mu kugera ku mugenerwabikorwa"
            }

        Continue ->
            { english = "Continue"
            , kinyarwanda = Just "Gukomeza"
            }

        CounselingTimingHeading timing ->
            translateCounselingTimingHeading timing

        CounselingTopic topic ->
            { english = topic.english
            , kinyarwanda = topic.kinyarwanda
            }

        CounselorReviewed ->
            { english = "I have reviewed the above with the participant."
            , kinyarwanda = Nothing
            }

        CounselorSignature ->
            { english = "Entry Counselor Signature"
            , kinyarwanda = Nothing
            }

        CSectionInPreviousDelivery ->
            { english = "C-section in previous delivery"
            , kinyarwanda = Nothing
            }

        CSectionReason ->
            { english = "Reason for C-section"
            , kinyarwanda = Nothing
            }

        CSectionReasons reason ->
            case reason of
                Breech ->
                    { english = "Breech"
                    , kinyarwanda = Nothing
                    }

                Emergency ->
                    { english = "Emergency"
                    , kinyarwanda = Nothing
                    }

                FailureToProgress ->
                    { english = "Failure to Progress"
                    , kinyarwanda = Nothing
                    }

                Backend.Measurement.Model.None ->
                    { english = "None"
                    , kinyarwanda = Nothing
                    }

                Other ->
                    { english = "Other"
                    , kinyarwanda = Nothing
                    }

        CreateGroupEncounter ->
            { english = "Create Group Encounter"
            , kinyarwanda = Just "Tangira igikorwa"
            }

        CreateRelationship ->
            { english = "Create Relationship"
            , kinyarwanda = Just "Ibijyanye no guhuza amasano"
            }

        CreateTrainingGroupEncounters ->
            { english = "Create All Training Group Encounters"
            , kinyarwanda = Nothing
            }

        CurrentlyPregnant ->
            { english = "Currently Pregnant"
            , kinyarwanda = Nothing
            }

        DeleteTrainingGroupEncounters ->
            { english = "Delete All Training Group Encounters"
            , kinyarwanda = Nothing
            }

        DeliveryLocation ->
            { english = "Delivery Location"
            , kinyarwanda = Nothing
            }

        DeliveryOutcome ->
            { english = "Delivery Outcome"
            , kinyarwanda = Nothing
            }

        DangerSign sign ->
            case sign of
                VaginalBleeding ->
                    { english = "Vaginal bleeding"
                    , kinyarwanda = Nothing
                    }

                HeadacheBlurredVision ->
                    { english = "Severe headaches with blurred vision"
                    , kinyarwanda = Nothing
                    }

                Convulsions ->
                    { english = "Convulsions"
                    , kinyarwanda = Nothing
                    }

                AbdominalPain ->
                    { english = "Abdominal pain"
                    , kinyarwanda = Nothing
                    }

                DifficultyBreathing ->
                    { english = "Difficulty breathing"
                    , kinyarwanda = Nothing
                    }

                Fever ->
                    { english = "Fever"
                    , kinyarwanda = Nothing
                    }

                ExtremeWeakness ->
                    { english = "Extreme weakness"
                    , kinyarwanda = Nothing
                    }

                NoDangerSign ->
                    { english = "None of these"
                    , kinyarwanda = Nothing
                    }

        Dashboard ->
            { english = "Dashboard"
            , kinyarwanda = Just "Tabeau de bord"
            }

        DateOfLastAssessment ->
            { english = "Date of last Assessment"
            , kinyarwanda = Just "Amakuru y'ipimwa ry'ubushize"
            }

        DatePregnancyConcluded ->
            { english = "Date Pregnancy Concluded"
            , kinyarwanda = Nothing
            }

        Day ->
            { english = "Day"
            , kinyarwanda = Just "Umunsi"
            }

        DaySinglePlural value ->
            if value == 1 then
                { english = "1 Day"
                , kinyarwanda = Nothing
                }

            else
                { english = Debug.toString value ++ " Days"
                , kinyarwanda = Nothing
                }

        DateOfBirth ->
            { english = "Date of Birth"
            , kinyarwanda = Just "Itariki y'amavuko"
            }

        Days ->
            { english = "days"
            , kinyarwanda = Just "Iminsi"
            }

        Delete ->
            { english = "Delete"
            , kinyarwanda = Nothing
            }

        DemographicInformation ->
            { english = "Demographic Information"
            , kinyarwanda = Just "Umwirondoro"
            }

        DemographicsReport ->
            { english = "Demographics Report"
            , kinyarwanda = Nothing
            }

        Device ->
            { english = "Device"
            , kinyarwanda = Nothing
            }

        DeviceNotAuthorized ->
            { english =
                """This device has not yet been authorized to sync data with the backend, or the
                authorization has expired or been revoked. To authorize or re-authorize this
                device, enter a pairing code below. This will permit sensitive data to be stored
                on this device and updated to the backend. You should only authorize devices that
                are under your control and which are secure."""
            , kinyarwanda = Nothing
            }

        DeviceStatus ->
            { english = "Device Status"
            , kinyarwanda = Just "Uko igikoresho cy'ikoranabuhanga gihagaze"
            }

<<<<<<< HEAD
        DistributionNotice notice ->
            case notice of
                DistributedFully ->
                    { english = "Complete"
                    , kinyarwanda = Nothing
                    }

                DistributedPartiallyLackOfStock ->
                    { english = "Lack of stock"
                    , kinyarwanda = Nothing
                    }

                DistributedPartiallyOther ->
                    { english = "Other"
                    , kinyarwanda = Nothing
                    }
=======
        Diabetes ->
            { english = "Diabetes"
            , kinyarwanda = Nothing
            }
>>>>>>> 36946a9d

        District ->
            { english = "District"
            , kinyarwanda = Just "Akarere"
            }

        DOB ->
            { english = "DOB"
            , kinyarwanda = Nothing
            }

        DropzoneDefaultMessage ->
            { english = "Touch here to take a photo, or drop a photo file here."
            , kinyarwanda = Just "Kanda hano niba ushaka gufotora cg ukure ifoto mu bubiko hano."
            }

        DueDate ->
            { english = "Due Date"
            , kinyarwanda = Nothing
            }

        Edd ->
            { english = "EDD"
            , kinyarwanda = Nothing
            }

        EddHeader ->
            { english = "Estimated Date of Delivery"
            , kinyarwanda = Nothing
            }

        Edema ->
            { english = "Edema"
            , kinyarwanda = Just "Kubyimba"
            }

        EditRelationship ->
            { english = "Edit Relationship"
            , kinyarwanda = Nothing
            }

        Ega ->
            { english = "EGA"
            , kinyarwanda = Nothing
            }

        EgaHeader ->
            { english = "Estimated Gestational Age"
            , kinyarwanda = Nothing
            }

        EgaWeeks ->
            { english = "EGA (Weeks)"
            , kinyarwanda = Nothing
            }

        EmptyString ->
            { english = ""
            , kinyarwanda = Just ""
            }

        EndEncounter ->
            { english = "End Encounter"
            , kinyarwanda = Nothing
            }

        EndGroupEncounter ->
            { english = "End Group Encounter"
            , kinyarwanda = Just "Gusoza igikorwa"
            }

        EnterAmountDistributed ->
            { english = "Enter amount distributed"
            , kinyarwanda = Nothing
            }

        EnterPairingCode ->
            { english = "Enter pairing code"
            , kinyarwanda = Just "Umubare uhuza igikoresho cy'ikoranabuhanga na apulikasiyo"
            }

        MemoryQuota quota ->
            { english = "Memory used " ++ Debug.toString (quota.usedJSHeapSize // (1024 * 1024)) ++ " MB of available " ++ Debug.toString (quota.jsHeapSizeLimit // (1024 * 1024)) ++ " MB"
            , kinyarwanda = Just <| "Hamaze gukoreshwa umwanya wa memori (ushobora kubika amakuru igihe gito) ungana na MB" ++ Debug.toString (quota.usedJSHeapSize // (1024 * 1024)) ++ " kuri MB" ++ Debug.toString (quota.jsHeapSizeLimit // (1024 * 1024))
            }

        StorageQuota quota ->
            { english = "Storage used " ++ Debug.toString (quota.usage // (1024 * 1024)) ++ " MB of available " ++ Debug.toString (quota.quota // (1024 * 1024)) ++ " MB"
            , kinyarwanda = Just <| "Hamaze gukoreshwa umwanya ungana na MB" ++ Debug.toString (quota.usage // (1024 * 1024)) ++ " umwanya wose ungana na MB" ++ Debug.toString (quota.quota // (1024 * 1024))
            }

        SubmitPairingCode ->
            { english = "Submit Pairing Code"
            , kinyarwanda = Just "Umubare uhuza igikoresho cy'ikoranabuhanga na apulikasiyo"
            }

        ErrorCheckLocalConfig ->
            { english = "Check your LocalConfig.elm file and make sure you have defined the enviorement properly"
            , kinyarwanda = Nothing
            }

        ErrorConfigurationError ->
            { english = "Configuration error"
            , kinyarwanda = Just "Ikosa mu igena miterere"
            }

        Estimated ->
            { english = "Estimated"
            , kinyarwanda = Just "Itariki y'amavuko igenekerejwe"
            }

        ExaminationTask task ->
            case task of
                Vitals ->
                    { english = "Vitals"
                    , kinyarwanda = Nothing
                    }

                NutritionAssessment ->
                    { english = "Nutrition Assessment"
                    , kinyarwanda = Nothing
                    }

                CorePhysicalExam ->
                    { english = "Core Physical Exam"
                    , kinyarwanda = Nothing
                    }

                ObstetricalExam ->
                    { english = "Obstetrical Exam"
                    , kinyarwanda = Nothing
                    }

                Pages.PrenatalActivity.Model.BreastExam ->
                    translationSet BreastExam

        Failure ->
            { english = "Failure"
            , kinyarwanda = Nothing
            }

        Extremities ->
            { english = "Extremities"
            , kinyarwanda = Nothing
            }

        Eyes ->
            { english = "Eyes"
            , kinyarwanda = Nothing
            }

        Facility ->
            { english = "Facility"
            , kinyarwanda = Nothing
            }

        FamilyInformation ->
            { english = "Family Information"
            , kinyarwanda = Just "Amakuru ku muryango"
            }

        FamilyMembers ->
            { english = "Family Members"
            , kinyarwanda = Just "Abagize umuryango"
            }

        FamilyPlanningInFutureQuestion ->
            { english = "Which, if any, of these methods will you use after your pregnancy"
            , kinyarwanda = Nothing
            }

        FamilyPlanningSignLabel sign ->
            case sign of
                AutoObservation ->
                    { english = "Auto-observation"
                    , kinyarwanda = Just "Kwigenzura ururenda"
                    }

                Condoms ->
                    { english = "Condoms"
                    , kinyarwanda = Just "Udukingirizo"
                    }

                CycleBeads ->
                    { english = "Cycle beads"
                    , kinyarwanda = Just "Urunigi"
                    }

                CycleCounting ->
                    { english = "Cycle counting"
                    , kinyarwanda = Just "Kubara "
                    }

                Hysterectomy ->
                    { english = "Hysterectomy"
                    , kinyarwanda = Just "Bakuyemo nyababyeyi"
                    }

                Implants ->
                    { english = "Implants"
                    , kinyarwanda = Just "Akapira ko mu kaboko"
                    }

                Injectables ->
                    { english = "Injectables"
                    , kinyarwanda = Just "Urushinge"
                    }

                IUD ->
                    { english = "IUD"
                    , kinyarwanda = Just "Akapira ko mu mura (agapira ko munda ibyara)"
                    }

                LactationAmenorrhea ->
                    { english = "Lactation amenorrhea"
                    , kinyarwanda = Just "Uburyo bwo konsa"
                    }

                NoFamilyPlanning ->
                    { english = "None of these"
                    , kinyarwanda = Just "Nta buryo bwo kuboneza urubyaro akoresha"
                    }

                OralContraceptives ->
                    { english = "Oral contraceptives"
                    , kinyarwanda = Just "Ibinini"
                    }

                Spermicide ->
                    { english = "Spermicide"
                    , kinyarwanda = Just "Ibinini byica intangangabo bicishwa mu gitsina"
                    }

                TubalLigatures ->
                    { english = "Tubal ligatures"
                    , kinyarwanda = Just "Gufunga umuyoborantanga ku bagore"
                    }

                Vasectomy ->
                    { english = "Vasectomy"
                    , kinyarwanda = Just "Gufunga umuyoborantanga ku bagabo"
                    }

        FamilyUbudehe ->
            { english = "Family Ubudehe"
            , kinyarwanda = Just "Icyiciro cy'ubudehe umuryango uherereyemo"
            }

        FbfDistribution ->
            { english = "FBF Distribution"
            , kinyarwanda = Nothing
            }

        FbfToReceive activity amount ->
            case activity of
                MotherActivity _ ->
                    { english = "Mother should receive: " ++ String.fromFloat amount ++ " kgs of CSB++ (FBF)"
                    , kinyarwanda = Nothing
                    }

                ChildActivity _ ->
                    { english = "Child should receive: " ++ String.fromFloat amount ++ " kgs of CSB++ (FBF)"
                    , kinyarwanda = Nothing
                    }

        FatherName ->
            { english = "Father's Name"
            , kinyarwanda = Nothing
            }

        FatherNationalId ->
            { english = "Father's National ID"
            , kinyarwanda = Nothing
            }

        FetalHeartRate ->
            { english = "Fetal Heart Rate"
            , kinyarwanda = Nothing
            }

        FetalMovement ->
            { english = "Fetal Movement"
            , kinyarwanda = Nothing
            }

        FetalPresentationLabel ->
            { english = "Fetal Presentation"
            , kinyarwanda = Nothing
            }

        FetalPresentation option ->
            case option of
                FetalBreech ->
                    { english = "Breech"
                    , kinyarwanda = Nothing
                    }

                Cephalic ->
                    { english = "Cephalic"
                    , kinyarwanda = Nothing
                    }

                Transverse ->
                    { english = "Transverse"
                    , kinyarwanda = Nothing
                    }

                Twins ->
                    { english = "Twins"
                    , kinyarwanda = Nothing
                    }

                Backend.Measurement.Model.Unknown ->
                    { english = "Unknown"
                    , kinyarwanda = Nothing
                    }

        Fetch ->
            { english = "Fetch"
            , kinyarwanda = Just "Gushakisha"
            }

        FilterByName ->
            { english = "Filter by name"
            , kinyarwanda = Just "Hitamo izina ryuwo ushaka"
            }

        FirstAntenatalVisit ->
            { english = "First Antenatal Visit"
            , kinyarwanda = Nothing
            }

        FirstName ->
            { english = "First Name"
            , kinyarwanda = Just "Izina ry'idini"
            }

        FiveVisits ->
            { english = "Five visits"
            , kinyarwanda = Nothing
            }

        ForIllustrativePurposesOnly ->
            { english = "For illustrative purposes only"
            , kinyarwanda = Nothing
            }

        FormError errorValue ->
            translateFormError errorValue

        FormField field ->
            translateFormField field

        FundalHeight ->
            { english = "Fundal Height"
            , kinyarwanda = Nothing
            }

        Gender gender ->
            case gender of
                Male ->
                    { english = "Male"
                    , kinyarwanda = Just "Gabo"
                    }

                Female ->
                    { english = "Female"
                    , kinyarwanda = Just "Gore"
                    }

        GenderLabel ->
            { english = "Gender"
            , kinyarwanda = Just "Igitsina"
            }

        GestationalDiabetesPreviousPregnancy ->
            { english = "Gestational Diabetes in previous pregnancy"
            , kinyarwanda = Nothing
            }

        GoHome ->
            { english = "Go to main page"
            , kinyarwanda = Just "Kujya ahabanza"
            }

        GroupAssessment ->
            { english = "Group Assessment"
            , kinyarwanda = Just "Gukorera itsinda"
            }

        GroupEncounter ->
            { english = "Group Encounter"
            , kinyarwanda = Nothing
            }

        Gravida ->
            { english = "Gravida"
            , kinyarwanda = Nothing
            }

        Hands ->
            { english = "Hands"
            , kinyarwanda = Nothing
            }

        HandsCPESign option ->
            case option of
                PallorHands ->
                    translationSet Pallor

                EdemaHands ->
                    translationSet Edema

                NormalHands ->
                    translationSet Normal

        HeadHair ->
            { english = "Head/Hair"
            , kinyarwanda = Nothing
            }

        HealthCenter ->
            { english = "Health Center"
            , kinyarwanda = Just "Ikigo Nderabuzima"
            }

        Heart ->
            { english = "Heart"
            , kinyarwanda = Nothing
            }

        HeartMurmur ->
            { english = "Heart Murmur"
            , kinyarwanda = Nothing
            }

        HeartCPESign sign ->
            case sign of
                IrregularRhythm ->
                    { english = "Irregular Rhythm"
                    , kinyarwanda = Nothing
                    }

                NormalRateAndRhythm ->
                    { english = "Normal Rate And Rhythm"
                    , kinyarwanda = Nothing
                    }

                SinusTachycardia ->
                    { english = "Sinus Tachycardia"
                    , kinyarwanda = Nothing
                    }

        HeartRate ->
            { english = "Heart Rate"
            , kinyarwanda = Nothing
            }

        Height ->
            { english = "Height"
            , kinyarwanda = Just "Uburebure"
            }

        High ->
            { english = "High"
            , kinyarwanda = Nothing
            }

        HighRiskFactor factor ->
            case factor of
                PrenatalActivity.Model.ConvulsionsAndUnconsciousPreviousDelivery ->
                    { english = "Patient experienced convulsions in previous delivery and became unconscious after delivery"
                    , kinyarwanda = Nothing
                    }

                PrenatalActivity.Model.ConvulsionsPreviousDelivery ->
                    { english = "Patient experienced convulsions in previous delivery"
                    , kinyarwanda = Nothing
                    }

        HighRiskFactors ->
            { english = "High Risk Factors"
            , kinyarwanda = Nothing
            }

        HighSeverityAlert alert ->
            case alert of
                PrenatalActivity.Model.BodyTemperature ->
                    { english = "Body Temperature"
                    , kinyarwanda = Nothing
                    }

                PrenatalActivity.Model.FetalHeartRate ->
                    { english = "No fetal heart rate noted"
                    , kinyarwanda = Nothing
                    }

                PrenatalActivity.Model.FetalMovement ->
                    { english = "No fetal movement noted"
                    , kinyarwanda = Nothing
                    }

                PrenatalActivity.Model.HeartRate ->
                    { english = "Heart Rate"
                    , kinyarwanda = Nothing
                    }

                PrenatalActivity.Model.RespiratoryRate ->
                    { english = "Respiratory Rate"
                    , kinyarwanda = Nothing
                    }

        HighSeverityAlerts ->
            { english = "High Severity Alerts"
            , kinyarwanda = Nothing
            }

        HistoryTask task ->
            case task of
                Obstetric ->
                    { english = "Obstetric History"
                    , kinyarwanda = Nothing
                    }

                Medical ->
                    { english = "Medical History"
                    , kinyarwanda = Nothing
                    }

                Social ->
                    { english = "Partner Information"
                    , kinyarwanda = Nothing
                    }

        HIV ->
            { english = "HIV"
            , kinyarwanda = Nothing
            }

        HIVStatus status ->
            case status of
                HIVExposedInfant ->
                    { english = "HIV-exposed Infant"
                    , kinyarwanda = Just "Umwana uvuka ku mubyeyi ubana n'ubwandu bwa virusi ya SIDA"
                    }

                Negative ->
                    { english = "Negative"
                    , kinyarwanda = Just "Nta bwandu afite"
                    }

                NegativeDiscordantCouple ->
                    { english = "Negative - discordant couple"
                    , kinyarwanda = Just "Nta bwandu afite ariko abana n'ubufite"
                    }

                Positive ->
                    { english = "Positive"
                    , kinyarwanda = Just "Afite ubwandu"
                    }

                Backend.Person.Model.Unknown ->
                    { english = "Unknown"
                    , kinyarwanda = Just "Ntabizi"
                    }

        HIVStatusLabel ->
            { english = "HIV Status"
            , kinyarwanda = Just "Uko ahagaze ku bijyanye n'ubwandu bwa virusi ya SIDA"
            }

        Home ->
            { english = "Home"
            , kinyarwanda = Nothing
            }

        HouseholdSize ->
            { english = "Household Size"
            , kinyarwanda = Nothing
            }

        HttpError error ->
            translateHttpError error

        HypertensionBeforePregnancy ->
            { english = "Hypertension before pregnancy"
            , kinyarwanda = Nothing
            }

        IncompleteCervixPreviousPregnancy ->
            { english = "Incomplete Cervix in previous pregnancy"
            , kinyarwanda = Nothing
            }

        IndividualEncounter ->
            { english = "Individual Encounter"
            , kinyarwanda = Nothing
            }

        IndividualEncounterType type_ ->
            case type_ of
                AntenatalEncounter ->
                    { english = "Antenatal"
                    , kinyarwanda = Nothing
                    }

                InmmunizationEncounter ->
                    { english = "Inmmunization"
                    , kinyarwanda = Nothing
                    }

                NutritionEncounter ->
                    { english = "Nutrition"
                    , kinyarwanda = Nothing
                    }

        IndividualEncounterTypes ->
            { english = "Individual Encounter Types"
            , kinyarwanda = Nothing
            }

        InitialResultsDisplay display ->
            case display of
                InitialResultsHidden ->
                    { english = "Display all mothers / caregivers"
                    , kinyarwanda = Just "Kugaragaza ababyeyi bose / abarezi"
                    }

                InitialResultsShown ->
                    { english = "Hide all mothers / caregivers"
                    , kinyarwanda = Just "Hisha ababyeyi bose / abarezi"
                    }

        IsCurrentlyBreastfeeding ->
            { english = "Is the mother currently breastfeeding her infant"
            , kinyarwanda = Nothing
            }

        KilogramShorthand ->
            { english = "kg"
            , kinyarwanda = Just "kg"
            }

        KilogramsPerMonth ->
            { english = "kgs / months"
            , kinyarwanda = Nothing
            }

        LastChecked ->
            { english = "Last checked"
            , kinyarwanda = Just "Isuzuma riheruka"
            }

        LastSuccesfulContactLabel ->
            { english = "Last Successful Contact"
            , kinyarwanda = Just "Itariki n'isaha yanyuma igikoresho giheruka gukoresherezaho interineti bikagenda neza"
            }

        Legs ->
            { english = "Legs"
            , kinyarwanda = Nothing
            }

        LegsCPESign option ->
            case option of
                PallorLegs ->
                    translationSet Pallor

                EdemaLegs ->
                    translationSet Edema

                NormalLegs ->
                    translationSet Normal

        LevelOfEducationLabel ->
            { english = "Level of Education"
            , kinyarwanda = Just <| "Amashuri wize"
            }

        LevelOfEducation educationLevel ->
            case educationLevel of
                NoSchooling ->
                    { english = "No Schooling"
                    , kinyarwanda = Just "Ntayo"
                    }

                PrimarySchool ->
                    { english = "Primary School"
                    , kinyarwanda = Just "Abanza"
                    }

                VocationalTrainingSchool ->
                    { english = "Vocational Training School"
                    , kinyarwanda = Just "Imyuga"
                    }

                SecondarySchool ->
                    { english = "Secondary School"
                    , kinyarwanda = Just "Ayisumbuye"
                    }

                DiplomaProgram ->
                    { english = "Diploma Program (2 years of University)"
                    , kinyarwanda = Just "Amashuri 2 ya Kaminuza"
                    }

                HigherEducation ->
                    { english = "Higher Education (University)"
                    , kinyarwanda = Just "(A0)"
                    }

                AdvancedDiploma ->
                    { english = "Advanced Diploma"
                    , kinyarwanda = Just "(A1)"
                    }

        LinkToMother ->
            { english = "Link to mother"
            , kinyarwanda = Just "Guhuza n'amakuru y'umubyeyi"
            }

        LiveChildren ->
            { english = "Live Children"
            , kinyarwanda = Nothing
            }

        LmpDateConfidentHeader ->
            { english = "Is the Patient confident of LMP Date"
            , kinyarwanda = Nothing
            }

        LmpDateHeader ->
            { english = "Last Menstrual Period Date"
            , kinyarwanda = Nothing
            }

        LmpRangeHeader ->
            { english = "When was the Patient's Last Menstrual Period"
            , kinyarwanda = Nothing
            }

        LmpRange range ->
            case range of
                OneMonth ->
                    { english = "Within 1 month"
                    , kinyarwanda = Nothing
                    }

                ThreeMonth ->
                    { english = "Within 3 months"
                    , kinyarwanda = Nothing
                    }

                SixMonth ->
                    { english = "Within 6 months"
                    , kinyarwanda = Nothing
                    }

        LoginPhrase phrase ->
            translateLoginPhrase phrase

        Low ->
            { english = "Low"
            , kinyarwanda = Nothing
            }

        Lungs ->
            { english = "Lungs"
            , kinyarwanda = Nothing
            }

        LungsCPESign option ->
            case option of
                Wheezes ->
                    { english = "Wheezes"
                    , kinyarwanda = Nothing
                    }

                Crackles ->
                    { english = "Crackles"
                    , kinyarwanda = Nothing
                    }

                NormalLungs ->
                    translationSet Normal

        MakeSureYouAreConnected ->
            { english = "Make sure you are connected to the internet. If the issue continues, call The Ihangane Project at +250 788 817 542."
            , kinyarwanda = Just "Banza urebe ko ufite interineti. Ikibazo nigikomeza, hamagara The Ihangane Project kuri +250 788 817 542"
            }

        MaritalStatusLabel ->
            { english = "Marital Status"
            , kinyarwanda = Just "Irangamimerere"
            }

        MaritalStatus status ->
            case status of
                Divorced ->
                    { english = "Divorced"
                    , kinyarwanda = Just "Yatandukanye n'uwo bashakanye"
                    }

                Married ->
                    { english = "Married"
                    , kinyarwanda = Just "Arubatse"
                    }

                Single ->
                    { english = "Single"
                    , kinyarwanda = Just "Ingaragu"
                    }

                Widowed ->
                    { english = "Widowed"
                    , kinyarwanda = Just "Umupfakazi"
                    }

        MeasurementNoChange ->
            { english = "No Change"
            , kinyarwanda = Just "nta cyahindutse"
            }

        MeasurementGained amount ->
            { english = "Gained " ++ Debug.toString amount
            , kinyarwanda = Just <| "Kwiyongera " ++ Debug.toString amount
            }

        MeasurementLost amount ->
            { english = "Lost " ++ Debug.toString amount
            , kinyarwanda = Just <| "Kwiyongera " ++ Debug.toString amount
            }

        MedicalDiagnosis ->
            { english = "Medical Diagnosis"
            , kinyarwanda = Nothing
            }

        MedicalDiagnosisAlert diagnosis ->
            case diagnosis of
                DiagnosisUterineMyoma ->
                    { english = "Uterine Myoma"
                    , kinyarwanda = Nothing
                    }

                DiagnosisDiabetes ->
                    { english = "Diabetes"
                    , kinyarwanda = Nothing
                    }

                DiagnosisCardiacDisease ->
                    { english = "Cardiac Disease"
                    , kinyarwanda = Nothing
                    }

                DiagnosisRenalDisease ->
                    { english = "Renal Disease"
                    , kinyarwanda = Nothing
                    }

                DiagnosisHypertensionBeforePregnancy ->
                    { english = "Hypertension"
                    , kinyarwanda = Nothing
                    }

                DiagnosisTuberculosis ->
                    { english = "Tuberculosis"
                    , kinyarwanda = Nothing
                    }

                DiagnosisAsthma ->
                    { english = "Asthma"
                    , kinyarwanda = Nothing
                    }

                DiagnosisBowedLegs ->
                    { english = "Bowed Legs"
                    , kinyarwanda = Nothing
                    }

                DiagnosisHIV ->
                    { english = "HIV"
                    , kinyarwanda = Nothing
                    }

                DiagnosisMentalHealthHistory ->
                    { english = "History of Mental Health Problems"
                    , kinyarwanda = Nothing
                    }

        MedicalFormHelper ->
            { english = "Please record if the mother was diagnosed with the following medical issues"
            , kinyarwanda = Nothing
            }

        MentalHealthHistory ->
            { english = "History of Mental Health Problems"
            , kinyarwanda = Nothing
            }

        MMHGUnit ->
            { english = "mmHG"
            , kinyarwanda = Nothing
            }

        MiddleName ->
            { english = "Middle Name"
            , kinyarwanda = Nothing
            }

        MinutesAgo minutes ->
            { english =
                if minutes == 0 then
                    "just now"

                else if minutes == 1 then
                    "one minute ago"

                else
                    Debug.toString minutes ++ " minutes ago"
            , kinyarwanda = Nothing
            }

        ModeOfDelivery mode ->
            case mode of
                VaginalDelivery (Spontaneous True) ->
                    { english = "Spontaneous vaginal delivery with episiotomy"
                    , kinyarwanda = Just "Yabyaye neza ariko bamwongereye"
                    }

                VaginalDelivery (Spontaneous False) ->
                    { english = "Spontaneous vaginal delivery without episiotomy"
                    , kinyarwanda = Just "Yabyaye neza"
                    }

                VaginalDelivery WithVacuumExtraction ->
                    { english = "Vaginal delivery with vacuum extraction"
                    , kinyarwanda = Just "Yabyaye neza ariko hanifashishijwe icyuma gikurura umwana"
                    }

                CesareanDelivery ->
                    { english = "Cesarean delivery"
                    , kinyarwanda = Just "Yabyaye bamubaze"
                    }

        ModeOfDeliveryLabel ->
            { english = "Mode of delivery"
            , kinyarwanda = Just "Uburyo yabyayemo"
            }

        Month ->
            { english = "Month"
            , kinyarwanda = Just "Ukwezi"
            }

        MonthAbbrev ->
            { english = "mo"
            , kinyarwanda = Just "amezi"
            }

        MonthsOld ->
            { english = "months old"
            , kinyarwanda = Just "Amezi"
            }

        Mother ->
            { english = "Mother"
            , kinyarwanda = Just "Umubyeyi"
            }

        MotherDemographicInformation ->
            { english = "Mother Demographic Information"
            , kinyarwanda = Nothing
            }

        MotherName name ->
            { english = "Mother/Caregiver: " ++ name
            , kinyarwanda = Just <| "Umubyeyi: " ++ name
            }

        MotherNameLabel ->
            { english = "Mother's Name"
            , kinyarwanda = Nothing
            }

        MotherNationalId ->
            { english = "Mother's National ID"
            , kinyarwanda = Nothing
            }

        Mothers ->
            { english = "Mothers"
            , kinyarwanda = Just "Ababyeyi"
            }

        MUAC ->
            { english = "MUAC"
            , kinyarwanda = Just "Ikizigira"
            }

        MuacIndication indication ->
            case indication of
                MuacRed ->
                    { english = "red"
                    , kinyarwanda = Just "Umutuku"
                    }

                MuacYellow ->
                    { english = "yellow"
                    , kinyarwanda = Just "Umuhondo"
                    }

                MuacGreen ->
                    { english = "green"
                    , kinyarwanda = Just "Icyatsi"
                    }

        MyAccount ->
            { english = "My Account"
            , kinyarwanda = Just "Konti yanjye"
            }

        MyRelatedBy relationship ->
            translateMyRelatedBy relationship

        MyRelatedByQuestion relationship ->
            translateMyRelatedByQuestion relationship

        Name ->
            { english = "Name"
            , kinyarwanda = Nothing
            }

        NationalIdNumber ->
            { english = "National ID Number"
            , kinyarwanda = Just "Numero y'irangamuntu"
            }

        Neck ->
            { english = "Neck"
            , kinyarwanda = Nothing
            }

        NeckCPESign option ->
            case option of
                EnlargedThyroid ->
                    { english = "Enlarged Thyroid"
                    , kinyarwanda = Nothing
                    }

                EnlargedLymphNodes ->
                    { english = "Enlarged Lymph Nodes"
                    , kinyarwanda = Nothing
                    }

                NormalNeck ->
                    translationSet Normal

        Next ->
            { english = "Next"
            , kinyarwanda = Nothing
            }

        No ->
            { english = "No"
            , kinyarwanda = Just "Oya"
            }

        NoActivitiesCompleted ->
            { english = "No activities are entirely completed for the attending participants."
            , kinyarwanda = Just "Nta gikorwa cyarangiye cyose kubitabiriye."
            }

        NoActivitiesPending ->
            { english = "All activities are completed for the attending participants."
            , kinyarwanda = Just "Ibikorwa byose byarangiye kubitabiriye."
            }

        NoActivitiesCompletedForThisParticipant ->
            { english = "No activities are completed for this participant."
            , kinyarwanda = Just "Nta gikorwa cyarangiye kubitabiriye."
            }

        NoActivitiesPendingForThisParticipant ->
            { english = "All activities are completed for this participant."
            , kinyarwanda = Just "Ibikorwa byose byarangiye kubitabiriye."
            }

        NoGroupsFound ->
            { english = "No groups found."
            , kinyarwanda = Nothing
            }

        NoMatchesFound ->
            { english = "No matches found"
            , kinyarwanda = Nothing
            }

        NoParticipantsCompleted ->
            { english = "No participants have completed all their activities yet."
            , kinyarwanda = Just "Ntagikorwa nakimwe kirarangira kubitabiriye."
            }

        NoParticipantsPending ->
            { english = "All attending participants have completed their activities."
            , kinyarwanda = Just "Abaje bose barangirijwe"
            }

        NoParticipantsCompletedForThisActivity ->
            { english = "No participants have completed this activity yet."
            , kinyarwanda = Just "Ntawaje warangirijwe kukorerwa."
            }

        NoParticipantsPendingForThisActivity ->
            { english = "All attending participants have completed this activitity."
            , kinyarwanda = Just "Ababje bose barangirijwe."
            }

        Normal ->
            { english = "Normal"
            , kinyarwanda = Nothing
            }

        NoChildrenRegisteredInTheSystem ->
            { english = "No children registered in the system"
            , kinyarwanda = Just "Ntamwana wanditswe muriyi sisiteme"
            }

        NoParticipantsFound ->
            { english = "No participants found"
            , kinyarwanda = Just "Ntamuntu ugaragaye"
            }

        NotAvailable ->
            { english = "not available"
            , kinyarwanda = Just "Ntibiboneste"
            }

        NotConnected ->
            { english = "Not Connected"
            , kinyarwanda = Just "Ntamurandasi"
            }

        NumberOfAbortions ->
            { english = "Number of Abortions"
            , kinyarwanda = Nothing
            }

        NumberOfChildrenUnder5 ->
            { english = "Number of Children under 5"
            , kinyarwanda = Just "Umubare w'abana bari munsi y'imyaka 5"
            }

        NumberOfCSections ->
            { english = "Number of C-Sections"
            , kinyarwanda = Nothing
            }

        NumberOfLiveChildren ->
            { english = "Number of Live Children"
            , kinyarwanda = Nothing
            }

        NumberOfStillbirthsAtTerm ->
            { english = "Number of Stillbirths at Term"
            , kinyarwanda = Nothing
            }

        NumberOfStillbirthsPreTerm ->
            { english = "Number of Stillbirths pre Term"
            , kinyarwanda = Nothing
            }

        ObstetricalDiagnosis ->
            { english = "Obstetrical Diagnosis"
            , kinyarwanda = Nothing
            }

        ObstetricalDiagnosisAlert diagnosis ->
            case diagnosis of
                DiagnosisRhNegative ->
                    { english = "Patient is RH Negative"
                    , kinyarwanda = Nothing
                    }

                DiagnosisModerateUnderweight ->
                    { english = "Moderate underweight"
                    , kinyarwanda = Nothing
                    }

                DiagnosisSevereUnderweight ->
                    { english = "Severe underweight"
                    , kinyarwanda = Nothing
                    }

                DiagnosisOverweight ->
                    { english = "Overweight"
                    , kinyarwanda = Nothing
                    }

                DiagnosisObese ->
                    { english = "Obese"
                    , kinyarwanda = Nothing
                    }

                DisgnosisPeripheralEdema ->
                    { english = "Peripheral Edema"
                    , kinyarwanda = Nothing
                    }

                DiagnosisFetusBreech ->
                    { english = "Fetus is in breech"
                    , kinyarwanda = Nothing
                    }

                DiagnosisFetusTransverse ->
                    { english = "Fetus is transverse"
                    , kinyarwanda = Nothing
                    }

                DiagnosisBreastExamination ->
                    { english = "Breast exam showed"
                    , kinyarwanda = Nothing
                    }

                DiagnosisHypotension ->
                    { english = "Hypotension"
                    , kinyarwanda = Nothing
                    }

                DiagnosisPregnancyInducedHypertension ->
                    { english = "Pregnancy-induced hypertension"
                    , kinyarwanda = Nothing
                    }

                DiagnosisPreeclampsiaHighRisk ->
                    { english = "High Risk for Preeclampsia"
                    , kinyarwanda = Nothing
                    }

        OK ->
            { english = "OK"
            , kinyarwanda = Just "Nibyo, yego"
            }

        Old ->
            { english = "old"
            , kinyarwanda = Just "imyaka"
            }

        OneVisit ->
            { english = "One visit"
            , kinyarwanda = Nothing
            }

        OnceYouEndYourGroupEncounter ->
            { english = "Once you end your Group Encounter, you will no longer be able to edit or add data."
            , kinyarwanda = Just "Igihe ushoze igikorwa, ntabwo ushobora guhindura cg wongeremo andi makuru."
            }

        Or ->
            { english = "or"
            , kinyarwanda = Nothing
            }

        Page ->
            { english = "Page"
            , kinyarwanda = Just "Paji"
            }

        Page404 ->
            { english = "404 page"
            , kinyarwanda = Just "404 paji"
            }

        PageNotFoundMsg ->
            { english = "Sorry, nothing found in this URL."
            , kinyarwanda = Just "Mutwihanganire ntabwo ubufasha mwasabye mubashije kuboneka."
            }

        Pallor ->
            { english = "Pallor"
            , kinyarwanda = Nothing
            }

        Para ->
            { english = "Para"
            , kinyarwanda = Nothing
            }

        PaleConjuctiva ->
            { english = "Pale Conjuctiva"
            , kinyarwanda = Nothing
            }

        PartialPlacentaPreviousDelivery ->
            { english = "Partial Placenta in previous delivery"
            , kinyarwanda = Nothing
            }

        ParticipantDirectory ->
            { english = "Participant Directory"
            , kinyarwanda = Just "Ububiko bw'amakuru y'umurwayi"
            }

        Participants ->
            { english = "Participants"
            , kinyarwanda = Just "Ubwitabire"
            }

        ParticipantReviewed ->
            { english = "I have reviewed and understand the above."
            , kinyarwanda = Nothing
            }

        ParticipantSignature ->
            { english = "Participant Signature"
            , kinyarwanda = Nothing
            }

        ParticipantSummary ->
            { english = "Participant Summary"
            , kinyarwanda = Just "Umwirondoro w’urera umwana"
            }

        ParticipantDemographicInformation ->
            { english = "Participant Demographic Information"
            , kinyarwanda = Just "Umwirondoro w'umugenerwabikorwa"
            }

        ParticipantInformation ->
            { english = "Participant Information"
            , kinyarwanda = Nothing
            }

        PartnerHivTestResult ->
            { english = "What was the partners HIV Test result"
            , kinyarwanda = Nothing
            }

        PartnerReceivedHivCounseling ->
            { english = "Did partner receive HIV Counseling during this pregnancy"
            , kinyarwanda = Nothing
            }

        PartnerReceivedHivTesting ->
            { english = "Did partner receive HIV Testing during this pregnancy"
            , kinyarwanda = Nothing
            }

        PatientProgress ->
            { english = "Patient Progress"
            , kinyarwanda = Nothing
            }

        PatientInformation ->
            { english = "Patient Information"
            , kinyarwanda = Nothing
            }

        PatientProvisionsTask task ->
            case task of
                Medication ->
                    { english = "Medication"
                    , kinyarwanda = Nothing
                    }

                Resources ->
                    { english = "Resources"
                    , kinyarwanda = Nothing
                    }

        People ->
            { english = "People"
            , kinyarwanda = Just "Abantu"
            }

        PersistentStorage authorized ->
            if authorized then
                { english = "Persistent storage has been authorized. The browser will not delete locally cached data without your approval."
                , kinyarwanda = Nothing
                }

            else
                { english = "Persistent storage has not been authorized. The browser may delete locally cached data if storage runs low."
                , kinyarwanda = Just "Ibikwa ry'amakuru ntabwo remejwe. Sisiteme mushakisha ukoreramo ishobora kubisiba umwanya ubaye muto."
                }

        Person ->
            { english = "Person"
            , kinyarwanda = Just "Umuntu"
            }

        PersonHasBeenSaved ->
            { english = "Person has been saved"
            , kinyarwanda = Just "Amakuru kuri uyu muntu yabitswe"
            }

        PlaceholderEnterHeight ->
            { english = "Enter height here…"
            , kinyarwanda = Just "Andika uburebure hano…"
            }

        PlaceholderEnterMUAC ->
            { english = "Enter MUAC here…"
            , kinyarwanda = Just "Andika uburebure hano…"
            }

        PlaceholderEnterParticipantName ->
            { english = "Enter participant name here"
            , kinyarwanda = Just "Andika izina ry'umurwayi hano"
            }

        PlaceholderEnterWeight ->
            { english = "Enter weight here…"
            , kinyarwanda = Just "Andika ibiro hano…"
            }

        PleaseSelectGroup ->
            { english = "Please select the relevant Group for the new encounter"
            , kinyarwanda = Nothing
            }

        PleaseSync ->
            { english = "Please sync data for selected Health Center."
            , kinyarwanda = Nothing
            }

        PreeclampsiaPreviousPregnancy ->
            { english = "Preeclampsia in previous pregnancy "
            , kinyarwanda = Nothing
            }

        PregnancyTrimester trimester ->
            case trimester of
                FirstTrimester ->
                    { english = "First Trimester"
                    , kinyarwanda = Nothing
                    }

                SecondTrimester ->
                    { english = "Second Trimester"
                    , kinyarwanda = Nothing
                    }

                ThirdTrimester ->
                    { english = "Third Trimester"
                    , kinyarwanda = Nothing
                    }

        PrenatalActivitiesTitle activity ->
            case activity of
                DangerSigns ->
                    { english = "Danger Signs"
                    , kinyarwanda = Nothing
                    }

                Examination ->
                    { english = "Examination"
                    , kinyarwanda = Nothing
                    }

                PrenatalActivity.Model.FamilyPlanning ->
                    { english = "Family Planning"
                    , kinyarwanda = Nothing
                    }

                History ->
                    { english = "History"
                    , kinyarwanda = Nothing
                    }

                PatientProvisions ->
                    { english = "Patient Provisions"
                    , kinyarwanda = Nothing
                    }

                PregnancyDating ->
                    { english = "Pregnancy Dating"
                    , kinyarwanda = Nothing
                    }

                PrenatalPhoto ->
                    { english = "Photo"
                    , kinyarwanda = Nothing
                    }

        PrenatalEncounter ->
            { english = "Antenatal Encounter"
            , kinyarwanda = Nothing
            }

        PrenatalPhotoHelper ->
            { english = "Take a picture of the mother's belly. Then you and the mother will see how the belly has grown!"
            , kinyarwanda = Nothing
            }

        PreTerm ->
            { english = "Pre Term"
            , kinyarwanda = Nothing
            }

        PregnancyConcludedLabel ->
            { english = "or Pregnancy Concluded"
            , kinyarwanda = Nothing
            }

        PregnancyOutcomeLabel ->
            { english = "Pregnancy Outcome"
            , kinyarwanda = Nothing
            }

        PregnancyOutcome outcome ->
            case outcome of
                OutcomeLiveAtTerm ->
                    { english = "Live Birth at Term (38 weeks EGA or more)"
                    , kinyarwanda = Nothing
                    }

                OutcomeLivePreTerm ->
                    { english = "Live Birth Preterm (less than 38 weeks EGA)"
                    , kinyarwanda = Nothing
                    }

                OutcomeStillAtTerm ->
                    { english = "Stillbirth at Term (38 weeks EGA or more)"
                    , kinyarwanda = Nothing
                    }

                OutcomeStillPreTerm ->
                    { english = "Stillbirth Preterm (less than 38 weeks EGA)"
                    , kinyarwanda = Nothing
                    }

                OutcomeAbortions ->
                    { english = "Abortions (before 24 weeks EGA)"
                    , kinyarwanda = Nothing
                    }

        PreviousCSectionScar ->
            { english = "Previous C-section scar"
            , kinyarwanda = Nothing
            }

        PreviousDelivery ->
            { english = "Previous Delivery"
            , kinyarwanda = Nothing
            }

        PreviousDeliveryPeriods period ->
            case period of
                LessThan18Month ->
                    { english = "Less than 18 month ago"
                    , kinyarwanda = Nothing
                    }

                MoreThan5Years ->
                    { english = "More than 5 years ago"
                    , kinyarwanda = Nothing
                    }

                Neither ->
                    { english = "Neither"
                    , kinyarwanda = Nothing
                    }

        PreviousFloatMeasurement value ->
            { english = "Previous measurement: " ++ Debug.toString value
            , kinyarwanda = Just <| "Ibipimo by'ubushize: " ++ Debug.toString value
            }

        PreviousMeasurementNotFound ->
            { english = "No previous measurement on record"
            , kinyarwanda = Nothing
            }

        Profession ->
            { english = "Profession"
            , kinyarwanda = Nothing
            }

        Programs ->
            { english = "Programs"
            , kinyarwanda = Just "Porogaramu"
            }

        ProgressPhotos ->
            { english = "Progress Photos"
            , kinyarwanda = Nothing
            }

        ProgressReport ->
            { english = "Progress Report"
            , kinyarwanda = Just "Raporo igaragaza imikurire y'umwana"
            }

        ProgressTimeline ->
            { english = "Progress Timeline"
            , kinyarwanda = Nothing
            }

        ProgressTrends ->
            { english = "Progress Trends"
            , kinyarwanda = Nothing
            }

        PrenatalParticipant ->
            { english = "Antenatal Participant"
            , kinyarwanda = Nothing
            }

        PrenatalParticipants ->
            { english = "Antenatal Participants"
            , kinyarwanda = Nothing
            }

        PreTermPregnancy ->
            { english = "Number of Pre-term Pregnancies (Live Birth)"
            , kinyarwanda = Nothing
            }

        Province ->
            { english = "Province"
            , kinyarwanda = Just "Intara"
            }

        ReasonForCSection ->
            { english = "Reason for C-section"
            , kinyarwanda = Nothing
            }

        ReceivedDewormingPill ->
            { english = "Has the mother received deworming pill"
            , kinyarwanda = Nothing
            }

        ReceivedIronFolicAcid ->
            { english = "Has the mother received iron and folic acid supplement"
            , kinyarwanda = Nothing
            }

        ReceivedMosquitoNet ->
            { english = "Has the mother received a mosquito net"
            , kinyarwanda = Nothing
            }

        RecordPregnancyOutcome ->
            { english = "Record Pregnancy Outcome"
            , kinyarwanda = Nothing
            }

        RecurringHighSeverityAlert alert ->
            case alert of
                PrenatalActivity.Model.BloodPressure ->
                    { english = "Blood Pressure"
                    , kinyarwanda = Nothing
                    }

        Register ->
            { english = "Register"
            , kinyarwanda = Nothing
            }

        RegisterHelper ->
            { english = "Not the participant you were looking for?"
            , kinyarwanda = Just "Umugenerwabikorwa ubonye si we washakaga?"
            }

        RegisterNewParticipant ->
            { english = "Register a new participant"
            , kinyarwanda = Just "Andika umurwayi mushya"
            }

        RegistratingHealthCenter ->
            { english = "Registrating Health Center"
            , kinyarwanda = Just "Izina ry'ikigo nderabuzima umugenerwabikorwa abarizwamo"
            }

        RegistrationSuccessful ->
            { english = "Registration Successful"
            , kinyarwanda = Nothing
            }

        RegistrationSuccessfulParticipantAdded ->
            { english = "The participant has been added to E-Heza."
            , kinyarwanda = Nothing
            }

        RegistrationSuccessfulSuggestAddingChild ->
            { english = "The participant has been added to E-Heza. Would you like to add a child for this participant?"
            , kinyarwanda = Nothing
            }

        RegistrationSuccessfulSuggestAddingMother ->
            { english = "The participant has been added to E-Heza. Would you like to add a mother for this participant?"
            , kinyarwanda = Nothing
            }

        RelationSuccessful ->
            { english = "Relation Successful"
            , kinyarwanda = Nothing
            }

        RelationSuccessfulChildWithMother ->
            { english = "Child succesfully assocoated with mother."
            , kinyarwanda = Nothing
            }

        RelationSuccessfulMotherWithChild ->
            { english = "Mother succesfully assocoated with child."
            , kinyarwanda = Nothing
            }

        RenalDisease ->
            { english = "Renal Disease"
            , kinyarwanda = Nothing
            }

        RemainingForDownloadLabel ->
            { english = "Remaining for Download"
            , kinyarwanda = Just "Ibisigaye gukurwa kuri seriveri"
            }

        RemainingForUploadLabel ->
            { english = "Remaining for Upload"
            , kinyarwanda = Just "Ibisigaye koherezwa kuri seriveri"
            }

        ReportAge age ->
            { english = "Age: " ++ age
            , kinyarwanda = Just <| "Imyaka: " ++ age
            }

        ReportDOB dob ->
            { english = "DOB: " ++ dob
            , kinyarwanda = Just <| "Itariki y'amavuko: " ++ dob
            }

        ReportRemaining remaining ->
            { english = Debug.toString remaining ++ " remaning"
            , kinyarwanda = Just <| Debug.toString remaining ++ " iyibutswa rya raporo"
            }

        ReportResultsOfSearch total ->
            case total of
                1 ->
                    { english = "There is 1 participant that matches your search."
                    , kinyarwanda = Just "Hari umujyenerwabikorwa 1 uhuye nuwo washatse"
                    }

                _ ->
                    { english = "There are " ++ Debug.toString total ++ " participants that match your search."
                    , kinyarwanda = Just <| "Hari abagenerwabikorwa " ++ Debug.toString total ++ " bahuye nuwo ushaka mu ishakiro"
                    }

        Reports ->
            { english = "Reports"
            , kinyarwanda = Nothing
            }

        RecentAndUpcomingGroupEncounters ->
            { english = "Recent and upcoming Group Encounters"
            , kinyarwanda = Just "Ahabarizwa amatsinda aheruka gukorerwa n'agiye gukorerwa"
            }

        ReportCompleted { pending, completed } ->
            { english = Debug.toString completed ++ " / " ++ Debug.toString (pending + completed) ++ " Completed"
            , kinyarwanda = Just <| Debug.toString completed ++ " / " ++ Debug.toString (pending + completed) ++ " Raporo irarangiye"
            }

        ResolveMonth month ->
            translateMonth month

        RespiratoryRate ->
            { english = "Respiratory Rate"
            , kinyarwanda = Nothing
            }

        Retry ->
            { english = "Retry"
            , kinyarwanda = Just "Kongera kugerageza"
            }

        RhNegative ->
            { english = "RH Negative"
            , kinyarwanda = Nothing
            }

        RiskFactorAlert factor ->
            case factor of
                FactorNumberOfCSections number ->
                    if number == 1 then
                        { english = "1 previous C-section"
                        , kinyarwanda = Nothing
                        }

                    else
                        { english = Debug.toString number ++ " previous C-sections"
                        , kinyarwanda = Nothing
                        }

                FactorCSectionInPreviousDelivery ->
                    { english = "C-section in previous delivery"
                    , kinyarwanda = Nothing
                    }

                FactorCSectionReason ->
                    { english = "C-section in previous delivery due to"
                    , kinyarwanda = Nothing
                    }

                FactorPreviousDeliveryPeriod ->
                    { english = "Previous delivery"
                    , kinyarwanda = Nothing
                    }

                FactorSuccessiveAbortions ->
                    { english = "Patient experienced successive abortions"
                    , kinyarwanda = Nothing
                    }

                FactorSuccessivePrematureDeliveries ->
                    { english = "Patient experienced successive preterm deliveries"
                    , kinyarwanda = Nothing
                    }

                FactorStillbornPreviousDelivery ->
                    { english = "Stillbirth in previous delivery"
                    , kinyarwanda = Nothing
                    }

                FactorBabyDiedOnDayOfBirthPreviousDelivery ->
                    { english = "Live Birth but the baby died the same day in previous delivery"
                    , kinyarwanda = Nothing
                    }

                FactorPartialPlacentaPreviousDelivery ->
                    { english = "Patient had partial placenta in previous pregnancy"
                    , kinyarwanda = Nothing
                    }

                FactorSevereHemorrhagingPreviousDelivery ->
                    { english = "Patient experienced severe hemorrhage in previous pregnancy"
                    , kinyarwanda = Nothing
                    }

                FactorPreeclampsiaPreviousPregnancy ->
                    { english = "Patient had preeclampsia in previous pregnancy"
                    , kinyarwanda = Nothing
                    }

                FactorConvulsionsPreviousDelivery ->
                    { english = "Patient experienced convulsions in previous delivery"
                    , kinyarwanda = Nothing
                    }

                FactorConvulsionsAndUnconsciousPreviousDelivery ->
                    { english = "Patient experienced convulsions and resulted in becoming unconscious after delivery"
                    , kinyarwanda = Nothing
                    }

                FactorIncompleteCervixPreviousPregnancy ->
                    { english = "Patient had an Incomplete Cervix in previous pregnancy"
                    , kinyarwanda = Nothing
                    }

                FactorVerticalCSectionScar ->
                    { english = "Vertical C-Section Scar"
                    , kinyarwanda = Nothing
                    }

                FactorGestationalDiabetesPreviousPregnancy ->
                    { english = "Patient had Gestational Diabetes in previous pregnancy"
                    , kinyarwanda = Nothing
                    }

        RiskFactors ->
            { english = "Risk Factors"
            , kinyarwanda = Nothing
            }

        Save ->
            { english = "Save"
            , kinyarwanda = Just "Kubika"
            }

        SaveAndNext ->
            { english = "Save & Next"
            , kinyarwanda = Nothing
            }

        SaveError ->
            { english = "Save Error"
            , kinyarwanda = Just "Kubika error (ikosa mu kubika)"
            }

        Search ->
            { english = "Search"
            , kinyarwanda = Nothing
            }

        SearchByName ->
            { english = "Search by Name"
            , kinyarwanda = Just "Gushakisha izina"
            }

        SearchExistingParticipants ->
            { english = "Search Existing Participants"
            , kinyarwanda = Nothing
            }

        SearchHelper ->
            { english = "Search to see if the participant already exists in E-Heza. If the person you are looking for does not appear in the search, please create a new record for them."
            , kinyarwanda = Just "Shakisha kugirango urebe niba umugenerwabikorwa asanzwe ari muri E-Heza. Niba atagaragara, mwandike nku mushya."
            }

        SearchHelperFamilyMember ->
            { english = "Search to see if the additional family member already exists in E-Heza. If the person you are looking for does not appear in the search, please create a new record for them."
            , kinyarwanda = Just "Kanda ku Ishakiro kugirango urebe niba umugenerwabikorwa asanzwe ari muri E-Heza. Niba uwo muntu atagaragara mu ishakiro, mwandike nk'umugenerwabikorwa mushya."
            }

        SecondName ->
            { english = "Second Name"
            , kinyarwanda = Just "Izina ry'umuryango"
            }

        Sector ->
            { english = "Sector"
            , kinyarwanda = Just "Umurenge"
            }

        SelectAntenatalVisit ->
            { english = "Select an Antenatal Visit"
            , kinyarwanda = Nothing
            }

        SelectDangerSigns ->
            { english = "Please select one or more of the danger signs the patient is experiencing"
            , kinyarwanda = Nothing
            }

        SelectEncounterType ->
            { english = "Select encounter type"
            , kinyarwanda = Nothing
            }

        SelectLanguage ->
            { english = "Select language"
            , kinyarwanda = Nothing
            }

        SelectGroup ->
            { english = "Select Group..."
            , kinyarwanda = Just "Hitamo itsinda ryawe..."
            }

        SelectProgram ->
            { english = "Select Program"
            , kinyarwanda = Just "Hitamo porogaramu"
            }

        SelectYourGroup ->
            { english = "Select your Group"
            , kinyarwanda = Just "Hitamo itsinda ryawe"
            }

        SelectYourHealthCenter ->
            { english = "Select your Health Center"
            , kinyarwanda = Just "Hitamo ikigo nderabuzima"
            }

        SelectedHCDownloading ->
            { english = "Downloading data for selected Health Center. Please wait until completed."
            , kinyarwanda = Nothing
            }

        SelectedHCNotSynced ->
            { english = "Data is not synced"
            , kinyarwanda = Nothing
            }

        SelectedHCSyncing ->
            { english = "Data is syncing"
            , kinyarwanda = Nothing
            }

        SelectedHCUploading ->
            { english = "Uploading data for selected Health Center. Please wait until completed."
            , kinyarwanda = Nothing
            }

        ServiceWorkerActive ->
            { english = "The app is installed on this device."
            , kinyarwanda = Just "Apulikasiyo  muri icyi cyuma cy'inkoranabuhanga yinjijwe."
            }

        ServiceWorkerCurrent ->
            { english = "You have the current version of the app."
            , kinyarwanda = Just "Ufite apulikasiyo nshya igezweho uyu munsi"
            }

        ServiceWorkerCheckForUpdates ->
            { english = "Check for updates"
            , kinyarwanda = Just "Kugenzura ibyavuguruwe"
            }

        ServiceWorkerInstalling ->
            { english = "A new version of the app has been detected and is being downloaded. You can continue to work while this is in progress."
            , kinyarwanda = Nothing
            }

        ServiceWorkerInstalled ->
            { english = "A new version of the app has been downloaded."
            , kinyarwanda = Nothing
            }

        ServiceWorkerSkipWaiting ->
            { english = "Activate new version of the app"
            , kinyarwanda = Nothing
            }

        ServiceWorkerRestarting ->
            { english = "The app should reload momentarily with the new version."
            , kinyarwanda = Nothing
            }

        ServiceWorkerActivating ->
            { english = "A new version of the app is preparing itself for use."
            , kinyarwanda = Nothing
            }

        ServiceWorkerActivated ->
            { english = "A new version of the app is ready for use."
            , kinyarwanda = Nothing
            }

        ServiceWorkerRedundant ->
            { english = "An error occurred installing a new version of the app."
            , kinyarwanda = Nothing
            }

        ServiceWorkerInactive ->
            { english = "The app is not yet installed on this device."
            , kinyarwanda = Nothing
            }

        ServiceWorkerRegNotAsked ->
            { english = "We have not yet attempted to install the app on this device."
            , kinyarwanda = Nothing
            }

        ServiceWorkerRegLoading ->
            { english = "Installation of the app on this device is progressing."
            , kinyarwanda = Nothing
            }

        ServiceWorkerRegErr ->
            { english = "There was an error installing the app on this device. To try again, reload this page."
            , kinyarwanda = Nothing
            }

        ServiceWorkerRegSuccess ->
            { english = "The app was successfully registered with this device."
            , kinyarwanda = Just "Igikorwa cyo gushyira apulikasiyo kuri iki gikoresho cy'ikoranabuhanga cyagenze neza."
            }

        ServiceWorkerStatus ->
            { english = "Deployment Status"
            , kinyarwanda = Just "Ibijyanye no kuvugurura no kongerera ubushobozi sisiteme"
            }

        SevereHemorrhagingPreviousDelivery ->
            { english = "Severe Hemorrhaging in previous delivery (>500 ml)"
            , kinyarwanda = Nothing
            }

        SocialHistoryHivTestingResult result ->
            case result of
                ResultHivPositive ->
                    { english = "Positive"
                    , kinyarwanda = Nothing
                    }

                ResultHivNegative ->
                    { english = "Negative"
                    , kinyarwanda = Nothing
                    }

                ResultHivIndeterminate ->
                    { english = "Indeterminate"
                    , kinyarwanda = Nothing
                    }

                NoHivTesting ->
                    { english = "Ntibiboneste"
                    , kinyarwanda = Nothing
                    }

        StillbornPreviousDelivery ->
            { english = "Stillborn in previous delivery"
            , kinyarwanda = Nothing
            }

        SubsequentAntenatalVisit ->
            { english = "Subsequent Antenatal Visit"
            , kinyarwanda = Nothing
            }

        SuccessiveAbortions ->
            { english = "Successive Abortions"
            , kinyarwanda = Nothing
            }

        SuccessivePrematureDeliveries ->
            { english = "Successive Premature Deliveries"
            , kinyarwanda = Nothing
            }

        GroupEncounterClosed ->
            { english = "Group Encounter closed"
            , kinyarwanda = Nothing
            }

        GroupEncounterClosed2 sessionId ->
            { english =
                String.join " "
                    [ "Group Encounter"
                    , fromEntityUuid sessionId
                    , """is closed. If you need to make further modifications
            to it, please contact an administrator to have it
            re-opened."""
                    ]
            , kinyarwanda = Nothing
            }

        GroupEncounterLoading ->
            { english = "Loading Group Encounter"
            , kinyarwanda = Nothing
            }

        GroupEncounterUnauthorized ->
            { english = "Group Encounter unauthorized"
            , kinyarwanda = Nothing
            }

        GroupEncounterUnauthorized2 ->
            { english =
                """You are not authorized to view this health assessment.
        Please contact the Ihangane project for further
        instructions."""
            , kinyarwanda = Nothing
            }

        ShowAll ->
            { english = "Show All"
            , kinyarwanda = Just "Erekana amazina yose"
            }

        StartEndDate ->
            { english = "Start - End"
            , kinyarwanda = Nothing
            }

        StartDate ->
            { english = "Start Date"
            , kinyarwanda = Just "Itariki utangireyeho"
            }

        EndDate ->
            { english = "End Date"
            , kinyarwanda = Just "Itariki urangirijeho"
            }

        StartSyncing ->
            { english = "Start Syncing"
            , kinyarwanda = Just "Tangira uhuze amakuru kuri seriveri"
            }

        StatusLabel ->
            { english = "Status"
            , kinyarwanda = Just "Uko bihagaze kugeza ubu"
            }

        StopSyncing ->
            { english = "Stop Syncing"
            , kinyarwanda = Just "Tangira gukura amakuru kuri seriveri"
            }

        Submit ->
            { english = "Submit"
            , kinyarwanda = Nothing
            }

        Success ->
            { english = "Success"
            , kinyarwanda = Just "Byagezweho"
            }

        SyncGeneral ->
            { english = "Sync Status (General)"
            , kinyarwanda = Just "Ibijyanye no guhuza amakuru yafashwe n'igikoresho cy'ikoranabuhanga n'abitse kuri seriveri"
            }

        TakenCareOfBy ->
            { english = "Taken care of by"
            , kinyarwanda = Nothing
            }

        TasksCompleted completed total ->
            { english = Debug.toString completed ++ "/" ++ Debug.toString total ++ " Tasks Completed"
            , kinyarwanda = Nothing
            }

        TelephoneNumber ->
            { english = "Telephone Number"
            , kinyarwanda = Just "Numero ya telefoni"
            }

        Term ->
            { english = "Term"
            , kinyarwanda = Nothing
            }

        TermPregnancy ->
            { english = "Number of Term Pregnancies (Live Birth)"
            , kinyarwanda = Nothing
            }

        ThisActionCannotBeUndone ->
            { english = "This action cannot be undone."
            , kinyarwanda = Nothing
            }

        ThisGroupHasNoMothers ->
            { english = "This Group has no mothers assigned to it."
            , kinyarwanda = Nothing
            }

        Training ->
            { english = "Training"
            , kinyarwanda = Nothing
            }

        TrainingGroupEncounterCreateSuccessMessage ->
            { english = "Training encounters were created."
            , kinyarwanda = Nothing
            }

        TrainingGroupEncounterDeleteSuccessMessage ->
            { english = "Training encounters were deleted."
            , kinyarwanda = Nothing
            }

        TrySyncing ->
            { english = "Try syncing with backend"
            , kinyarwanda = Just "Gerageza guhuza amakuru y'iki gikoresho cy'ikoranabuhanga n'abakoze E-Heza"
            }

        TuberculosisPast ->
            { english = "Tuberculosis in the past"
            , kinyarwanda = Nothing
            }

        TuberculosisPresent ->
            { english = "Tuberculosis in the present"
            , kinyarwanda = Nothing
            }

        TwoVisits ->
            { english = "Two visits"
            , kinyarwanda = Nothing
            }

        UbudeheLabel ->
            { english = "Ubudehe: "
            , kinyarwanda = Nothing
            }

        Unknown ->
            { english = "Unknown"
            , kinyarwanda = Just "Ntabizi"
            }

        Update ->
            { english = "Update"
            , kinyarwanda = Just "Kuvugurura"
            }

        UpdateError ->
            { english = "Update Error"
            , kinyarwanda = Just "ikosa mwivugurura"
            }

        UterineMyoma ->
            { english = "Uterine Myoma"
            , kinyarwanda = Nothing
            }

        ValidationErrors ->
            { english = "Validation Errors"
            , kinyarwanda = Nothing
            }

        -- As in, the version the app
        Version ->
            { english = "Version"
            , kinyarwanda = Nothing
            }

        View ->
            { english = "View"
            , kinyarwanda = Nothing
            }

        ViewProgressReport ->
            { english = "View Progress Report"
            , kinyarwanda = Just "Garagaza uruhererekane rw'imikurire y'umwana"
            }

        Village ->
            { english = "Village"
            , kinyarwanda = Just "Umudugudu"
            }

<<<<<<< HEAD
        WasFbfDistirbuted activity ->
            case activity of
                ChildActivity _ ->
                    { english = "Was this amount distirbuted to the child"
                    , kinyarwanda = Nothing
                    }

                MotherActivity _ ->
                    { english = "Was this amount distirbuted to the mother"
                    , kinyarwanda = Nothing
                    }

        WhyDifferentFbfAmount activity ->
            case activity of
                ChildActivity _ ->
                    { english = "Select why child receiverd a different amount of FBF"
                    , kinyarwanda = Nothing
                    }

                MotherActivity _ ->
                    { english = "Select why mother receiverd a different amount of FBF"
                    , kinyarwanda = Nothing
                    }
=======
        WeekSinglePlural value ->
            if value == 1 then
                { english = "1 Week"
                , kinyarwanda = Nothing
                }

            else
                { english = Debug.toString value ++ " Weeks"
                , kinyarwanda = Nothing
                }

        Weight ->
            { english = "Weight"
            , kinyarwanda = Just "Ibiro"
            }
>>>>>>> 36946a9d

        WelcomeUser name ->
            { english = "Welcome " ++ name
            , kinyarwanda = Just <| "Murakaza neza " ++ name
            }

        WhatDoYouWantToDo ->
            { english = "What do you want to do?"
            , kinyarwanda = Just "Urashaka gukora iki?"
            }

        Year ->
            { english = "Year"
            , kinyarwanda = Just "Umwaka"
            }

        YearsOld int ->
            { english = Debug.toString int ++ " years old"
            , kinyarwanda = Nothing
            }

        Yes ->
            { english = "Yes"
            , kinyarwanda = Just "Yego"
            }

        YouAreNotAnAdmin ->
            { english = "You are not logged in as an Administrator."
            , kinyarwanda = Nothing
            }

        YourGroupEncounterHasBeenSaved ->
            { english = "Your Group Encounter has been saved."
            , kinyarwanda = Nothing
            }

        ZScoreHeightForAge ->
            { english = "Z-Score Height for Age: "
            , kinyarwanda = Just "Z-score Uburebure ku myaka: "
            }

        ZScoreMuacForAge ->
            { english = "MUAC for Age: "
            , kinyarwanda = Just "MUAC ku myaka: "
            }

        ZScoreWeightForAge ->
            { english = "Z-Score Weight for Age: "
            , kinyarwanda = Just "Z-score Ibiro ku myaka: "
            }

        ZScoreWeightForHeight ->
            { english = "Z-Score Weight for Height: "
            , kinyarwanda = Just "Z-score Ibiro ku uburebure: "
            }


translateMyRelatedBy : MyRelatedBy -> TranslationSet String
translateMyRelatedBy relationship =
    case relationship of
        MyChild ->
            { english = "Child"
            , kinyarwanda = Just "Umwana"
            }

        MyParent ->
            { english = "Parent"
            , kinyarwanda = Nothing
            }

        MyCaregiven ->
            { english = "Care given"
            , kinyarwanda = Nothing
            }

        MyCaregiver ->
            { english = "Caregiver"
            , kinyarwanda = Nothing
            }


{-| Basically, this is backwards. Our data is showing what the second
person is from the first person's point of view, but we want to
ask the question the opposite way.
-}
translateMyRelatedByQuestion : MyRelatedBy -> TranslationSet String
translateMyRelatedByQuestion relationship =
    case relationship of
        MyChild ->
            { english = "is the parent of"
            , kinyarwanda = Just "ni umubyeyi wa"
            }

        MyParent ->
            { english = "is the child of"
            , kinyarwanda = Nothing
            }

        MyCaregiven ->
            { english = "is the caregiver for"
            , kinyarwanda = Just "ni umurezi wa"
            }

        MyCaregiver ->
            { english = "is given care by"
            , kinyarwanda = Nothing
            }


translateActivePage : Page -> TranslationSet String
translateActivePage page =
    case page of
        DevicePage ->
            { english = "Device Status"
            , kinyarwanda = Just "Uko igikoresho cy'ikoranabuhanga gihagaze"
            }

        PinCodePage ->
            { english = "PIN Code"
            , kinyarwanda = Just "Umubare w'ibanga"
            }

        PageNotFound url ->
            { english = "Missing"
            , kinyarwanda = Just "Ibibura"
            }

        ServiceWorkerPage ->
            { english = "Deployment"
            , kinyarwanda = Nothing
            }

        UserPage userPage ->
            case userPage of
                ClinicalPage ->
                    { english = "Clinical"
                    , kinyarwanda = Nothing
                    }

                ClinicsPage _ ->
                    { english = "Groups"
                    , kinyarwanda = Just "Itsinda"
                    }

                ClinicalProgressReportPage _ ->
                    { english = "Clinical Progress Report"
                    , kinyarwanda = Nothing
                    }

                CreatePersonPage _ _ ->
                    { english = "Create Person"
                    , kinyarwanda = Nothing
                    }

                DemographicsReportPage _ ->
                    { english = "Demographics Report"
                    , kinyarwanda = Nothing
                    }

                EditPersonPage _ ->
                    { english = "Edit Person"
                    , kinyarwanda = Nothing
                    }

                MyAccountPage ->
                    { english = "My Account"
                    , kinyarwanda = Just "Compte"
                    }

                PersonPage id ->
                    { english = "Person"
                    , kinyarwanda = Nothing
                    }

                PersonsPage _ ->
                    { english = "Participant Directory"
                    , kinyarwanda = Just "Ububiko bw'amakuru y'umurwayi"
                    }

                PrenatalParticipantPage _ ->
                    { english = "Antenatal Participant"
                    , kinyarwanda = Nothing
                    }

                IndividualEncounterParticipantsPage encounterType ->
                    case encounterType of
                        AntenatalEncounter ->
                            { english = "Antenatal Participants"
                            , kinyarwanda = Nothing
                            }

                        InmmunizationEncounter ->
                            { english = "Inmmunization Participants"
                            , kinyarwanda = Nothing
                            }

                        NutritionEncounter ->
                            { english = "Nutrition Participants"
                            , kinyarwanda = Nothing
                            }

                RelationshipPage _ _ ->
                    { english = "Relationship"
                    , kinyarwanda = Nothing
                    }

                SessionPage sessionId sessionPage ->
                    case sessionPage of
                        ActivitiesPage ->
                            { english = "Activities"
                            , kinyarwanda = Just "Ibikorwa"
                            }

                        ActivityPage activityType ->
                            { english = "Activity"
                            , kinyarwanda = Just "Igikorwa"
                            }

                        AttendancePage ->
                            { english = "Attendance"
                            , kinyarwanda = Just "Ubwitabire"
                            }

                        ParticipantsPage ->
                            { english = "Participants"
                            , kinyarwanda = Just "Abagenerwabikorwa"
                            }

                        ChildPage childId ->
                            { english = "Child"
                            , kinyarwanda = Just "Umwana"
                            }

                        MotherPage motherId ->
                            { english = "Mother"
                            , kinyarwanda = Just "Umubyeyi"
                            }

                        ProgressReportPage childId ->
                            { english = "Progress Report"
                            , kinyarwanda = Just "Raporo igaragaza imikurire y'umwana"
                            }

                PrenatalEncounterPage _ ->
                    { english = "Antenatal Encounter"
                    , kinyarwanda = Nothing
                    }

                PrenatalActivityPage _ _ ->
                    { english = "Antenatal Activity"
                    , kinyarwanda = Nothing
                    }

                IndividualEncounterTypesPage ->
                    { english = "Encounter Types"
                    , kinyarwanda = Nothing
                    }

                PregnancyOutcomePage _ ->
                    { english = "Pregnancy Outcome"
                    , kinyarwanda = Nothing
                    }


translateAdherence : Adherence -> TranslationSet String
translateAdherence adherence =
    case adherence of
        PrescribedAVRs ->
            { english = "Ask the mother to name or describe her prescribed AVRs. Can she correctly describe her medication?"
            , kinyarwanda = Just "Saba umubyeyi kuvuga izina ry’imiti igabanya ubukana bamuhaye. Ese abashije kuyivuga neza?"
            }

        CorrectDosage ->
            { english = "Can she tell you the correct dosage?"
            , kinyarwanda = Just "Yaba abasha kukubwira neza uburyo ayifata?"
            }

        TimeOfDay ->
            { english = "Can she tell you the correct time of day to make her ARVs?"
            , kinyarwanda = Just "Yaba abasha kukubwira amasaha ayifatiraho buri munsi?"
            }

        Adhering ->
            { english = "Based on your conversations with her, do you think she is adhering to her ARV regimen?"
            , kinyarwanda = Just "Ugendeye ku kiganiro mwagiranye, utekereza ko ari gufata imiti ye neza?"
            }


translateCounselingTimingHeading : CounselingTiming -> TranslationSet String
translateCounselingTimingHeading timing =
    case timing of
        Entry ->
            { english = "Entry Counseling Checklist:"
            , kinyarwanda = Just "Ibigomba kugirwaho inama ku ntangiriro:"
            }

        MidPoint ->
            { english = "Mid Program Review Checklist:"
            , kinyarwanda = Just "Ibigomba kugirwaho inama hagati mu gusubiramo gahunda:"
            }

        Exit ->
            { english = "Exit Counseling Checklist:"
            , kinyarwanda = Just "Ibigomba kugirwaho inama kumuntu usohotse muri gahunda:"
            }

        BeforeMidpoint ->
            { english = "Reminder"
            , kinyarwanda = Just "Kwibutsa"
            }

        BeforeExit ->
            { english = "Reminder"
            , kinyarwanda = Just "Kwibutsa"
            }


translateChartPhrase : ChartPhrase -> TranslationSet String
translateChartPhrase phrase =
    case phrase of
        AgeCompletedMonthsYears ->
            { english = "Age (completed months and years)"
            , kinyarwanda = Just "Imyaka uzuza amazi n'imyaka"
            }

        Birth ->
            { english = "Birth"
            , kinyarwanda = Just "kuvuka"
            }

        BirthToTwoYears ->
            { english = "Birth to 2 years (z-scores)"
            , kinyarwanda = Just "kuvuka (Kuva avutse)  kugeza ku myaka 2 Z-score"
            }

        LengthCm ->
            { english = "Length (cm)"
            , kinyarwanda = Just "Uburere cm"
            }

        LengthForAgeBoys ->
            { english = "Length-for-age BOYS"
            , kinyarwanda = Just "Uburebure ku myaka/ umuhungu"
            }

        LengthForAgeGirls ->
            { english = "Length-for-age GIRLS"
            , kinyarwanda = Just "uburebure ku myaka umukobwa"
            }

        Months ->
            { english = "Months"
            , kinyarwanda = Just "Amezi"
            }

        OneYear ->
            { english = "1 year"
            , kinyarwanda = Just "Umwaka umwe"
            }

        WeightForAgeBoys ->
            { english = "Weight-for-age BOYS"
            , kinyarwanda = Just "Ibiro ku myaka umuhungu"
            }

        WeightForAgeGirls ->
            { english = "Weight-for-age GIRLS"
            , kinyarwanda = Just "ibiro ku myaka umukobwa"
            }

        WeightForLengthBoys ->
            { english = "Weight-for-length BOYS"
            , kinyarwanda = Just "Ibiro ku Uburebure umuhungu"
            }

        WeightForLengthGirls ->
            { english = "Weight-for-length GIRLS"
            , kinyarwanda = Just "ibiro ku uburebure umukobwa"
            }

        WeightKg ->
            { english = "Weight (kg)"
            , kinyarwanda = Just "Ibiro kg"
            }

        YearsPlural value ->
            { english = Debug.toString value ++ " years"
            , kinyarwanda = Just <| "Imyaka " ++ Debug.toString value
            }

        ZScoreChartsAvailableAt ->
            { english = "Z-score charts available at"
            , kinyarwanda = Just "Raporo ku mikurire y'umwana"
            }


translateLoginPhrase : LoginPhrase -> TranslationSet String
translateLoginPhrase phrase =
    case phrase of
        CheckingCachedCredentials ->
            { english = "Checking cached credentials"
            , kinyarwanda = Nothing
            }

        ForgotPassword1 ->
            { english = "Forgot your password?"
            , kinyarwanda = Just "Wibagiwe ijambo ry'ibanga?"
            }

        ForgotPassword2 ->
            { english = "Call The Ihangane Project at +250 788 817 542"
            , kinyarwanda = Just "Hamagara The Ihangane Project kuri +250 788 817 542(Hamagara kumushinga wa ihangane"
            }

        LoggedInAs ->
            { english = "Logged in as"
            , kinyarwanda = Just "Kwinjira nka"
            }

        LoginRejected method ->
            case method of
                ByAccessToken ->
                    { english = "Your access token has expired. You will need to sign in again."
                    , kinyarwanda = Just "Igihe cyo gukoresha sisitemu cyarangiye . Ongera winjore muri sisitemu"
                    }

                ByPassword ->
                    { english = "The server rejected your username or password."
                    , kinyarwanda = Just "Seriveri yanze ijambo ryo kwinjira cg ijambo ry'ibanga"
                    }

        LoginError error ->
            translateHttpError error

        LoginOrWorkOffline ->
            { english = "Either login below, or work offline without logging in."
            , kinyarwanda = Nothing
            }

        Logout ->
            { english = "Logout"
            , kinyarwanda = Just "Gufunga"
            }

        LogoutInProgress ->
            { english = "Logout in progress ..."
            , kinyarwanda = Just "sisitemi irikwifunga"
            }

        LogoutFailed ->
            { english = "Logout Failed"
            , kinyarwanda = Just "Gufunga byanze"
            }

        Password ->
            { english = "Password"
            , kinyarwanda = Just "Ijambo ry'ibanga"
            }

        PinCode ->
            { english = "PIN code"
            , kinyarwanda = Nothing
            }

        PinCodeRejected ->
            { english = "Your PIN code was not recognized."
            , kinyarwanda = Just "Umubare wawe w'ibanga ntabwo uzwi."
            }

        SignIn ->
            { english = "Sign In"
            , kinyarwanda = Just "Kwinjira"
            }

        SignOut ->
            { english = "Sign Out"
            , kinyarwanda = Just "Gusohoka muri sisiteme"
            }

        Username ->
            { english = "Username"
            , kinyarwanda = Just "Izina ryo kwinjira"
            }

        WorkOffline ->
            { english = "Work Offline"
            , kinyarwanda = Just "Gukora nta internet"
            }

        YouMustLoginBefore ->
            { english = "You must sign in before you can access the"
            , kinyarwanda = Just "Ugomba kubanza kwinjira muri sisitemi mbere yuko ubona"
            }


translateMonth : Month -> TranslationSet String
translateMonth month =
    case month of
        Jan ->
            { english = "January"
            , kinyarwanda = Just "Mutarama"
            }

        Feb ->
            { english = "February"
            , kinyarwanda = Just "Gashyantare"
            }

        Mar ->
            { english = "March"
            , kinyarwanda = Just "Werurwe"
            }

        Apr ->
            { english = "April"
            , kinyarwanda = Just "Mata"
            }

        May ->
            { english = "May"
            , kinyarwanda = Just "Gicurasi"
            }

        Jun ->
            { english = "June"
            , kinyarwanda = Just "Kamena"
            }

        Jul ->
            { english = "July"
            , kinyarwanda = Just "Nyakanga"
            }

        Aug ->
            { english = "August"
            , kinyarwanda = Just "Kanama"
            }

        Sep ->
            { english = "September"
            , kinyarwanda = Just "Nzeri"
            }

        Oct ->
            { english = "October"
            , kinyarwanda = Just "Ukwakira"
            }

        Nov ->
            { english = "November"
            , kinyarwanda = Just "Ugushyingo"
            }

        Dec ->
            { english = "December"
            , kinyarwanda = Just "Ukuboza"
            }


translateHttpError : Http.Error -> TranslationSet String
translateHttpError error =
    case error of
        Http.NetworkError ->
            { english = "A network error occurred contacting the server. Are you connected to the Internet?"
            , kinyarwanda = Just "Hari ikibazo cya reseau hamagara kuri seriveri. Ufite intereneti? (murandasi)"
            }

        Http.Timeout ->
            { english = "The request to the server timed out."
            , kinyarwanda = Just "Ibyo wasabye kuri seriveri byarengeje igihe."
            }

        Http.BadUrl url ->
            { english = "URL is not valid: " ++ url
            , kinyarwanda = Nothing
            }

        Http.BadStatus response ->
            { english = "The server indicated the following error:"
            , kinyarwanda = Just "Aya makosa yagaragaye hamagara kuri seriveri:"
            }

        Http.BadPayload message response ->
            { english = "The server responded with data of an unexpected type."
            , kinyarwanda = Nothing
            }


translateValidationError : ValidationError -> TranslationSet String
translateValidationError id =
    case id of
        DigitsOnly ->
            { english = "should contain only digit characters"
            , kinyarwanda = Nothing
            }

        InvalidBirthDate ->
            { english = "is invalid"
            , kinyarwanda = Nothing
            }

        InvalidBirthDateForAdult ->
            { english = "is invalid - adult should at least 13 years old"
            , kinyarwanda = Nothing
            }

        InvalidBirthDateForChild ->
            { english = "is invalid - child should be below the age of 13"
            , kinyarwanda = Nothing
            }

        InvalidHmisNumber ->
            { english = "is invalid - child should be between 1 and 15"
            , kinyarwanda = Nothing
            }

        LengthError correctLength ->
            { english = "should contain " ++ Debug.toString correctLength ++ " characters"
            , kinyarwanda = Nothing
            }

        LettersOnly ->
            { english = "should contain only letter characters"
            , kinyarwanda = Nothing
            }

        RequiredField ->
            { english = "is a required field"
            , kinyarwanda = Nothing
            }

        UnknownGroup ->
            { english = "is not a known Group"
            , kinyarwanda = Nothing
            }

        UnknownProvince ->
            { english = "is not a known province"
            , kinyarwanda = Nothing
            }

        UnknownDistrict ->
            { english = "is not a known district"
            , kinyarwanda = Nothing
            }

        UnknownSector ->
            { english = "is not a known sector"
            , kinyarwanda = Nothing
            }

        UnknownCell ->
            { english = "is not a known cell"
            , kinyarwanda = Nothing
            }

        UnknownVillage ->
            { english = "is not a known village"
            , kinyarwanda = Nothing
            }

        DecoderError err ->
            { english = "Decoder error: " ++ err
            , kinyarwanda = Nothing
            }


translateFormError : ErrorValue ValidationError -> TranslationSet String
translateFormError error =
    case error of
        Empty ->
            { english = "should not be empty"
            , kinyarwanda = Nothing
            }

        InvalidString ->
            { english = "is not a valid string"
            , kinyarwanda = Nothing
            }

        InvalidEmail ->
            { english = "is not a valid email"
            , kinyarwanda = Nothing
            }

        InvalidFormat ->
            { english = "is not a valid format"
            , kinyarwanda = Nothing
            }

        InvalidInt ->
            { english = "is not a valid integer"
            , kinyarwanda = Nothing
            }

        InvalidFloat ->
            { english = "is not a valid number"
            , kinyarwanda = Nothing
            }

        InvalidBool ->
            { english = "is not a valid boolean"
            , kinyarwanda = Nothing
            }

        SmallerIntThan int ->
            { english = "must be smaller than " ++ Debug.toString int
            , kinyarwanda = Nothing
            }

        GreaterIntThan int ->
            { english = "must be larger than " ++ Debug.toString int
            , kinyarwanda = Nothing
            }

        SmallerFloatThan float ->
            { english = "must be smaller than " ++ Debug.toString float
            , kinyarwanda = Nothing
            }

        GreaterFloatThan float ->
            { english = "must be larger than " ++ Debug.toString float
            , kinyarwanda = Nothing
            }

        ShorterStringThan int ->
            { english = "must have fewer than " ++ Debug.toString int ++ " characters"
            , kinyarwanda = Nothing
            }

        LongerStringThan int ->
            { english = "must have more than " ++ Debug.toString int ++ " characters"
            , kinyarwanda = Nothing
            }

        NotIncludedIn ->
            { english = "was not among the valid options"
            , kinyarwanda = Nothing
            }

        CustomError e ->
            translateValidationError e


{-| This one is hampered by the fact that the field names in etaque/elm-form
are untyped strings, but we do our best.
-}
translateFormField : String -> TranslationSet String
translateFormField field =
    case field of
        "clinic_id" ->
            translationSet Group

        "closed" ->
            translationSet Closed

        "training" ->
            translationSet Group

        "scheduled_date.start" ->
            translationSet StartDate

        "scheduled_date.end" ->
            translationSet EndDate

        _ ->
            { english = field
            , kinyarwanda = Nothing
            }<|MERGE_RESOLUTION|>--- conflicted
+++ resolved
@@ -26,10 +26,6 @@
 import Backend.Clinic.Model exposing (ClinicType(..))
 import Backend.Counseling.Model exposing (CounselingTiming(..), CounselingTopic)
 import Backend.Entities exposing (..)
-<<<<<<< HEAD
-import Backend.Measurement.Model exposing (ChildNutritionSign(..), DistributionNotice(..), FamilyPlanningSign(..), MuacIndication(..))
-import Backend.Person.Model exposing (EducationLevel(..), Gender(..), HIVStatus(..), MaritalStatus(..), ModeOfDelivery(..), VaginalDelivery(..))
-=======
 import Backend.IndividualEncounterParticipant.Model exposing (IndividualEncounterType(..), PregnancyOutcome(..))
 import Backend.Measurement.Model exposing (..)
 import Backend.Person.Model
@@ -41,7 +37,6 @@
         , ModeOfDelivery(..)
         , VaginalDelivery(..)
         )
->>>>>>> 36946a9d
 import Backend.Relationship.Model exposing (MyRelatedBy(..))
 import Date exposing (Month)
 import Form.Error exposing (ErrorValue(..))
@@ -281,11 +276,8 @@
     | Device
     | DeviceNotAuthorized
     | DeviceStatus
-<<<<<<< HEAD
+    | Diabetes
     | DistributionNotice DistributionNotice
-=======
-    | Diabetes
->>>>>>> 36946a9d
     | District
     | DOB
     | DropzoneDefaultMessage
@@ -315,15 +307,12 @@
     | FamilyPlanningInFutureQuestion
     | FamilyPlanningSignLabel FamilyPlanningSign
     | FamilyUbudehe
-<<<<<<< HEAD
     | FbfDistribution
     | FbfToReceive Activity Float
-=======
     | FetalHeartRate
     | FetalMovement
     | FetalPresentationLabel
     | FetalPresentation FetalPresentation
->>>>>>> 36946a9d
     | Fetch
     | FatherName
     | FatherNationalId
@@ -624,15 +613,12 @@
     | View
     | ViewProgressReport
     | Village
-<<<<<<< HEAD
     | WasFbfDistirbuted Activity
-    | WhyDifferentFbfAmount Activity
-=======
     | WeekSinglePlural Int
     | Weight
->>>>>>> 36946a9d
     | WelcomeUser String
     | WhatDoYouWantToDo
+    | WhyDifferentFbfAmount Activity
     | Year
     | YearsOld Int
     | Yes
@@ -789,16 +775,12 @@
                    , kinyarwanda = Just "Kurikiza iyi lisiti mu gihe utanga ubujyanama, witondere kureba ko buri gikorwa cyakozwe."
                    }
                 -}
-<<<<<<< HEAD
                 ChildActivity ChildFbf ->
                     { english = "Every child should receive FBF every month. If he/she did not receive the specified amount, please record the amount distributed and select the reason why."
                     , kinyarwanda = Nothing
                     }
 
-                ChildActivity Height ->
-=======
                 ChildActivity Activity.Model.Height ->
->>>>>>> 36946a9d
                     { english = "Ask the mother to hold the baby’s head at the end of the measuring board. Move the slider to the baby’s heel and pull their leg straight."
                     , kinyarwanda = Just "Saba Umubyeyi guhagarara inyuma y’umwana we agaramye, afata umutwe ku gice cy’amatwi. Sunikira akabaho ku buryo gakora mu bworo by’ibirenge byombi."
                     }
@@ -850,16 +832,12 @@
                    , kinyarwanda = Just "Kurikiza iyi lisiti mu gihe utanga ubujyanama, witondere kureba ko buri gikorwa cyakozwe."
                    }
                 -}
-<<<<<<< HEAD
                 ChildActivity ChildFbf ->
                     { english = "The amount of CSB++ (FBF) is calculated below. If child did not receive the specified amount, please record the amount distributed, and select the reason why."
                     , kinyarwanda = Nothing
                     }
 
-                ChildActivity Height ->
-=======
                 ChildActivity Activity.Model.Height ->
->>>>>>> 36946a9d
                     { english = "Height:"
                     , kinyarwanda = Just "Uburere:"
                     }
@@ -911,16 +889,12 @@
                    , kinyarwanda = Just "Ubujyanama"
                    }
                 -}
-<<<<<<< HEAD
                 ChildActivity ChildFbf ->
                     { english = "FBF Child"
                     , kinyarwanda = Nothing
                     }
 
-                ChildActivity Height ->
-=======
                 ChildActivity Activity.Model.Height ->
->>>>>>> 36946a9d
                     { english = "Height"
                     , kinyarwanda = Just "Uburebure"
                     }
@@ -972,16 +946,12 @@
                    , kinyarwanda = Nothing
                    }
                 -}
-<<<<<<< HEAD
                 ChildActivity ChildFbf ->
                     { english = "FBF"
                     , kinyarwanda = Nothing
                     }
 
-                ChildActivity Height ->
-=======
                 ChildActivity Activity.Model.Height ->
->>>>>>> 36946a9d
                     { english = "Height"
                     , kinyarwanda = Just "Uburebure"
                     }
@@ -1668,7 +1638,11 @@
             , kinyarwanda = Just "Uko igikoresho cy'ikoranabuhanga gihagaze"
             }
 
-<<<<<<< HEAD
+        Diabetes ->
+            { english = "Diabetes"
+            , kinyarwanda = Nothing
+            }
+
         DistributionNotice notice ->
             case notice of
                 DistributedFully ->
@@ -1685,12 +1659,6 @@
                     { english = "Other"
                     , kinyarwanda = Nothing
                     }
-=======
-        Diabetes ->
-            { english = "Diabetes"
-            , kinyarwanda = Nothing
-            }
->>>>>>> 36946a9d
 
         District ->
             { english = "District"
@@ -4015,7 +3983,6 @@
             , kinyarwanda = Just "Umudugudu"
             }
 
-<<<<<<< HEAD
         WasFbfDistirbuted activity ->
             case activity of
                 ChildActivity _ ->
@@ -4028,18 +3995,6 @@
                     , kinyarwanda = Nothing
                     }
 
-        WhyDifferentFbfAmount activity ->
-            case activity of
-                ChildActivity _ ->
-                    { english = "Select why child receiverd a different amount of FBF"
-                    , kinyarwanda = Nothing
-                    }
-
-                MotherActivity _ ->
-                    { english = "Select why mother receiverd a different amount of FBF"
-                    , kinyarwanda = Nothing
-                    }
-=======
         WeekSinglePlural value ->
             if value == 1 then
                 { english = "1 Week"
@@ -4055,7 +4010,6 @@
             { english = "Weight"
             , kinyarwanda = Just "Ibiro"
             }
->>>>>>> 36946a9d
 
         WelcomeUser name ->
             { english = "Welcome " ++ name
@@ -4066,6 +4020,18 @@
             { english = "What do you want to do?"
             , kinyarwanda = Just "Urashaka gukora iki?"
             }
+
+        WhyDifferentFbfAmount activity ->
+            case activity of
+                ChildActivity _ ->
+                    { english = "Select why child receiverd a different amount of FBF"
+                    , kinyarwanda = Nothing
+                    }
+
+                MotherActivity _ ->
+                    { english = "Select why mother receiverd a different amount of FBF"
+                    , kinyarwanda = Nothing
+                    }
 
         Year ->
             { english = "Year"
