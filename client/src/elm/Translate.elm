module Translate exposing (..)

{-| This module has just the translations ... for types and
general utilities, see `Translate.Model` and `Translate.Utils`.
-}

import Activity.Model exposing (Activity(..), ChildActivity(..), MotherActivity(..))
import Backend.Child.Model exposing (Gender(..))
import Backend.Counseling.Model exposing (CounselingTiming(..), CounselingTopic)
import Backend.Entities exposing (..)
import Backend.Measurement.Model exposing (ChildNutritionSign(..), FamilyPlanningSign(..), MuacIndication(..))
import Backend.Mother.Model exposing (EducationLevel(..))
import Date exposing (Month(..))
import Form.Error exposing (ErrorValue(..))
import Http
import Pages.Page exposing (..)
import Restful.Endpoint exposing (fromEntityId)
import Restful.Login exposing (LoginError(..), LoginMethod(..))
import Translate.Model exposing (TranslationSet)
import Translate.Utils exposing (..)


{-| We re-export this one for convenience, so you don't have to import
`Translate.Model` in simple cases. That is, you can do this, which will be
enough for most "view" modules:

    import Translate exposing (translate, Language)

Note that importing `Language` from here gives you only the type, not the
constructors. For more complex cases, where you need `English` and
`Kinyarwanda` as well, you have to do this instead:

    import Translate.Model exposing (Language(..))

-}
type alias Language =
    Translate.Model.Language


translate : Language -> TranslationId -> String
translate lang trans =
    selectLanguage lang (translationSet trans)


type LoginPhrase
    = CheckingCachedCredentials
    | ForgotPassword1
    | ForgotPassword2
    | LoggedInAs
    | LoginError Http.Error
    | LoginRejected LoginMethod
    | LoginOrWorkOffline
    | Logout
    | LogoutInProgress
    | LogoutFailed
    | Password
    | SignIn
    | Username
    | WorkOffline
    | YouMustLoginBefore


type ChartPhrase
    = AgeCompletedMonthsYears
    | Birth
    | BirthToTwoYears
    | LengthCm
    | LengthForAgeBoys
    | LengthForAgeGirls
    | Months
    | OneYear
    | TwoYears
    | WeightForAgeBoys
    | WeightForAgeGirls
    | WeightForLengthBoys
    | WeightForLengthGirls
    | WeightKg
    | ZScoreChartsAvailableAt


type ValidationError
    = UnknownClinic


type Adherence
    = PrescribedAVRs
    | CorrectDosage
    | TimeOfDay
    | Adhering


type Feedback
    = FeedbackQuestionnaire
    | Question
    | PleaseAsk
    | Question1
    | Question2
    | Question3


type TranslationId
    = AccessDenied
    | Activities
    | ActivitiesCompleted Int
    | ActivitiesHelp Activity
    | ActivitiesLabel Activity
    | ActivitiesTitle Activity
    | ActivitiesToComplete Int
    | ActivityProgressReport Activity
    | ActivePage Page
    | Admin
    | Adherence Adherence
    | AgeWord
    | Age Int Int
    | AgeDays Int
    | AgeMonthsWithoutDay Int
    | AgeSingleBoth Int Int
    | AgeSingleMonth Int Int
    | AgeSingleMonthWithoutDay Int
    | AgeSingleDayWithMonth Int Int
    | AgeSingleDayWithoutMonth Int Int
    | AppName
    | AreYouSure
    | Assessment
    | Attendance
    | Baby
    | BabyName String
    | BackendError
    | BeginHealthAssessment
    | Born
    | Cancel
    | CentimeterShorthand
    | ChartPhrase ChartPhrase
    | CheckIn
    | ChildNutritionSignLabel ChildNutritionSign
    | ChildNutritionSignReport ChildNutritionSign
    | ChildOf
    | Children
    | ClickTheCheckMark
    | ClinicNotFound
    | Clinic
    | Clinics
    | Closed
    | ConfirmDeleteTrainingSessions
    | Connected
    | Continue
    | CounselingTimingHeading CounselingTiming
    | CounselingTopic CounselingTopic
    | CreateSession
    | CreateTrainingSessions
    | DeleteTrainingSessions
    | Dashboard
    | DataIsNowSaved
    | DateOfLastAssessment
    | Day
    | Days
    | Delete
    | DownloadHealthAssessment
    | DownloadSession1
    | DownloadSession2
    | DownloadSuccessful
    | DownloadingSession1
    | DownloadingSession2
    | DropzoneDefaultMessage
    | EndSession
    | ErrorCheckLocalConfig
    | ErrorConfigurationError
    | ErrorFetchingCachedSession
    | FamilyPlanningSignLabel FamilyPlanningSign
    | Feedback Feedback
    | Fetch
    | FormError (ErrorValue ValidationError)
    | FormField String
    | FutureSessions
    | Gender Gender
    | GoHome
    | HttpError Http.Error
    | KilogramShorthand
    | LevelOfEducationLabel
    | LevelOfEducation EducationLevel
    | LinkToMother
    | LoginPhrase LoginPhrase
    | MakeSureYouAreConnected
    | MeasurementNoChange
    | MeasurementGained Float
    | MeasurementLost Float
    | MonthAbbrev
    | MonthsOld
    | Mother
    | MotherName String
    | Mothers
    | MuacIndication MuacIndication
    | MyAccount
    | NoActiveIncidents
    | NoActivitiesCompleted
    | NoActivitiesCompletedForThisParticipant
    | NoActivitiesPending
    | NoActivitiesPendingForThisParticipant
    | NoParticipantsPending
    | NoParticipantsPendingForThisActivity
    | NoParticipantsCompleted
    | NoParticipantsCompletedForThisActivity
    | NoCachedSession
    | NoChildrenRegisteredInTheSystem
    | NoParticipantsFound
    | NotAvailable
    | NotConnected
    | OK
    | Old
    | OnceYouEndYourSession
    | Page
    | Page404
    | PageNotFoundMsg
    | Participants
    | ParticipantSummary
    | PlaceholderEnterHeight
    | PlaceholderEnterMUAC
    | PlaceholderEnterWeight
    | PlaceholderTextGroupDate
    | PlaceholderTextJoined
    | PleaseSelectClinic
    | PreviousFloatMeasurement Float
    | ProgressReport
    | ReadyToBeginSession
    | ReportAge String
    | ReportDOB String
    | ReportRemaining Int
    | ReloadParticipant
    | ReportCompleted { pending : Int, completed : Int }
    | ResolveMonth Month
    | Retry
    | Save
    | SaveError
    | SearchByName
    | SelectClinic
    | SelectLanguage
    | SelectYourClinic
    | SessionClosed
    | SessionClosed2 SessionId
    | SessionInProgress
    | SessionUnauthorized
    | SessionUnauthorized2
    | StartEndDate
    | StartDate
    | EndDate
    | Success
    | TakenCareOfBy
    | ThisActionCannotBeUndone
    | ThisClinicHasNoMothers
    | TitleHealthAssessment
    | Training
    | TrainingSessionCreateSuccessMessage
    | TrainingSessionDeleteSuccessMessage
    | UbudeheLabel
    | UnableToDownload
    | UnableToUpload
    | Unknown
    | Update
    | UpdateError
    | UploadHealthAssessment
    | UploadingSession1
    | UploadingSession2
    | UploadSuccessful
    | ValidationErrors
    | ViewProgressReport
    | WelcomeUser String
    | YouAreNotAnAdmin
    | YouHaveACompletedSession
    | YourSessionHasBeenSaved
    | ZScoreHeightForAge
    | ZScoreMuacForAge
    | ZScoreWeightForAge
    | ZScoreWeightForHeight


translationSet : TranslationId -> TranslationSet String
translationSet trans =
    case trans of
        AccessDenied ->
            { english = "Access denied"
            , kinyarwanda = Just "Kwinjira ntibyemera"
            }

        Admin ->
            { english = "Administration"
            , kinyarwanda = Just "Abakuriye"
            }

        AgeWord ->
            { english = "Age"
            , kinyarwanda = Just "Imyaka"
            }

        Activities ->
            { english = "Activities"
            , kinyarwanda = Just "Ibikorwa"
            }

        ActivitiesCompleted count ->
            { english = "Completed (" ++ toString count ++ ")"
            , kinyarwanda = Just <| "Ibyarangiye (" ++ toString count ++ ")"
            }

        ActivitiesHelp activity ->
            case activity of
                MotherActivity FamilyPlanning ->
                    { english = "Every mother should be asked about her family planning method(s) each month. If a mother needs family planning, refer her to a clinic."
                    , kinyarwanda = Just "Buri mubyeyi agomba kubazwa uburyo bwo kuboneza urubyaro akoresha buri kwezi. Niba umubyeyi akeneye kuboneza urubyaro mwohereze ku kigo nderabuzima k'ubishinzwe"
                    }

                MotherActivity ParticipantConsent ->
                    { english = "Please review the following forms with the participant."
                    , kinyarwanda = Nothing
                    }

                ChildActivity Counseling ->
                    { english = "Please refer to this list during counseling sessions and ensure that each task has been completed."
                    , kinyarwanda = Just "Kurikiza iyi lisiti mu gihe utanga ubujyanama, witondere kureba ko buri gikorwa cyakozwe."
                    }

                ChildActivity Height ->
                    { english = "Ask the mother to hold the baby’s head at the end of the measuring board. Move the slider to the baby’s heel and pull their leg straight."
                    , kinyarwanda = Just "Saba Umubyeyi guhagarara inyuma y’umwana we agaramye, afata umutwe ku gice cy’amatwi. Sunikira akabaho ku buryo gakora mu bworo by’ibirenge byombi."
                    }

                ChildActivity Muac ->
                    { english = "Make sure to measure at the center of the baby’s upper arm."
                    , kinyarwanda = Just "Ibuka gupima icya kabiri cy'akaboko ko hejuru kugira bigufashe guoima ikizigira cy'akaboko"
                    }

                ChildActivity NutritionSigns ->
                    { english = "Explain to the mother how to check the malnutrition signs for their own child."
                    , kinyarwanda = Just "Sobanurira umubyeyi gupima ibimenyetso by'imirire mibi ku giti cye"
                    }

                ChildActivity ChildPicture ->
                    { english = "Take each baby’s photo at each health assessment. Photos should show the entire body of each child."
                    , kinyarwanda = Just "Fata ifoto ya buri mwana kuri buri bikorwa by'ipimwa Ifoto igomba kwerekana ibice by'umubiri wose by'umwana"
                    }

                ChildActivity Weight ->
                    { english = "Calibrate the scale before taking the first baby's weight. Place baby in harness with no clothes on."
                    , kinyarwanda = Just "Ibuka kuregera umunzani mbere yo gupima ibiro by'umwana wa mbere. Ambika umwana ikariso y'ibiro wabanje kumukuramo imyenda iremereye"
                    }

        ActivitiesLabel activity ->
            case activity of
                MotherActivity FamilyPlanning ->
                    { english = "Which, if any, of the following methods do you use?"
                    , kinyarwanda = Just "Ni ubuhe buryo, niba hari ubuhari, mu buryo bukurikira bwo kuboneza urubyaro ukoresha? Muri ubu buryo bukurikira bwo kuboneza urubyaro, ni ubuhe buryo mukoresha?"
                    }

                MotherActivity ParticipantConsent ->
                    { english = "Forms:"
                    , kinyarwanda = Nothing
                    }

                ChildActivity Counseling ->
                    { english = "Please refer to this list during counseling sessions and ensure that each task has been completed."
                    , kinyarwanda = Just "Kurikiza iyi lisiti mu gihe utanga ubujyanama, witondere kureba ko buri gikorwa cyakozwe."
                    }

                ChildActivity Height ->
                    { english = "Height:"
                    , kinyarwanda = Just "Uburere:"
                    }

                ChildActivity Muac ->
                    { english = "MUAC:"
                    , kinyarwanda = Just "Ikizigira cy'akaboko:"
                    }

                ChildActivity NutritionSigns ->
                    { english = "Select all signs that are present:"
                    , kinyarwanda = Just "Hitamo ibimenyetso by'imirire byose bishoboka umwana afite:"
                    }

                ChildActivity ChildPicture ->
                    { english = "Photo:"
                    , kinyarwanda = Just "Ifoto"
                    }

                ChildActivity Weight ->
                    { english = "Weight:"
                    , kinyarwanda = Just "Ibiro:"
                    }

        ActivitiesTitle activity ->
            case activity of
                MotherActivity FamilyPlanning ->
                    { english = "Family Planning"
                    , kinyarwanda = Just "Kuboneza Urubyaro? nticyaza muri raporo yimikurire yumwana"
                    }

                MotherActivity ParticipantConsent ->
                    { english = "Forms"
                    , kinyarwanda = Nothing
                    }

                ChildActivity Counseling ->
                    { english = "Counseling"
                    , kinyarwanda = Just "Ubujyanama"
                    }

                ChildActivity Height ->
                    { english = "Height"
                    , kinyarwanda = Just "Uburebure"
                    }

                ChildActivity Muac ->
                    { english = "MUAC"
                    , kinyarwanda = Just "Ikizigira cy'akaboko"
                    }

                ChildActivity NutritionSigns ->
                    { english = "Nutrition"
                    , kinyarwanda = Just "Imirire"
                    }

                ChildActivity ChildPicture ->
                    { english = "Photo"
                    , kinyarwanda = Just "Ifoto"
                    }

                ChildActivity Weight ->
                    { english = "Weight"
                    , kinyarwanda = Just "Ibiro"
                    }

        ActivityProgressReport activity ->
            case activity of
                MotherActivity FamilyPlanning ->
                    { english = "Family Planning"
                    , kinyarwanda = Just "Kuboneza Urubyaro? nticyaza muri raporo yimikurire yumwana"
                    }

                MotherActivity ParticipantConsent ->
                    { english = "Forms"
                    , kinyarwanda = Nothing
                    }

                ChildActivity Counseling ->
                    { english = "Counseling"
                    , kinyarwanda = Nothing
                    }

                ChildActivity Height ->
                    { english = "Height"
                    , kinyarwanda = Just "Uburebure"
                    }

                ChildActivity Muac ->
                    { english = "MUAC"
                    , kinyarwanda = Just "Ikizigira cy'akaboko"
                    }

                ChildActivity NutritionSigns ->
                    { english = "Nutrition Signs"
                    , kinyarwanda = Just "Ibimenyetso by'imirire"
                    }

                ChildActivity ChildPicture ->
                    { english = "Photo"
                    , kinyarwanda = Just "Ifoto"
                    }

                ChildActivity Weight ->
                    { english = "Weight"
                    , kinyarwanda = Just "Ibiro"
                    }

        ActivitiesToComplete count ->
            { english = "To Do (" ++ toString count ++ ")"
            , kinyarwanda = Just <| "Ibisabwa gukora (" ++ toString count ++ ")"
            }

        ActivePage page ->
            translateActivePage page

        Adherence adherence ->
            translateAdherence adherence

        Age months days ->
            { english = toString months ++ " months " ++ toString days ++ " days"
            , kinyarwanda = Just <| toString months ++ " Amezi " ++ toString days ++ " iminsi"
            }

        AgeDays days ->
            { english = toString days ++ " days"
            , kinyarwanda = Just <| toString days ++ " Iminsi"
            }

        AgeMonthsWithoutDay months ->
            { english = toString months ++ " month"
            , kinyarwanda = Just <| toString months ++ " Ukwezi"
            }

        AgeSingleBoth months days ->
            { english = toString months ++ " month " ++ toString days ++ " day"
            , kinyarwanda = Just <| toString months ++ " Ukwezi " ++ toString days ++ " Umunsi"
            }

        AgeSingleMonth months days ->
            { english = toString months ++ " month " ++ toString days ++ " days"
            , kinyarwanda = Just <| toString months ++ " Ukwezi " ++ toString days ++ " Iminsi"
            }

        AgeSingleDayWithMonth months days ->
            { english = toString months ++ " months " ++ toString days ++ " day"
            , kinyarwanda = Just <| toString months ++ " Amezi " ++ toString days ++ " Umunsi"
            }

        AgeSingleDayWithoutMonth months days ->
            { english = toString days ++ " day"
            , kinyarwanda = Just <| toString days ++ " Umunsi"
            }

        AgeSingleMonthWithoutDay month ->
            { english = toString month ++ " month"
            , kinyarwanda = Just <| toString month ++ " Ukwezi"
            }

        AppName ->
            { english = "E-Heza System"
            , kinyarwanda = Just "E-heza sisiteme"
            }

        AreYouSure ->
            { english = "Are you sure?"
            , kinyarwanda = Just "Urabyizeye?"
            }

        Assessment ->
            { english = "Assessment"
            , kinyarwanda = Just "Ipimwa"
            }

        Attendance ->
            { english = "Attendance"
            , kinyarwanda = Just "Ubwitabire"
            }

        Baby ->
            { english = "Baby"
            , kinyarwanda = Just "Umwana"
            }

        BabyName name ->
            { english = "Baby: " ++ name
            , kinyarwanda = Just <| "Umwana: " ++ name
            }

        BackendError ->
            { english = "Error contacting backend"
            , kinyarwanda = Just "Seriveri yerekanye amakosa akurikira"
            }

        Born ->
            { english = "Born"
            , kinyarwanda = Just "Kuvuka/ itariki y'amavuko"
            }

        BeginHealthAssessment ->
            { english = "Begin Health Assessment"
            , kinyarwanda = Just "Gutangira igikorwa cy'ipima"
            }

        Cancel ->
            { english = "Cancel"
            , kinyarwanda = Just "Guhagarika"
            }

        CentimeterShorthand ->
            { english = "cm"
            , kinyarwanda = Just "cm"
            }

        ChartPhrase phrase ->
            translateChartPhrase phrase

        CheckIn ->
            { english = "Check in:"
            , kinyarwanda = Just "Kureba abaje"
            }

        ChildNutritionSignLabel sign ->
            case sign of
                AbdominalDistension ->
                    { english = "Abdominal Distension"
                    , kinyarwanda = Just "Kubyimba inda"
                    }

                Apathy ->
                    { english = "Apathy"
                    , kinyarwanda = Just "Kwigunga"
                    }

                BrittleHair ->
                    { english = "Brittle Hair"
                    , kinyarwanda = Just "Gucurama no guhindura ibara ku misatsi"
                    }

                DrySkin ->
                    { english = "Dry Skin"
                    , kinyarwanda = Just "Uruhu ryumye"
                    }

                Edema ->
                    { english = "Edema"
                    , kinyarwanda = Just "Kubyimba"
                    }

                None ->
                    { english = "None of these"
                    , kinyarwanda = Just "Nta bimenyetso "
                    }

                PoorAppetite ->
                    { english = "Poor Appetite"
                    , kinyarwanda = Just "Kubura apeti /kunanirwa kurya"
                    }

        ChildNutritionSignReport sign ->
            case sign of
                AbdominalDistension ->
                    { english = "Abdominal Distension"
                    , kinyarwanda = Just "Kubyimba inda"
                    }

                Apathy ->
                    { english = "Apathy"
                    , kinyarwanda = Just "Kwigunga"
                    }

                BrittleHair ->
                    { english = "Brittle Hair"
                    , kinyarwanda = Just "Gucurama umusatsi"
                    }

                DrySkin ->
                    { english = "Dry Skin"
                    , kinyarwanda = Just "Uruhu ryumye"
                    }

                Edema ->
                    { english = "Edema"
                    , kinyarwanda = Just "Kubyimba"
                    }

                None ->
                    { english = "None"
                    , kinyarwanda = Just "Nta bimenyetso"
                    }

                PoorAppetite ->
                    { english = "Poor Appetite"
                    , kinyarwanda = Just "kubura apeti (kunanirwa kurya)"
                    }

        Children ->
            { english = "Children"
            , kinyarwanda = Just "Abana"
            }

        ChildOf ->
            { english = "Child of"
            , kinyarwanda = Just "Umwana wa"
            }

        ClickTheCheckMark ->
            { english = "Click the check mark if the mother / caregiver is in attendance. The check mark will appear green when a mother / caregiver has been signed in."
            , kinyarwanda = Just "Kanda (kuri) ku kazu niba umubyeyi ahari. Ku kazu harahita hahindura ibara habe icyaytsi niba wemeje ko umubyeyi ahari"
            }

        ClinicNotFound ->
            { english = "Clinic not found"
            , kinyarwanda = Just "Ikigo nderabuzima nticyabonetse"
            }

        Clinic ->
            { english = "Clinic"
            , kinyarwanda = Just "Ikigo nderabuzima"
            }

        Clinics ->
            { english = "Clinics"
            , kinyarwanda = Just "Ibigo nderebuzima"
            }

        Closed ->
            { english = "Closed"
            , kinyarwanda = Just "Gufunga"
            }

        ConfirmDeleteTrainingSessions ->
            { english = "Are you sure you want to delete all training sessions?"
            , kinyarwanda = Nothing
            }

        Connected ->
            { english = "Connected"
            , kinyarwanda = Just "Ufite interineti (murandasi)"
            }

        Continue ->
            { english = "Continue"
            , kinyarwanda = Just "Gukomeza"
            }

        CounselingTimingHeading timing ->
            translateCounselingTimingHeading timing

        CounselingTopic topic ->
            { english = topic.english
            , kinyarwanda = topic.kinyarwanda
            }

        CreateSession ->
            { english = "Create Session"
            , kinyarwanda = Just "Tangira igikorwa"
            }

        CreateTrainingSessions ->
            { english = "Create All Training Sessions"
            , kinyarwanda = Nothing
            }

        DeleteTrainingSessions ->
            { english = "Delete All Training Sessions"
            , kinyarwanda = Nothing
            }

        Dashboard ->
            { english = "Dashboard"
            , kinyarwanda = Just "Tabeau de bord"
            }

        DataIsNowSaved ->
            { english = "Data is now saved on the server."
            , kinyarwanda = Just "Amakuru ubu abitswe kri seriveri."
            }

        DateOfLastAssessment ->
            { english = "Date of last Assessment"
            , kinyarwanda = Just "Amakuru y'ipimwa ry'ubushize"
            }

        Day ->
            { english = "day"
            , kinyarwanda = Just "Umunsi"
            }

        Days ->
            { english = "days"
            , kinyarwanda = Just "Iminsi"
            }

        Delete ->
            { english = "Delete"
            , kinyarwanda = Nothing
            }

        DownloadHealthAssessment ->
            { english = "Download Health Assessment"
            , kinyarwanda = Just "Gukurura Igikorwa cy’ipima"
            }

        DownloadSuccessful ->
            { english = "Download Successful"
            , kinyarwanda = Just "Gukurura Igikorwa cy’ipima byagenze neza"
            }

        DownloadingSession1 ->
            { english = "Downloading…"
            , kinyarwanda = Just "Uri gukurura Igikorwa cy’ipima (gukurura amakuru y'ipima)"
            }

        DownloadingSession2 ->
            { english = "Downloading may take a few minutes, or a few hours. Do not leave this page while data is downloading."
            , kinyarwanda = Just "Gukurura Igikorwa cy’ipima bishobora gutwara iminota mike cg amasaha make. Ub uretse gufunga iyi paji mu gihe ugikurura amakuru."
            }

        DropzoneDefaultMessage ->
            { english = "Touch here to take a photo, or drop a photo file here."
            , kinyarwanda = Just "Kanda hano niba ushaka gufotora cg ukure ifoto mu bubiko hano."
            }

        DownloadSession1 ->
            { english = "You have no sessions loaded to this device. Your next session will be available for download the day before it is scheduled to begin."
            , kinyarwanda = Just "Nta bikirwa ry'ipimwa byinjijwe kuri tablet, ibikorwa by'ipimwa bikurikira bazaboneka kuba byakurwa kuri internet umunsi ubanziriza ipima. "
            }

        DownloadSession2 ->
            { english = "You must be connected to the internet to download a session."
            , kinyarwanda = Just "Ugomba gukoresha internet (murandasi) kugirango ubone amakuru y'ipima."
            }

        EndSession ->
            { english = "End Session"
            , kinyarwanda = Just "Kurangiza ipima (gupima)"
            }

        ErrorCheckLocalConfig ->
            { english = "Check your LocalConfig.elm file and make sure you have defined the enviorement properly"
            , kinyarwanda = Nothing
            }

        ErrorConfigurationError ->
            { english = "Configuration error"
            , kinyarwanda = Just "Ikosa mu igena miterere"
            }

        ErrorFetchingCachedSession ->
            { english = "There was an error fetchhing the session stored on this device."
            , kinyarwanda = Nothing
            }

        FamilyPlanningSignLabel sign ->
            case sign of
                Condoms ->
                    { english = "Condoms"
                    , kinyarwanda = Just "Udukingirizo"
                    }

                IUD ->
                    { english = "IUD"
                    , kinyarwanda = Just "Akapira ko mu mura (agapira ko munda ibyara)"
                    }

                Implant ->
                    { english = "Implant"
                    , kinyarwanda = Just "Akapira ko mu kaboko"
                    }

                Injection ->
                    { english = "Injection"
                    , kinyarwanda = Just "Urushinge"
                    }

                Necklace ->
                    { english = "Necklace"
                    , kinyarwanda = Just "Urunigi"
                    }

                Pill ->
                    { english = "Pill"
                    , kinyarwanda = Just "Ibinini"
                    }

                NoFamilyPlanning ->
                    { english = "None of these"
                    , kinyarwanda = Just "nta buryo bwo kuboneza urubyaro akoresha"
                    }

        Feedback feedback ->
            translateFeedback feedback

        Fetch ->
            { english = "Fetch"
            , kinyarwanda = Just "Gushakisha"
            }

        FormError errorValue ->
            translateFormError errorValue

        FormField field ->
            translateFormField field

        FutureSessions ->
            { english = "Future Sessions"
            , kinyarwanda = Nothing
            }

        Gender gender ->
            case gender of
                Male ->
                    { english = "Male"
                    , kinyarwanda = Just "Gabo"
                    }

                Female ->
                    { english = "Female"
                    , kinyarwanda = Just "Gore"
                    }

        GoHome ->
            { english = "Go to main page"
            , kinyarwanda = Just "Kujya ahabanza"
            }

        HttpError error ->
            translateHttpError error

        KilogramShorthand ->
            { english = "kg"
            , kinyarwanda = Just "kg"
            }

        LevelOfEducationLabel ->
            { english = "Level of Education: "
            , kinyarwanda = Just <| "Amashuri wize: "
            }

        LevelOfEducation educationLevel ->
            case educationLevel of
                NoSchooling ->
                    { english = "No Schooling"
                    , kinyarwanda = Just "Ntayo"
                    }

                PrimarySchool ->
                    { english = "Primary School"
                    , kinyarwanda = Just "Abanza"
                    }

                VocationalTrainingSchool ->
                    { english = "Vocational Training School"
                    , kinyarwanda = Just "Imyuga"
                    }

                SecondarySchool ->
                    { english = "Secondary School"
                    , kinyarwanda = Just "Ayisumbuye"
                    }

                DiplomaProgram ->
                    { english = "Diploma Program (2 years of University)"
                    , kinyarwanda = Just "Amashuri 2 ya Kaminuza"
                    }

                HigherEducation ->
                    { english = "Higher Education (University)"
                    , kinyarwanda = Just "(A0)"
                    }

                AdvancedDiploma ->
                    { english = "Advanced Diploma"
                    , kinyarwanda = Just "(A1)"
                    }

        LinkToMother ->
            { english = "Link to mother"
            , kinyarwanda = Just "Guhuza n'amakuru y'umubyeyi"
            }

        LoginPhrase phrase ->
            translateLoginPhrase phrase

        MakeSureYouAreConnected ->
            { english = "Make sure you are connected to the internet. If the issue continues, call The Ihangane Project at +250 788 817 542."
            , kinyarwanda = Just "Banza urebe ko ufite interineti. Ikibazo nigikomeza, hamagara The Ihangane Project kuri +250 788 817 542"
            }

        MeasurementNoChange ->
            { english = "No Change"
            , kinyarwanda = Just "nta cyahindutse"
            }

        MeasurementGained amount ->
            { english = "Gained " ++ toString amount
            , kinyarwanda = Just <| "Kwiyongera " ++ toString amount
            }

        MeasurementLost amount ->
            { english = "Lost " ++ toString amount
            , kinyarwanda = Just <| "Kwiyongera " ++ toString amount
            }

        MonthAbbrev ->
            { english = "mo"
            , kinyarwanda = Just "amezi"
            }

        MonthsOld ->
            { english = "months old"
            , kinyarwanda = Just "Amezi"
            }

        Mother ->
            { english = "Mother"
            , kinyarwanda = Just "Umubyeyi"
            }

        MotherName name ->
            { english = "Mother/Caregiver: " ++ name
            , kinyarwanda = Just <| "Umubyeyi: " ++ name
            }

        Mothers ->
            { english = "Mothers"
            , kinyarwanda = Just "Ababyeyi"
            }

        MuacIndication indication ->
            case indication of
                MuacRed ->
                    { english = "red"
                    , kinyarwanda = Just "Umutuku"
                    }

                MuacYellow ->
                    { english = "yellow"
                    , kinyarwanda = Just "Umuhondo"
                    }

                MuacGreen ->
                    { english = "green"
                    , kinyarwanda = Just "Icyatsi"
                    }

        MyAccount ->
            { english = "My Account"
            , kinyarwanda = Just "Konti yanjye"
            }

        NoActiveIncidents ->
            { english = "No active incidents!"
            , kinyarwanda = Nothing
            }

        NoActivitiesCompleted ->
            { english = "No activities are entirely completed for the attending participants."
            , kinyarwanda = Just "Nta gikorwa cyarangiye cyose kubitabiriye."
            }

        NoActivitiesPending ->
            { english = "All activities are completed for the attending participants."
            , kinyarwanda = Just "Ibikorwa byose byarangiye kubitabiriye."
            }

        NoActivitiesCompletedForThisParticipant ->
            { english = "No activities are completed for this participant."
            , kinyarwanda = Just "Nta gikorwa cyarangiye kubitabiriye."
            }

        NoActivitiesPendingForThisParticipant ->
            { english = "All activities are completed for this participant."
            , kinyarwanda = Just "Ibikorwa byose byarangiye kubitabiriye."
            }

        NoParticipantsCompleted ->
            { english = "No participants have completed all their activities yet."
            , kinyarwanda = Just "Ntagikorwa nakimwe kirarangira kubitabiriye."
            }

        NoParticipantsPending ->
            { english = "All attending participants have completed their activities."
            , kinyarwanda = Just "Abaje bose barangirijwe"
            }

        NoParticipantsCompletedForThisActivity ->
            { english = "No participants have completed this activity yet."
            , kinyarwanda = Just "Ntawaje warangirijwe kukorerwa."
            }

        NoParticipantsPendingForThisActivity ->
            { english = "All attending participants have completed this activitity."
            , kinyarwanda = Just "Ababje bose barangirijwe."
            }

        NoCachedSession ->
            { english = "No session was found on this device."
            , kinyarwanda = Nothing
            }

        NoChildrenRegisteredInTheSystem ->
            { english = "No children registered in the system"
            , kinyarwanda = Just "Ntamwana wanditswe muriyi sisiteme"
            }

        NoParticipantsFound ->
            { english = "No participants found"
            , kinyarwanda = Just "Ntamuntu ugaragaye"
            }

        NotAvailable ->
            { english = "not available"
            , kinyarwanda = Just "Ntibiboneste"
            }

        NotConnected ->
            { english = "Not Connected"
            , kinyarwanda = Just "Ntamurandasi"
            }

        OK ->
            { english = "OK"
            , kinyarwanda = Just "Nibyo, yego"
            }

        Old ->
            { english = "old"
            , kinyarwanda = Just "imyaka"
            }

        OnceYouEndYourSession ->
            { english = "Once you end your session, you will no longer be able to edit or add data. Remember to upload this session within the next 48 hours."
            , kinyarwanda = Just "Igihe igikorwa cyawe ukirangije, ntubasha guhindura cyangwa kongera kubipimo, ibka kubyohereza mumasaha 48"
            }

        Page ->
            { english = "Page"
            , kinyarwanda = Just "Paji"
            }

        Page404 ->
            { english = "404 page"
            , kinyarwanda = Just "404 paji"
            }

        PageNotFoundMsg ->
            { english = "Sorry, nothing found in this URL."
            , kinyarwanda = Just "Mutwihanganire ntabwo ubufasha mwasabye mubashije kuboneka."
            }

        Participants ->
            { english = "Participants"
            , kinyarwanda = Just "Ubwitabire"
            }

        ParticipantSummary ->
            { english = "Participant Summary"
            , kinyarwanda = Just "Umwirondoro w’urera umwana"
            }

        PlaceholderEnterHeight ->
            { english = "Enter height here…"
            , kinyarwanda = Just "Andika uburebure hano…"
            }

        PlaceholderEnterMUAC ->
            { english = "Enter MUAC here…"
            , kinyarwanda = Just "Andika uburebure hano…"
            }

        PlaceholderEnterWeight ->
            { english = "Enter weight here…"
            , kinyarwanda = Just "Andika ibiro hano…"
            }

        PlaceholderTextGroupDate ->
            { english = "Group Date"
            , kinyarwanda = Just "Itariki y'itsinda"
            }

        PlaceholderTextJoined ->
            { english = "Joined in June 2017"
            , kinyarwanda = Just "Yinjiye muri kamena 2017"
            }

        PleaseSelectClinic ->
            { english = "Please select the relevant clinic for the new session"
            , kinyarwanda = Nothing
            }

        PreviousFloatMeasurement value ->
            { english = "Previous measurement: " ++ toString value
            , kinyarwanda = Just <| "Ibipimo by'ubushize: " ++ toString value
            }

        ProgressReport ->
            { english = "Progress Report"
            , kinyarwanda = Just "Raporo igaragaza imikurire y'umwana"
            }

        ReadyToBeginSession ->
            { english = "You are now ready to begin your session."
            , kinyarwanda = Just "Ubu ushobora gutangira ibikorwa byawe."
            }

        ReportAge age ->
            { english = "Age: " ++ age
            , kinyarwanda = Just <| "Imyaka: " ++ age
            }

        ReportDOB dob ->
            { english = "DOB: " ++ dob
            , kinyarwanda = Just <| "Itariki y'amavuko: " ++ dob
            }

        ReportRemaining remaining ->
            { english = toString remaining ++ " remaning"
            , kinyarwanda = Just <| toString remaining ++ " iyibutswa rya raporo"
            }

        ReloadParticipant ->
            { english = "Re-load Participant"
            , kinyarwanda = Just "Ishakisha ryabaritabira"
            }

        ReportCompleted { pending, completed } ->
            { english = toString completed ++ " / " ++ toString (pending + completed) ++ " Completed"
            , kinyarwanda = Just <| toString completed ++ " / " ++ toString (pending + completed) ++ " Raporo irarangiye"
            }

        ResolveMonth month ->
            translateMonth month

        Retry ->
            { english = "Retry"
            , kinyarwanda = Just "Kongera kugerageza"
            }

        Save ->
            { english = "Save"
            , kinyarwanda = Just "Kubika"
            }

        SaveError ->
            { english = "Save Error"
            , kinyarwanda = Just "Kubika error (ikosa mu kubika)"
            }

        SearchByName ->
            { english = "Search by Name"
            , kinyarwanda = Just "Gushakisha izina"
            }

        SelectLanguage ->
            { english = "Select language"
            , kinyarwanda = Nothing
            }

        SelectClinic ->
            { english = "Select Clinic..."
            , kinyarwanda = Just "hitamo ikigo nderabuzima..."
            }

        SelectYourClinic ->
            { english = "Select your clinic"
            , kinyarwanda = Just "Guhitamo ikigo nderabuzima"
            }

        SessionClosed ->
            { english = "Session closed"
            , kinyarwanda = Just "igikorwa kirafunze:"
            }

        SessionClosed2 sessionId ->
            { english =
                "You have stored data on the device for session "
                    ++ toString (fromEntityId sessionId)
                    ++ ", but it was not uploaded to the server and the session is closed. "
                    ++ "Please contact the Ihangane project for further instructions."
            , kinyarwanda = Nothing
            }

        SessionInProgress ->
            { english = "A health assessment is already in progress for another clinic."
            , kinyarwanda = Just "Hari igikorwa cy’ipima kiri gukorwa mu kindi kigo nderabuzima."
            }

        SessionUnauthorized ->
            { english = "Session unauthorized"
            , kinyarwanda = Nothing
            }

        SessionUnauthorized2 ->
            { english =
                """A health assessment is in progress on this device, but you are not authorized to view it.
        Please contact the Ihangane project for further instructions."""
            , kinyarwanda = Nothing
            }

        StartEndDate ->
            { english = "Start - End"
            , kinyarwanda = Nothing
            }

        StartDate ->
            { english = "Start Date"
            , kinyarwanda = Just "Itariki utangireyeho"
            }

        EndDate ->
            { english = "End Date"
            , kinyarwanda = Just "Itariki urangirijeho"
            }

        Success ->
            { english = "Success"
            , kinyarwanda = Just "Byagezweho"
            }

        TakenCareOfBy ->
            { english = "Taken care of by"
            , kinyarwanda = Nothing
            }

        ThisActionCannotBeUndone ->
            { english = "This action cannot be undone."
            , kinyarwanda = Nothing
            }

        ThisClinicHasNoMothers ->
            { english = "This clinic has no mothers assigned to it."
            , kinyarwanda = Nothing
            }

        TitleHealthAssessment ->
            { english = "2017 July Health Assessment"
            , kinyarwanda = Just "Igikorwa kipima ,kamena2017"
            }

        Training ->
            { english = "Training"
            , kinyarwanda = Nothing
            }

        TrainingSessionCreateSuccessMessage ->
            { english = "Training sessions were created."
            , kinyarwanda = Nothing
            }

        TrainingSessionDeleteSuccessMessage ->
            { english = "Training sessions were deleted."
            , kinyarwanda = Nothing
            }

        UbudeheLabel ->
            { english = "Ubudehe: "
            , kinyarwanda = Nothing
            }

        UnableToDownload ->
            { english = "Unable to Download"
            , kinyarwanda = Just "ntibishoboka gukurura"
            }

        UnableToUpload ->
            { english = "Unable to Upload"
            , kinyarwanda = Just "Kwohereza ntibikunda"
            }

        Unknown ->
            { english = "Unknown"
            , kinyarwanda = Nothing
            }

        Update ->
            { english = "Update"
            , kinyarwanda = Just "Kuvugurura"
            }

        UpdateError ->
            { english = "Update Error"
            , kinyarwanda = Just "ikosa mwivugurura"
            }

        UploadHealthAssessment ->
            { english = "Upload Health Assessment"
            , kinyarwanda = Just "Kwohereza Igikorwa cy’ipima"
            }

        UploadingSession1 ->
            { english = "Uploading…"
            , kinyarwanda = Just "Kohereza"
            }

        UploadingSession2 ->
            { english = "Uploading may take a few minutes, or a few hours. Do not leave this page while data is uploading."
            , kinyarwanda = Just "Kohereza igikorwa bishobora gufata iminota mike cyangwa amasaha make. Wifunga iyi paji mugihe iki gikorwa kitararangira."
            }

        UploadSuccessful ->
            { english = "Upload Successful"
            , kinyarwanda = Just "Kwohereza byagenze neza"
            }

        ValidationErrors ->
            { english = "Validation Errors"
            , kinyarwanda = Nothing
            }

        ViewProgressReport ->
            { english = "View Progress Report"
            , kinyarwanda = Just "Garagaza uruhererekane rw'imikurire y'umwana"
            }

        WelcomeUser name ->
            { english = "Welcome " ++ name
            , kinyarwanda = Just <| "Murakaza neza " ++ name
            }

        YouAreNotAnAdmin ->
            { english = "You are not logged in as an Administrator."
            , kinyarwanda = Nothing
            }

        YouHaveACompletedSession ->
            { english = "You have a completed session that needs to be uploaded. Please connect to the internet and upload this session within 48 hours."
            , kinyarwanda = Just "Ufite igikorwa cyarangiye ukeneye kohereza. Jya kuri intereneti ucyohereze bitarenze  amasaha 48."
            }

        YourSessionHasBeenSaved ->
            { english = "Your session has been saved."
            , kinyarwanda = Just "Igikorwa cyawe cyabitswe."
            }

        ZScoreHeightForAge ->
            { english = "Z-Score Height for Age: "
            , kinyarwanda = Just "Z-score Uburebure ku myaka: "
            }

        ZScoreMuacForAge ->
            { english = "MUAC for Age: "
            , kinyarwanda = Just "MUAC ku myaka: "
            }

        ZScoreWeightForAge ->
            { english = "Z-Score Weight for Age: "
            , kinyarwanda = Just "Z-score Ibiro ku myaka: "
            }

        ZScoreWeightForHeight ->
            { english = "Z-Score Weight for Height: "
            , kinyarwanda = Just "Z-score Ibiro ku uburebure: "
            }


translateActivePage : Page -> TranslationSet String
translateActivePage page =
    case page of
        LoginPage ->
            { english = "Login"
            , kinyarwanda = Just "Kwinjira"
            }

        PageNotFound url ->
            { english = "Missing"
            , kinyarwanda = Just "Ibibura"
            }

        SessionPage sessionPage ->
            case sessionPage of
                ActivitiesPage ->
                    { english = "Activities"
                    , kinyarwanda = Just "Ibikorwa"
                    }

                ActivityPage activityType ->
                    { english = "Activity"
                    , kinyarwanda = Just "Igikorwa"
                    }

                AttendancePage ->
                    { english = "Attendance"
                    , kinyarwanda = Just "Ubwitabire"
                    }

                ParticipantsPage ->
                    { english = "Participants"
                    , kinyarwanda = Just "Abagenerwabikorwa"
                    }

                ChildPage childId ->
                    { english = "Child"
                    , kinyarwanda = Just "Umwana"
                    }

                MotherPage motherId ->
                    { english = "Mother"
                    , kinyarwanda = Just "Umubyeyi"
                    }

                ProgressReportPage childId ->
                    { english = "Progress Report"
                    , kinyarwanda = Just "Raporo igaragaza imikurire y'umwana"
                    }

        UserPage userPage ->
            case userPage of
                AdminPage ->
                    { english = "Admin"
                    , kinyarwanda = Nothing
                    }

                ClinicsPage _ ->
                    { english = "Clinics"
                    , kinyarwanda = Just "Ibigo nderabuzima"
                    }

                MyAccountPage ->
                    { english = "'My Account'"
                    , kinyarwanda = Just "Compte"
                    }


<<<<<<< HEAD
translateFeedback : Feedback -> TranslationSet String
=======
translateAdherence : Adherence -> TranslationSet
translateAdherence adherence =
    case adherence of
        PrescribedAVRs ->
            { english = "Ask the mother to name or describe her prescribed AVRs. Can she correctly describe her medication?"
            , kinyarwanda = Just "Saba umubyeyi kuvuga izina ry’imiti igabanya ubukana bamuhaye. Ese abashije kuyivuga neza?"
            }

        CorrectDosage ->
            { english = "Can she tell you the correct dosage?"
            , kinyarwanda = Just "Yaba abasha kukubwira neza uburyo ayifata?"
            }

        TimeOfDay ->
            { english = "Can she tell you the correct time of day to make her ARVs?"
            , kinyarwanda = Just "Yaba abasha kukubwira amasaha ayifatiraho buri munsi?"
            }

        Adhering ->
            { english = "Based on your conversations with her, do you think she is adhering to her ARV regimen?"
            , kinyarwanda = Just "Ugendeye ku kiganiro mwagiranye, utekereza ko ari gufata imiti ye neza?"
            }


translateFeedback : Feedback -> TranslationSet
>>>>>>> e86b3325
translateFeedback feedback =
    case feedback of
        FeedbackQuestionnaire ->
            { english = "Feedback Questionnaire"
            , kinyarwanda = Just "Ibibazo by’isuzuma"
            }

        Question ->
            { english = "Question"
            , kinyarwanda = Just "Ikibazo cya"
            }

        PleaseAsk ->
            { english = "Please ask participants exiting the program to provide their feedback in order to help us improve the NHI program."
            , kinyarwanda = Just "Saba abarangije porogaramu gutanga amakuru kucyo batekereza cyakosorwa muri porogaramu ya NHI."
            }

        Question1 ->
            { english = "What is your favorite thing about the NHI program? Why?"
            , kinyarwanda = Just "Ni ikihe kintu cyagushimishije/wakunze cyane muri gahunda y’imirire myiza ku bana bavuka ku babyeyi babana n’ubwandu bw’agakoko gatera SIDA? Kubera iki?"
            }

        Question2 ->
            { english = "What is the most challenging part of participating in the NHI program for you? Why?"
            , kinyarwanda = Just "Ni ikihe gice cyagukomereye kwitabira muri gahunda y’imirire myiza ku bana bavuka ku babyeyi babana n’ubwandu bw’agakoko gatera SIDA? Kubera iki?"
            }

        Question3 ->
            { english = "Would you recommend the NHI program to your friends? Why or why not?"
            , kinyarwanda = Just "Ushobora gushishikariza inshuti zawe kujya muri gahunda y’imirire ku bana bavuka ku babyeyi babana n’ubwandu bw’agakoko gatera SIDA? Kubera iki? Cyangwa se kuki utabikora?"
            }


translateCounselingTimingHeading : CounselingTiming -> TranslationSet String
translateCounselingTimingHeading timing =
    case timing of
        Entry ->
            { english = "Entry Counseling Checklist:"
            , kinyarwanda = Just "Ibigomba kugirwaho inama ku ntangiriro:"
            }

        MidPoint ->
            { english = "Mid Program Review Checklist:"
            , kinyarwanda = Just "Ibigomba kugirwaho inama hagati mu gusubiramo gahunda:"
            }

        Exit ->
            { english = "Exit Counseling Checklist:"
            , kinyarwanda = Just "Ibigomba kugirwaho inama kumuntu usohotse muri gahunda:"
            }

        BeforeMidpoint ->
            { english = "Reminder"
            , kinyarwanda = Just "Kwibutsa"
            }

        BeforeExit ->
            { english = "Reminder"
            , kinyarwanda = Just "Kwibutsa"
            }


translateChartPhrase : ChartPhrase -> TranslationSet String
translateChartPhrase phrase =
    case phrase of
        AgeCompletedMonthsYears ->
            { english = "Age (completed months and years)"
            , kinyarwanda = Just "Imyaka uzuza amazi n'imyaka"
            }

        Birth ->
            { english = "Birth"
            , kinyarwanda = Just "kuvuka"
            }

        BirthToTwoYears ->
            { english = "Birth to 2 years (z-scores)"
            , kinyarwanda = Just "kuvuka (Kuva avutse)  kugeza ku myaka 2 Z-score"
            }

        LengthCm ->
            { english = "Length (cm)"
            , kinyarwanda = Just "Uburere cm"
            }

        LengthForAgeBoys ->
            { english = "Length-for-age BOYS"
            , kinyarwanda = Just "Uburebure ku myaka/ umuhungu"
            }

        LengthForAgeGirls ->
            { english = "Length-for-age GIRLS"
            , kinyarwanda = Just "uburebure ku myaka umukobwa"
            }

        Months ->
            { english = "Months"
            , kinyarwanda = Just "Amezi"
            }

        OneYear ->
            { english = "1 year"
            , kinyarwanda = Just "Umwaka umwe"
            }

        TwoYears ->
            { english = "2 years"
            , kinyarwanda = Just "Imyaka 2"
            }

        WeightForAgeBoys ->
            { english = "Weight-for-age BOYS"
            , kinyarwanda = Just "Ibiro ku myaka umuhungu"
            }

        WeightForAgeGirls ->
            { english = "Weight-for-age GIRLS"
            , kinyarwanda = Just "ibiro ku myaka umukobwa"
            }

        WeightForLengthBoys ->
            { english = "Weight-for-length BOYS"
            , kinyarwanda = Just "Ibiro ku Uburebure umuhungu"
            }

        WeightForLengthGirls ->
            { english = "Weight-for-length GIRLS"
            , kinyarwanda = Just "ibiro ku uburebure umukobwa"
            }

        WeightKg ->
            { english = "Weight (kg)"
            , kinyarwanda = Just "Ibiro kg"
            }

        ZScoreChartsAvailableAt ->
            { english = "Z-score charts available at"
            , kinyarwanda = Just "Raporo ku mikurire y'umwana"
            }


translateLoginPhrase : LoginPhrase -> TranslationSet String
translateLoginPhrase phrase =
    case phrase of
        CheckingCachedCredentials ->
            { english = "Checking cached credentials"
            , kinyarwanda = Nothing
            }

        ForgotPassword1 ->
            { english = "Forgot your password?"
            , kinyarwanda = Just "Wibagiwe ijambo ry'ibanga?"
            }

        ForgotPassword2 ->
            { english = "Call The Ihangane Project at +250 788 817 542"
            , kinyarwanda = Just "Hamagara The Ihangane Project kuri +250 788 817 542(Hamagara kumushinga wa ihangane"
            }

        LoggedInAs ->
            { english = "Logged in as"
            , kinyarwanda = Just "Kwinjira nka"
            }

        LoginRejected method ->
            case method of
                ByAccessToken ->
                    { english = "Your access token has expired. You will need to sign in again."
                    , kinyarwanda = Just "Igihe cyo gukoresha sisitemu cyarangiye . Ongera winjore muri sisitemu"
                    }

                ByPassword ->
                    { english = "The server rejected your username or password."
                    , kinyarwanda = Just "Seriveri yanze ijambo ryo kwinjira cg ijambo ry'ibanga"
                    }

        LoginError error ->
            translateHttpError error

        LoginOrWorkOffline ->
            { english = "Either login below, or work offline without logging in."
            , kinyarwanda = Nothing
            }

        Logout ->
            { english = "Logout"
            , kinyarwanda = Just "Gufunga"
            }

        LogoutInProgress ->
            { english = "Logout in progress ..."
            , kinyarwanda = Just "sisitemi irikwifunga"
            }

        LogoutFailed ->
            { english = "Logout Failed"
            , kinyarwanda = Just "Gufunga byanze"
            }

        Password ->
            { english = "Password"
            , kinyarwanda = Just "Ijambo ry'ibanga"
            }

        SignIn ->
            { english = "Sign In"
            , kinyarwanda = Just "Kwinjira"
            }

        Username ->
            { english = "Username"
            , kinyarwanda = Just "Izina ryo kwinjira"
            }

        WorkOffline ->
            { english = "Work Offline"
            , kinyarwanda = Just "Gukora nta internet"
            }

        YouMustLoginBefore ->
            { english = "You must sign in before you can access the"
            , kinyarwanda = Just "Ugomba kubanza kwinjira muri sisitemi mbere yuko ubona"
            }


translateMonth : Month -> TranslationSet String
translateMonth month =
    case month of
        Jan ->
            { english = "January"
            , kinyarwanda = Just "Mutarama"
            }

        Feb ->
            { english = "February"
            , kinyarwanda = Just "Gashyantare"
            }

        Mar ->
            { english = "March"
            , kinyarwanda = Just "Werurwe"
            }

        Apr ->
            { english = "April"
            , kinyarwanda = Just "Mata"
            }

        May ->
            { english = "May"
            , kinyarwanda = Just "Gicurasi"
            }

        Jun ->
            { english = "June"
            , kinyarwanda = Just "Kamena"
            }

        Jul ->
            { english = "July"
            , kinyarwanda = Just "Nyakanga"
            }

        Aug ->
            { english = "August"
            , kinyarwanda = Just "Kanama"
            }

        Sep ->
            { english = "September"
            , kinyarwanda = Just "Nzeri"
            }

        Oct ->
            { english = "October"
            , kinyarwanda = Just "Ukwakira"
            }

        Nov ->
            { english = "November"
            , kinyarwanda = Just "Ugushyingo"
            }

        Dec ->
            { english = "December"
            , kinyarwanda = Just "Ukuboza"
            }


translateHttpError : Http.Error -> TranslationSet String
translateHttpError error =
    case error of
        Http.NetworkError ->
            { english = "A network error occurred contacting the server. Are you connected to the Internet?"
            , kinyarwanda = Just "hari ikibazo cya reseau hamagara kuri seriveri. ufite intereneti?(murandasi)"
            }

        Http.Timeout ->
            { english = "The request to the server timed out."
            , kinyarwanda = Just "Ibyo wasabye kuri seriveri byarengeje igihe."
            }

        Http.BadUrl url ->
            { english = "URL is not valid: " ++ url
            , kinyarwanda = Nothing
            }

        Http.BadStatus response ->
            { english = "The server indicated the following error:"
            , kinyarwanda = Just "Aya makosa yagaragaye hamagara kuri seriveri:"
            }

        Http.BadPayload message response ->
            { english = "The server responded with data of an unexpected type."
            , kinyarwanda = Nothing
            }


translateValidationError : ValidationError -> TranslationSet String
translateValidationError id =
    case id of
        UnknownClinic ->
            { english = "is not a known clinic"
            , kinyarwanda = Nothing
            }


translateFormError : ErrorValue ValidationError -> TranslationSet String
translateFormError error =
    case error of
        Empty ->
            { english = "should not be empty"
            , kinyarwanda = Nothing
            }

        InvalidString ->
            { english = "is not a valid string"
            , kinyarwanda = Nothing
            }

        InvalidEmail ->
            { english = "is not a valid email"
            , kinyarwanda = Nothing
            }

        InvalidFormat ->
            { english = "is not a valid format"
            , kinyarwanda = Nothing
            }

        InvalidInt ->
            { english = "is not a valid integer"
            , kinyarwanda = Nothing
            }

        InvalidFloat ->
            { english = "is not a valid number"
            , kinyarwanda = Nothing
            }

        InvalidBool ->
            { english = "is not a valid boolean"
            , kinyarwanda = Nothing
            }

        InvalidDate ->
            { english = "is not a valid date"
            , kinyarwanda = Nothing
            }

        SmallerIntThan int ->
            { english = "must be smaller than " ++ toString int
            , kinyarwanda = Nothing
            }

        GreaterIntThan int ->
            { english = "must be larger than " ++ toString int
            , kinyarwanda = Nothing
            }

        SmallerFloatThan float ->
            { english = "must be smaller than " ++ toString float
            , kinyarwanda = Nothing
            }

        GreaterFloatThan float ->
            { english = "must be larger than " ++ toString float
            , kinyarwanda = Nothing
            }

        ShorterStringThan int ->
            { english = "must have fewer than " ++ toString int ++ " characters"
            , kinyarwanda = Nothing
            }

        LongerStringThan int ->
            { english = "must have more than " ++ toString int ++ " characters"
            , kinyarwanda = Nothing
            }

        NotIncludedIn ->
            { english = "was not among the valid options"
            , kinyarwanda = Nothing
            }

        CustomError e ->
            translateValidationError e


{-| This one is hampered by the fact that the field names in etaque/elm-form
are untyped strings, but we do our best.
-}
translateFormField : String -> TranslationSet String
translateFormField field =
    case field of
        "clinic_id" ->
            translationSet Clinic

        "closed" ->
            translationSet Closed

        "training" ->
            translationSet Clinic

        "scheduled_date.start" ->
            translationSet StartDate

        "scheduled_date.end" ->
            translationSet EndDate

        _ ->
            { english = field
            , kinyarwanda = Nothing
            }<|MERGE_RESOLUTION|>--- conflicted
+++ resolved
@@ -1486,10 +1486,7 @@
                     }
 
 
-<<<<<<< HEAD
-translateFeedback : Feedback -> TranslationSet String
-=======
-translateAdherence : Adherence -> TranslationSet
+translateAdherence : Adherence -> TranslationSet String
 translateAdherence adherence =
     case adherence of
         PrescribedAVRs ->
@@ -1513,8 +1510,7 @@
             }
 
 
-translateFeedback : Feedback -> TranslationSet
->>>>>>> e86b3325
+translateFeedback : Feedback -> TranslationSet String
 translateFeedback feedback =
     case feedback of
         FeedbackQuestionnaire ->
