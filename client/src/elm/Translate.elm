--- conflicted
+++ resolved
@@ -981,15 +981,16 @@
                     , kinyarwanda = Just "Umuriro utazi icyawuteye"
                     }
 
-<<<<<<< HEAD
+                DiagnosisUndeterminedMoreEvaluationNeeded ->
+                    { english = "Undetermined - More Evaluation Needed"
+                    , kinyarwanda = Nothing
+                    }
+                    
                 NoAcuteIllnessDiagnosis ->
                     { english = "No Diagnosis"
-=======
-                DiagnosisUndeterminedMoreEvaluationNeeded ->
-                    { english = "Undetermined - More Evaluation Needed"
->>>>>>> 26b0edc4
-                    , kinyarwanda = Nothing
-                    }
+                    , kinyarwanda = Nothing
+                    }
+
 
         AcuteIllnessDiagnosisWarning diagnosis ->
             case diagnosis of
@@ -1043,13 +1044,13 @@
                     , kinyarwanda = Just "Umuriro utazi icyawuteye"
                     }
 
-<<<<<<< HEAD
+                DiagnosisUndeterminedMoreEvaluationNeeded ->
+                    { english = "Undetermined - More Evaluation Needed"
+                    , kinyarwanda = Nothing
+                    }
+                    
                 NoAcuteIllnessDiagnosis ->
                     { english = "No Diagnosis"
-=======
-                DiagnosisUndeterminedMoreEvaluationNeeded ->
-                    { english = "Undetermined - More Evaluation Needed"
->>>>>>> 26b0edc4
                     , kinyarwanda = Nothing
                     }
 
