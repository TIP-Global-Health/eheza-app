module Translate exposing
    ( Adherence(..)
    , ChartPhrase(..)
    , Dashboard(..)
    , Language
    , LoginPhrase(..)
    , TranslationId(..)
    , ValidationError(..)
    , translate
    , translateActivePage
    , translateAdherence
    , translateChartPhrase
    , translateCounselingTimingHeading
    , translateFormError
    , translateFormField
    , translateHttpError
    , translateLoginPhrase
<<<<<<< HEAD
    , translateText
=======
>>>>>>> 50d8ed5d
    , translateValidationError
    , translationSet
    )

{-| This module has just the translations ... for types and
general utilities, see `Translate.Model` and `Translate.Utils`.
-}

import Activity.Model exposing (Activity(..), ChildActivity(..), MotherActivity(..))
import Backend.Clinic.Model exposing (ClinicType(..))
import Backend.Counseling.Model exposing (CounselingTiming(..), CounselingTopic)
import Backend.Entities exposing (..)
import Backend.Measurement.Model exposing (ChildNutritionSign(..), FamilyPlanningSign(..), MuacIndication(..))
import Backend.Person.Model exposing (EducationLevel(..), Gender(..), HIVStatus(..), MaritalStatus(..), ModeOfDelivery(..), VaginalDelivery(..))
import Backend.Relationship.Model exposing (MyRelatedBy(..))
import Date exposing (Month)
import Form.Error exposing (ErrorValue(..))
import Html exposing (Html, text)
import Http
import Pages.Page exposing (..)
import Restful.Endpoint exposing (fromEntityUuid)
import Restful.Login exposing (LoginError(..), LoginMethod(..))
import Time exposing (Month(..))
import Translate.Model exposing (TranslationSet)
import Translate.Utils exposing (..)


{-| We re-export this one for convenience, so you don't have to import
`Translate.Model` in simple cases. That is, you can do this, which will be
enough for most "view" modules:

    import Translate exposing (translate, Language)

Note that importing `Language` from here gives you only the type, not the
constructors. For more complex cases, where you need `English` and
`Kinyarwanda` as well, you have to do this instead:

    import Translate.Model exposing (Language(..))

-}
type alias Language =
    Translate.Model.Language


translate : Language -> TranslationId -> String
translate lang trans =
    selectLanguage lang (translationSet trans)


translateText : Language -> TranslationId -> Html msg
translateText lang trans =
    translate lang trans
        |> text


type LoginPhrase
    = CheckingCachedCredentials
    | ForgotPassword1
    | ForgotPassword2
    | LoggedInAs
    | LoginError Http.Error
    | LoginRejected LoginMethod
    | LoginOrWorkOffline
    | Logout
    | LogoutInProgress
    | LogoutFailed
    | Password
    | PinCode
    | PinCodeRejected
    | SignIn
    | SignOut
    | Username
    | WorkOffline
    | YouMustLoginBefore


type ChartPhrase
    = AgeCompletedMonthsYears
    | Birth
    | BirthToTwoYears
    | LengthCm
    | LengthForAgeBoys
    | LengthForAgeGirls
    | Months
    | OneYear
    | WeightForAgeBoys
    | WeightForAgeGirls
    | WeightForLengthBoys
    | WeightForLengthGirls
    | WeightKg
    | YearsPlural Int
    | ZScoreChartsAvailableAt


type ValidationError
    = DigitsOnly
    | InvalidBirthDate
    | InvalidBirthDateForAdult
    | InvalidBirthDateForChild
    | InvalidHmisNumber
    | LengthError Int
    | LettersOnly
    | RequiredField
    | UnknownGroup
    | UnknownProvince
    | UnknownDistrict
    | UnknownSector
    | UnknownCell
    | UnknownVillage
    | DecoderError String


type Adherence
    = PrescribedAVRs
    | CorrectDosage
    | TimeOfDay
    | Adhering


type Dashboard
    = FamilyPlanningOutOfWomen { total : Int, useFamilyPlanning : Int }
    | ModeratelyMalnourished
    | NewBeneficiaries
    | SeverelyMalnourished
    | TotalMalnourished
    | UseFamilyPlanning


type TranslationId
    = AccessDenied
    | Activities
    | ActivitiesCompleted Int
    | ActivitiesHelp Activity
    | ActivitiesLabel Activity
    | ActivitiesTitle Activity
    | ActivitiesToComplete Int
    | ActivityProgressReport Activity
    | ActivePage Page
    | AddChild
    | AddFamilyMember
    | AddFamilyMemberFor String
    | AddParentOrCaregiver
    | AddToGroup
    | Admin
    | AddressInformation
    | Adherence Adherence
    | AgeWord
    | Age Int Int
    | AgeDays Int
    | AgeMonthsWithoutDay Int
    | AgeSingleBoth Int Int
    | AgeSingleMonth Int Int
    | AgeSingleMonthWithoutDay Int
    | AgeSingleDayWithMonth Int Int
    | AgeSingleDayWithoutMonth Int Int
    | AppName
    | AreYouSure
    | Assessment
    | Attendance
    | Baby
    | BabyName String
    | Back
    | BackendError
    | Born
    | Cancel
    | CaregiverName
    | CaregiverNationalId
    | CentimeterShorthand
    | Cell
    | ChartPhrase ChartPhrase
    | CheckIn
    | ChildHmisNumber
    | ChildDemographicInformation
    | ChildNutritionSignLabel ChildNutritionSign
    | ChildNutritionSignReport ChildNutritionSign
    | ChildOf
    | Children
    | ClickTheCheckMark
    | ClinicType ClinicType
    | Clinical
    | Dashboard Dashboard
    | GroupNotFound
    | Group
    | Groups
    | GroupUnauthorized
    | Closed
    | ConfirmationRequired
    | ConfirmDeleteTrainingGroupEncounters
    | ConfirmRegisterParticipant
    | Connected
    | ContactInformation
    | Continue
    | CounselingTimingHeading CounselingTiming
    | CounselingTopic CounselingTopic
    | CounselorReviewed
    | CounselorSignature
    | CreateGroupEncounter
    | CreateRelationship
    | CreateTrainingGroupEncounters
    | DeleteTrainingGroupEncounters
    | DashboardLabel
    | DateOfLastAssessment
    | Day
    | DateOfBirth
    | Days
    | Delete
    | DemographicInformation
    | Device
    | DeviceNotAuthorized
    | DeviceStatus
    | District
    | DOB
    | DropzoneDefaultMessage
    | EditRelationship
    | EndGroupEncounter
    | EnterPairingCode
    | ErrorCheckLocalConfig
    | ErrorConfigurationError
    | Estimated
    | FamilyInformation
    | FamilyMembers
    | FamilyPlanningSignLabel FamilyPlanningSign
    | FamilyUbudehe
    | Fetch
    | FatherName
    | FatherNationalId
    | FilterByName
    | FirstName
    | FormError (ErrorValue ValidationError)
    | FormField String
    | Gender Gender
    | GenderLabel
    | GoHome
    | GroupAssessment
    | HaveYouSynced
    | HealthCenter
    | HIVStatus HIVStatus
    | HIVStatusLabel
    | HouseholdSize
    | HttpError Http.Error
    | KilogramShorthand
    | LastChecked
    | LevelOfEducationLabel
    | LevelOfEducation EducationLevel
    | LinkToMother
    | LoginPhrase LoginPhrase
    | MakeSureYouAreConnected
    | MaritalStatusLabel
    | MaritalStatus MaritalStatus
    | MeasurementNoChange
    | MeasurementGained Float
    | MeasurementLost Float
    | MemoryQuota { totalJSHeapSize : Int, usedJSHeapSize : Int, jsHeapSizeLimit : Int }
    | MiddleName
    | MinutesAgo Int
    | ModeOfDelivery ModeOfDelivery
    | ModeOfDeliveryLabel
    | Month
    | MonthAbbrev
    | MonthsOld
    | Mother
    | MotherDemographicInformation
    | MotherName String
    | MotherNameLabel
    | MotherNationalId
    | Mothers
    | MuacIndication MuacIndication
    | MyAccount
    | MyRelatedBy MyRelatedBy
    | MyRelatedByQuestion MyRelatedBy
    | NationalIdNumber
    | Next
    | No
    | NoActivitiesCompleted
    | NoActivitiesCompletedForThisParticipant
    | NoActivitiesPending
    | NoActivitiesPendingForThisParticipant
    | NoGroupsFound
    | NoMatchesFound
    | NoParticipantsPending
    | NoParticipantsPendingForThisActivity
    | NoParticipantsCompleted
    | NoParticipantsCompletedForThisActivity
    | NoChildrenRegisteredInTheSystem
    | NoParticipantsFound
    | NotAvailable
    | NotConnected
    | NumberOfChildrenUnder5
    | OK
    | Old
    | OnceYouEndYourGroupEncounter
    | Page
    | Page404
    | PageNotFoundMsg
    | ParticipantDirectory
    | Participants
    | ParticipantReviewed
    | ParticipantSignature
    | ParticipantSummary
    | ParticipantDemographicInformation
    | ParticipantInformation
    | People
    | PersistentStorage Bool
    | Person
    | PersonHasBeenSaved
    | PlaceholderEnterHeight
    | PlaceholderEnterMUAC
    | PlaceholderEnterParticipantName
    | PlaceholderEnterWeight
    | PleaseSelectGroup
    | PreviousFloatMeasurement Float
    | Profession
    | Programs
    | ProgressReport
    | Province
    | Register
    | RegisterAParticipant
    | RegisterHelper
    | RegisterNewParticipant
    | RegistratingHealthCenter
    | RegistrationSuccessful
    | RegistrationSuccessfulParticipantAdded
    | RegistrationSuccessfulSuggestAddingChild
    | RegistrationSuccessfulSuggestAddingMother
    | RelationSuccessful
    | RelationSuccessfulChildWithMother
    | RelationSuccessfulMotherWithChild
    | ReportAge String
    | ReportDOB String
    | ReportRemaining Int
    | ReportResultsOfSearch Int
    | RecentAndUpcomingGroupEncounters
    | ReportCompleted { pending : Int, completed : Int }
    | ResolveMonth Month
    | Retry
    | Save
    | SaveError
    | Search
    | SearchByName
    | SearchHelper
    | SearchHelperFamilyMember
    | SecondName
    | Sector
    | SelectGroup
    | SelectProgram
    | SelectLanguage
    | SelectYourGroup
    | SelectYourHealthCenter
    | ServiceWorkerActive
    | ServiceWorkerCurrent
    | ServiceWorkerCheckForUpdates
    | ServiceWorkerInstalling
    | ServiceWorkerInstalled
    | ServiceWorkerSkipWaiting
    | ServiceWorkerRestarting
    | ServiceWorkerActivating
    | ServiceWorkerActivated
    | ServiceWorkerRedundant
    | ServiceWorkerInactive
    | ServiceWorkerRegNotAsked
    | ServiceWorkerRegLoading
    | ServiceWorkerRegErr
    | ServiceWorkerRegSuccess
    | ServiceWorkerStatus
    | GroupEncounterClosed
    | GroupEncounterClosed2 SessionId
    | GroupEncounterLoading
    | GroupEncounterUnauthorized
    | GroupEncounterUnauthorized2
    | ShowAll
    | StartEndDate
    | StartDate
    | EndDate
    | StartSyncing
    | StopSyncing
    | StorageQuota { usage : Int, quota : Int }
    | Submit
    | SubmitPairingCode
    | Success
    | SyncGeneral
    | TelephoneNumber
    | TakenCareOfBy
    | ThisActionCannotBeUndone
    | ThisGroupHasNoMothers
    | Training
    | TrainingGroupEncounterCreateSuccessMessage
    | TrainingGroupEncounterDeleteSuccessMessage
    | TrySyncing
    | UbudeheLabel
    | Unknown
    | Update
    | UpdateError
    | ValidationErrors
    | Version
    | ViewProgressReport
    | Village
    | WelcomeUser String
    | WhatDoYouWantToDo
    | Year
    | Yes
    | YouAreNotAnAdmin
    | YourGroupEncounterHasBeenSaved
    | ZScoreHeightForAge
    | ZScoreMuacForAge
    | ZScoreWeightForAge
    | ZScoreWeightForHeight


translationSet : TranslationId -> TranslationSet String
translationSet trans =
    case trans of
        AccessDenied ->
            { english = "Access denied"
            , kinyarwanda = Just "Kwinjira ntibyemera"
            }

        AddChild ->
            { english = "Add Child"
            , kinyarwanda = Nothing
            }

        AddFamilyMember ->
            { english = "Add Family Member"
            , kinyarwanda = Nothing
            }

        AddFamilyMemberFor name ->
            { english = "Add Family Member for " ++ name
            , kinyarwanda = Nothing
            }

        AddParentOrCaregiver ->
            { english = "Add Parent or Caregiver"
            , kinyarwanda = Nothing
            }

        AddToGroup ->
            { english = "Add to Group..."
            , kinyarwanda = Nothing
            }

        Admin ->
            { english = "Administration"
            , kinyarwanda = Just "Abakuriye"
            }

        AddressInformation ->
            { english = "Address Information"
            , kinyarwanda = Nothing
            }

        AgeWord ->
            { english = "Age"
            , kinyarwanda = Just "Imyaka"
            }

        Activities ->
            { english = "Activities"
            , kinyarwanda = Just "Ibikorwa"
            }

        ActivitiesCompleted count ->
            { english = "Completed (" ++ Debug.toString count ++ ")"
            , kinyarwanda = Just <| "Ibyarangiye (" ++ Debug.toString count ++ ")"
            }

        ActivitiesHelp activity ->
            case activity of
                MotherActivity FamilyPlanning ->
                    { english = "Every mother should be asked about her family planning method(s) each month. If a mother needs family planning, refer her to a clinic."
                    , kinyarwanda = Just "Buri mubyeyi agomba kubazwa uburyo bwo kuboneza urubyaro akoresha buri kwezi. Niba umubyeyi akeneye kuboneza urubyaro mwohereze ku kigo nderabuzima k'ubishinzwe"
                    }

                {- MotherActivity ParticipantConsent ->
                       { english = "Please review the following forms with the participant."
                       , kinyarwanda = Nothing
                       }

                   ChildActivity Counseling ->
                       { english = "Please refer to this list during counseling sessions and ensure that each task has been completed."
                       , kinyarwanda = Just "Kurikiza iyi lisiti mu gihe utanga ubujyanama, witondere kureba ko buri gikorwa cyakozwe."
                       }
                -}
                ChildActivity Height ->
                    { english = "Ask the mother to hold the baby’s head at the end of the measuring board. Move the slider to the baby’s heel and pull their leg straight."
                    , kinyarwanda = Just "Saba Umubyeyi guhagarara inyuma y’umwana we agaramye, afata umutwe ku gice cy’amatwi. Sunikira akabaho ku buryo gakora mu bworo by’ibirenge byombi."
                    }

                ChildActivity Muac ->
                    { english = "Make sure to measure at the center of the baby’s upper arm."
                    , kinyarwanda = Just "Ibuka gupima icya kabiri cy'akaboko ko hejuru kugira bigufashe guoima ikizigira cy'akaboko"
                    }

                ChildActivity NutritionSigns ->
                    { english = "Explain to the mother how to check the malnutrition signs for their own child."
                    , kinyarwanda = Just "Sobanurira umubyeyi gupima ibimenyetso by'imirire mibi ku giti cye"
                    }

                ChildActivity ChildPicture ->
                    { english = "Take each baby’s photo at each health assessment. Photos should show the entire body of each child."
                    , kinyarwanda = Just "Fata ifoto ya buri mwana kuri buri bikorwa by'ipimwa Ifoto igomba kwerekana ibice by'umubiri wose by'umwana"
                    }

                ChildActivity Weight ->
                    { english = "Calibrate the scale before taking the first baby's weight. Place baby in harness with no clothes on."
                    , kinyarwanda = Just "Ibuka kuregera umunzani mbere yo gupima ibiro by'umwana wa mbere. Ambika umwana ikariso y'ibiro wabanje kumukuramo imyenda iremereye"
                    }

        ActivitiesLabel activity ->
            case activity of
                MotherActivity FamilyPlanning ->
                    { english = "Which, if any, of the following methods do you use?"
                    , kinyarwanda = Just "Ni ubuhe buryo, niba hari ubuhari, mu buryo bukurikira bwo kuboneza urubyaro ukoresha? Muri ubu buryo bukurikira bwo kuboneza urubyaro, ni ubuhe buryo mukoresha?"
                    }

                {- MotherActivity ParticipantConsent ->
                       { english = "Forms:"
                       , kinyarwanda = Nothing
                       }

                   ChildActivity Counseling ->
                       { english = "Please refer to this list during counseling sessions and ensure that each task has been completed."
                       , kinyarwanda = Just "Kurikiza iyi lisiti mu gihe utanga ubujyanama, witondere kureba ko buri gikorwa cyakozwe."
                       }
                -}
                ChildActivity Height ->
                    { english = "Height:"
                    , kinyarwanda = Just "Uburere:"
                    }

                ChildActivity Muac ->
                    { english = "MUAC:"
                    , kinyarwanda = Just "Ikizigira cy'akaboko:"
                    }

                ChildActivity NutritionSigns ->
                    { english = "Select all signs that are present:"
                    , kinyarwanda = Just "Hitamo ibimenyetso by'imirire byose bishoboka umwana afite:"
                    }

                ChildActivity ChildPicture ->
                    { english = "Photo:"
                    , kinyarwanda = Just "Ifoto"
                    }

                ChildActivity Weight ->
                    { english = "Weight:"
                    , kinyarwanda = Just "Ibiro:"
                    }

        ActivitiesTitle activity ->
            case activity of
                MotherActivity FamilyPlanning ->
                    { english = "Family Planning"
                    , kinyarwanda = Just "Kuboneza Urubyaro? nticyaza muri raporo yimikurire yumwana"
                    }

                {- MotherActivity ParticipantConsent ->
                       { english = "Forms"
                       , kinyarwanda = Nothing
                       }

                   ChildActivity Counseling ->
                       { english = "Counseling"
                       , kinyarwanda = Just "Ubujyanama"
                       }
                -}
                ChildActivity Height ->
                    { english = "Height"
                    , kinyarwanda = Just "Uburebure"
                    }

                ChildActivity Muac ->
                    { english = "MUAC"
                    , kinyarwanda = Just "Ikizigira cy'akaboko"
                    }

                ChildActivity NutritionSigns ->
                    { english = "Nutrition"
                    , kinyarwanda = Just "Imirire"
                    }

                ChildActivity ChildPicture ->
                    { english = "Photo"
                    , kinyarwanda = Just "Ifoto"
                    }

                ChildActivity Weight ->
                    { english = "Weight"
                    , kinyarwanda = Just "Ibiro"
                    }

        ActivityProgressReport activity ->
            case activity of
                MotherActivity FamilyPlanning ->
                    { english = "Family Planning"
                    , kinyarwanda = Just "Kuboneza Urubyaro? nticyaza muri raporo yimikurire yumwana"
                    }

                {- MotherActivity ParticipantConsent ->
                       { english = "Forms"
                       , kinyarwanda = Nothing
                       }

                   ChildActivity Counseling ->
                       { english = "Counseling"
                       , kinyarwanda = Nothing
                       }
                -}
                ChildActivity Height ->
                    { english = "Height"
                    , kinyarwanda = Just "Uburebure"
                    }

                ChildActivity Muac ->
                    { english = "MUAC"
                    , kinyarwanda = Just "Ikizigira cy'akaboko"
                    }

                ChildActivity NutritionSigns ->
                    { english = "Nutrition Signs"
                    , kinyarwanda = Just "Ibimenyetso by'imirire"
                    }

                ChildActivity ChildPicture ->
                    { english = "Photo"
                    , kinyarwanda = Just "Ifoto"
                    }

                ChildActivity Weight ->
                    { english = "Weight"
                    , kinyarwanda = Just "Ibiro"
                    }

        ActivitiesToComplete count ->
            { english = "To Do (" ++ Debug.toString count ++ ")"
            , kinyarwanda = Just <| "Ibisabwa gukora (" ++ Debug.toString count ++ ")"
            }

        ActivePage page ->
            translateActivePage page

        Adherence adherence ->
            translateAdherence adherence

        Age months days ->
            { english = Debug.toString months ++ " months " ++ Debug.toString days ++ " days"
            , kinyarwanda = Just <| Debug.toString months ++ " Amezi " ++ Debug.toString days ++ " iminsi"
            }

        AgeDays days ->
            { english = Debug.toString days ++ " days"
            , kinyarwanda = Just <| Debug.toString days ++ " Iminsi"
            }

        AgeMonthsWithoutDay months ->
            { english = Debug.toString months ++ " month"
            , kinyarwanda = Just <| Debug.toString months ++ " Ukwezi"
            }

        AgeSingleBoth months days ->
            { english = Debug.toString months ++ " month " ++ Debug.toString days ++ " day"
            , kinyarwanda = Just <| Debug.toString months ++ " Ukwezi " ++ Debug.toString days ++ " Umunsi"
            }

        AgeSingleMonth months days ->
            { english = Debug.toString months ++ " month " ++ Debug.toString days ++ " days"
            , kinyarwanda = Just <| Debug.toString months ++ " Ukwezi " ++ Debug.toString days ++ " Iminsi"
            }

        AgeSingleDayWithMonth months days ->
            { english = Debug.toString months ++ " months " ++ Debug.toString days ++ " day"
            , kinyarwanda = Just <| Debug.toString months ++ " Amezi " ++ Debug.toString days ++ " Umunsi"
            }

        AgeSingleDayWithoutMonth months days ->
            { english = Debug.toString days ++ " day"
            , kinyarwanda = Just <| Debug.toString days ++ " Umunsi"
            }

        AgeSingleMonthWithoutDay month ->
            { english = Debug.toString month ++ " month"
            , kinyarwanda = Just <| Debug.toString month ++ " Ukwezi"
            }

        AppName ->
            { english = "E-Heza System"
            , kinyarwanda = Just "E-heza sisiteme"
            }

        AreYouSure ->
            { english = "Are you sure?"
            , kinyarwanda = Just "Urabyizeye?"
            }

        Assessment ->
            { english = "Assessment"
            , kinyarwanda = Just "Ipimwa"
            }

        Attendance ->
            { english = "Attendance"
            , kinyarwanda = Just "Ubwitabire"
            }

        Baby ->
            { english = "Baby"
            , kinyarwanda = Just "Umwana"
            }

        BabyName name ->
            { english = "Baby: " ++ name
            , kinyarwanda = Just <| "Umwana: " ++ name
            }

        Back ->
            { english = "Back"
            , kinyarwanda = Nothing
            }

        BackendError ->
            { english = "Error contacting backend"
            , kinyarwanda = Just "Seriveri yerekanye amakosa akurikira"
            }

        Born ->
            { english = "Born"
            , kinyarwanda = Just "Kuvuka/ itariki y'amavuko"
            }

        Cancel ->
            { english = "Cancel"
            , kinyarwanda = Just "Guhagarika"
            }

        CaregiverName ->
            { english = "Caregiver's Name"
            , kinyarwanda = Nothing
            }

        CaregiverNationalId ->
            { english = "Caregiver's National ID"
            , kinyarwanda = Nothing
            }

        Cell ->
            { english = "Cell"
            , kinyarwanda = Nothing
            }

        CentimeterShorthand ->
            { english = "cm"
            , kinyarwanda = Just "cm"
            }

        ChartPhrase phrase ->
            translateChartPhrase phrase

        CheckIn ->
            { english = "Check in:"
            , kinyarwanda = Just "Kureba abaje"
            }

        ChildHmisNumber ->
            { english = "Child HMIS Number"
            , kinyarwanda = Nothing
            }

        ChildDemographicInformation ->
            { english = "Child Demographic Information"
            , kinyarwanda = Nothing
            }

        ChildNutritionSignLabel sign ->
            case sign of
                AbdominalDistension ->
                    { english = "Abdominal Distension"
                    , kinyarwanda = Just "Kubyimba inda"
                    }

                Apathy ->
                    { english = "Apathy"
                    , kinyarwanda = Just "Kwigunga"
                    }

                BrittleHair ->
                    { english = "Brittle Hair"
                    , kinyarwanda = Just "Gucurama no guhindura ibara ku misatsi"
                    }

                DrySkin ->
                    { english = "Dry Skin"
                    , kinyarwanda = Just "Uruhu ryumye"
                    }

                Edema ->
                    { english = "Edema"
                    , kinyarwanda = Just "Kubyimba"
                    }

                None ->
                    { english = "None of these"
                    , kinyarwanda = Just "Nta bimenyetso "
                    }

                PoorAppetite ->
                    { english = "Poor Appetite"
                    , kinyarwanda = Just "Kubura apeti /kunanirwa kurya"
                    }

        ChildNutritionSignReport sign ->
            case sign of
                AbdominalDistension ->
                    { english = "Abdominal Distension"
                    , kinyarwanda = Just "Kubyimba inda"
                    }

                Apathy ->
                    { english = "Apathy"
                    , kinyarwanda = Just "Kwigunga"
                    }

                BrittleHair ->
                    { english = "Brittle Hair"
                    , kinyarwanda = Just "Gucurama umusatsi"
                    }

                DrySkin ->
                    { english = "Dry Skin"
                    , kinyarwanda = Just "Uruhu ryumye"
                    }

                Edema ->
                    { english = "Edema"
                    , kinyarwanda = Just "Kubyimba"
                    }

                None ->
                    { english = "None"
                    , kinyarwanda = Just "Nta bimenyetso"
                    }

                PoorAppetite ->
                    { english = "Poor Appetite"
                    , kinyarwanda = Just "kubura apeti (kunanirwa kurya)"
                    }

        Children ->
            { english = "Children"
            , kinyarwanda = Just "Abana"
            }

        ChildOf ->
            { english = "Child of"
            , kinyarwanda = Just "Umwana wa"
            }

        ClickTheCheckMark ->
            { english = "Click the check mark if the mother / caregiver is in attendance. The check mark will appear green when a mother / caregiver has been signed in."
            , kinyarwanda = Just "Kanda (kuri) ku kazu niba umubyeyi ahari. Ku kazu harahita hahindura ibara habe icyaytsi niba wemeje ko umubyeyi ahari"
            }

        ClinicType clinicType ->
            case clinicType of
                Fbf ->
                    { english = "Fbf"
                    , kinyarwanda = Nothing
                    }

                Pmtct ->
                    { english = "Pmtct"
                    , kinyarwanda = Nothing
                    }

                Sorwathe ->
                    { english = "Sorwathe"
                    , kinyarwanda = Nothing
                    }

        Clinical ->
            { english = "Clinical"
            , kinyarwanda = Nothing
            }

        Dashboard dashboard ->
            translateDashboard dashboard

        GroupNotFound ->
            { english = "Group not found"
            , kinyarwanda = Nothing
            }

        Group ->
            { english = "Group"
            , kinyarwanda = Nothing
            }

        Groups ->
            { english = "Groups"
            , kinyarwanda = Nothing
            }

        Closed ->
            { english = "Closed"
            , kinyarwanda = Just "Gufunga"
            }

        GroupUnauthorized ->
            { english = "You are not authorized to work with this Group."
            , kinyarwanda = Nothing
            }

        ConfirmDeleteTrainingGroupEncounters ->
            { english = "Are you sure you want to delete all training Group Encounters?"
            , kinyarwanda = Nothing
            }

        ConfirmRegisterParticipant ->
            { english = "Are you sure you want to save this participant's data?"
            , kinyarwanda = Nothing
            }

        ConfirmationRequired ->
            { english = "Please confirm:"
            , kinyarwanda = Nothing
            }

        Connected ->
            { english = "Connected"
            , kinyarwanda = Just "Ufite interineti (murandasi)"
            }

        ContactInformation ->
            { english = "Contact Information"
            , kinyarwanda = Nothing
            }

        Continue ->
            { english = "Continue"
            , kinyarwanda = Just "Gukomeza"
            }

        CounselingTimingHeading timing ->
            translateCounselingTimingHeading timing

        CounselingTopic topic ->
            { english = topic.english
            , kinyarwanda = topic.kinyarwanda
            }

        CounselorReviewed ->
            { english = "I have reviewed the above with the participant."
            , kinyarwanda = Nothing
            }

        CounselorSignature ->
            { english = "Entry Counselor Signature"
            , kinyarwanda = Nothing
            }

        CreateGroupEncounter ->
            { english = "Create Group Encounter"
            , kinyarwanda = Just "Tangira igikorwa"
            }

        CreateRelationship ->
            { english = "Create Relationship"
            , kinyarwanda = Nothing
            }

        CreateTrainingGroupEncounters ->
            { english = "Create All Training Group Encounters"
            , kinyarwanda = Nothing
            }

        DeleteTrainingGroupEncounters ->
            { english = "Delete All Training Group Encounters"
            , kinyarwanda = Nothing
            }

        DashboardLabel ->
            { english = "Dashboard"
            , kinyarwanda = Just "Tabeau de bord"
            }

        DateOfLastAssessment ->
            { english = "Date of last Assessment"
            , kinyarwanda = Just "Amakuru y'ipimwa ry'ubushize"
            }

        Day ->
            { english = "Day"
            , kinyarwanda = Just "Umunsi"
            }

        DateOfBirth ->
            { english = "Date of Birth"
            , kinyarwanda = Nothing
            }

        Days ->
            { english = "days"
            , kinyarwanda = Just "Iminsi"
            }

        Delete ->
            { english = "Delete"
            , kinyarwanda = Nothing
            }

        DemographicInformation ->
            { english = "Demographic Information"
            , kinyarwanda = Nothing
            }

        Device ->
            { english = "Device"
            , kinyarwanda = Nothing
            }

        DeviceNotAuthorized ->
            { english =
                """This device has not yet been authorized to sync data with the backend, or the
                authorization has expired or been revoked. To authorize or re-authorize this
                device, enter a pairing code below. This will permit sensitive data to be stored
                on this device and updated to the backend. You should only authorize devices that
                are under your control and which are secure."""
            , kinyarwanda = Nothing
            }

        DeviceStatus ->
            { english = "Device Status"
            , kinyarwanda = Nothing
            }

        District ->
            { english = "District"
            , kinyarwanda = Nothing
            }

        DOB ->
            { english = "DOB"
            , kinyarwanda = Nothing
            }

        DropzoneDefaultMessage ->
            { english = "Touch here to take a photo, or drop a photo file here."
            , kinyarwanda = Just "Kanda hano niba ushaka gufotora cg ukure ifoto mu bubiko hano."
            }

        EditRelationship ->
            { english = "Edit Relationship"
            , kinyarwanda = Nothing
            }

        EndGroupEncounter ->
            { english = "End Group Encounter"
            , kinyarwanda = Nothing
            }

        EnterPairingCode ->
            { english = "Enter pairing code"
            , kinyarwanda = Nothing
            }

        MemoryQuota quota ->
            { english = "Memory used " ++ Debug.toString (quota.usedJSHeapSize // (1024 * 1024)) ++ " MB of available " ++ Debug.toString (quota.jsHeapSizeLimit // (1024 * 1024)) ++ " MB"
            , kinyarwanda = Nothing
            }

        StorageQuota quota ->
            { english = "Storage used " ++ Debug.toString (quota.usage // (1024 * 1024)) ++ " MB of available " ++ Debug.toString (quota.quota // (1024 * 1024)) ++ " MB"
            , kinyarwanda = Nothing
            }

        SubmitPairingCode ->
            { english = "Submit Pairing Code"
            , kinyarwanda = Nothing
            }

        ErrorCheckLocalConfig ->
            { english = "Check your LocalConfig.elm file and make sure you have defined the enviorement properly"
            , kinyarwanda = Nothing
            }

        ErrorConfigurationError ->
            { english = "Configuration error"
            , kinyarwanda = Just "Ikosa mu igena miterere"
            }

        Estimated ->
            { english = "Estimated"
            , kinyarwanda = Nothing
            }

        FamilyInformation ->
            { english = "Family Information"
            , kinyarwanda = Nothing
            }

        FamilyMembers ->
            { english = "Family Members"
            , kinyarwanda = Nothing
            }

        FamilyPlanningSignLabel sign ->
            case sign of
                Condoms ->
                    { english = "Condoms"
                    , kinyarwanda = Just "Udukingirizo"
                    }

                IUD ->
                    { english = "IUD"
                    , kinyarwanda = Just "Akapira ko mu mura (agapira ko munda ibyara)"
                    }

                Implant ->
                    { english = "Implant"
                    , kinyarwanda = Just "Akapira ko mu kaboko"
                    }

                Injection ->
                    { english = "Injection"
                    , kinyarwanda = Just "Urushinge"
                    }

                Necklace ->
                    { english = "Necklace"
                    , kinyarwanda = Just "Urunigi"
                    }

                Pill ->
                    { english = "Pill"
                    , kinyarwanda = Just "Ibinini"
                    }

                NoFamilyPlanning ->
                    { english = "None of these"
                    , kinyarwanda = Just "nta buryo bwo kuboneza urubyaro akoresha"
                    }

        FamilyUbudehe ->
            { english = "Family Ubudehe"
            , kinyarwanda = Nothing
            }

        FatherName ->
            { english = "Father's Name"
            , kinyarwanda = Nothing
            }

        FatherNationalId ->
            { english = "Father's National ID"
            , kinyarwanda = Nothing
            }

        Fetch ->
            { english = "Fetch"
            , kinyarwanda = Just "Gushakisha"
            }

        FilterByName ->
            { english = "Filter by name"
            , kinyarwanda = Nothing
            }

        FirstName ->
            { english = "First Name"
            , kinyarwanda = Nothing
            }

        FormError errorValue ->
            translateFormError errorValue

        FormField field ->
            translateFormField field

        Gender gender ->
            case gender of
                Male ->
                    { english = "Male"
                    , kinyarwanda = Just "Gabo"
                    }

                Female ->
                    { english = "Female"
                    , kinyarwanda = Just "Gore"
                    }

        GenderLabel ->
            { english = "Gender"
            , kinyarwanda = Nothing
            }

        GoHome ->
            { english = "Go to main page"
            , kinyarwanda = Just "Kujya ahabanza"
            }

        GroupAssessment ->
            { english = "Group Assessment"
            , kinyarwanda = Nothing
            }

        HaveYouSynced ->
            { english = "Have you synced data for the health center you are working with?"
            , kinyarwanda = Nothing
            }

        HealthCenter ->
            { english = "Health Center"
            , kinyarwanda = Nothing
            }

        HIVStatus status ->
            case status of
                HIVExposedInfant ->
                    { english = "HIV-exposed Infant"
                    , kinyarwanda = Nothing
                    }

                Negative ->
                    { english = "Negative"
                    , kinyarwanda = Nothing
                    }

                NegativeDiscordantCouple ->
                    { english = "Negative - discordant couple"
                    , kinyarwanda = Nothing
                    }

                Positive ->
                    { english = "Positive"
                    , kinyarwanda = Nothing
                    }

                Backend.Person.Model.Unknown ->
                    { english = "Unknown"
                    , kinyarwanda = Nothing
                    }

        HIVStatusLabel ->
            { english = "HIV Status"
            , kinyarwanda = Nothing
            }

        HouseholdSize ->
            { english = "Household Size"
            , kinyarwanda = Nothing
            }

        HttpError error ->
            translateHttpError error

        KilogramShorthand ->
            { english = "kg"
            , kinyarwanda = Just "kg"
            }

        LastChecked ->
            { english = "Last checked"
            , kinyarwanda = Nothing
            }

        LevelOfEducationLabel ->
            { english = "Level of Education"
            , kinyarwanda = Just <| "Amashuri wize"
            }

        LevelOfEducation educationLevel ->
            case educationLevel of
                NoSchooling ->
                    { english = "No Schooling"
                    , kinyarwanda = Just "Ntayo"
                    }

                PrimarySchool ->
                    { english = "Primary School"
                    , kinyarwanda = Just "Abanza"
                    }

                VocationalTrainingSchool ->
                    { english = "Vocational Training School"
                    , kinyarwanda = Just "Imyuga"
                    }

                SecondarySchool ->
                    { english = "Secondary School"
                    , kinyarwanda = Just "Ayisumbuye"
                    }

                DiplomaProgram ->
                    { english = "Diploma Program (2 years of University)"
                    , kinyarwanda = Just "Amashuri 2 ya Kaminuza"
                    }

                HigherEducation ->
                    { english = "Higher Education (University)"
                    , kinyarwanda = Just "(A0)"
                    }

                AdvancedDiploma ->
                    { english = "Advanced Diploma"
                    , kinyarwanda = Just "(A1)"
                    }

        LinkToMother ->
            { english = "Link to mother"
            , kinyarwanda = Just "Guhuza n'amakuru y'umubyeyi"
            }

        LoginPhrase phrase ->
            translateLoginPhrase phrase

        MakeSureYouAreConnected ->
            { english = "Make sure you are connected to the internet. If the issue continues, call The Ihangane Project at +250 788 817 542."
            , kinyarwanda = Just "Banza urebe ko ufite interineti. Ikibazo nigikomeza, hamagara The Ihangane Project kuri +250 788 817 542"
            }

        MaritalStatusLabel ->
            { english = "Marital Status"
            , kinyarwanda = Nothing
            }

        MaritalStatus status ->
            case status of
                Divorced ->
                    { english = "Divorced"
                    , kinyarwanda = Nothing
                    }

                Married ->
                    { english = "Married"
                    , kinyarwanda = Nothing
                    }

                Single ->
                    { english = "Single"
                    , kinyarwanda = Nothing
                    }

                Widowed ->
                    { english = "Widowed"
                    , kinyarwanda = Nothing
                    }

        MeasurementNoChange ->
            { english = "No Change"
            , kinyarwanda = Just "nta cyahindutse"
            }

        MeasurementGained amount ->
            { english = "Gained " ++ Debug.toString amount
            , kinyarwanda = Just <| "Kwiyongera " ++ Debug.toString amount
            }

        MeasurementLost amount ->
            { english = "Lost " ++ Debug.toString amount
            , kinyarwanda = Just <| "Kwiyongera " ++ Debug.toString amount
            }

        MiddleName ->
            { english = "Middle Name"
            , kinyarwanda = Nothing
            }

        MinutesAgo minutes ->
            { english =
                if minutes == 0 then
                    "just now"

                else if minutes == 1 then
                    "one minute ago"

                else
                    Debug.toString minutes ++ " minutes ago"
            , kinyarwanda = Nothing
            }

        ModeOfDelivery mode ->
            case mode of
                VaginalDelivery (Spontaneous True) ->
                    { english = "Spontaneous vaginal delivery with episiotomy"
                    , kinyarwanda = Nothing
                    }

                VaginalDelivery (Spontaneous False) ->
                    { english = "Spontaneous vaginal delivery without episiotomy"
                    , kinyarwanda = Nothing
                    }

                VaginalDelivery WithVacuumExtraction ->
                    { english = "Vaginal delivery with vacuum extraction"
                    , kinyarwanda = Nothing
                    }

                CesareanDelivery ->
                    { english = "Cesarean delivery"
                    , kinyarwanda = Nothing
                    }

        ModeOfDeliveryLabel ->
            { english = "Mode of delivery"
            , kinyarwanda = Nothing
            }

        Month ->
            { english = "Month"
            , kinyarwanda = Nothing
            }

        MonthAbbrev ->
            { english = "mo"
            , kinyarwanda = Just "amezi"
            }

        MonthsOld ->
            { english = "months old"
            , kinyarwanda = Just "Amezi"
            }

        Mother ->
            { english = "Mother"
            , kinyarwanda = Just "Umubyeyi"
            }

        MotherDemographicInformation ->
            { english = "Mother Demographic Information"
            , kinyarwanda = Nothing
            }

        MotherName name ->
            { english = "Mother/Caregiver: " ++ name
            , kinyarwanda = Just <| "Umubyeyi: " ++ name
            }

        MotherNameLabel ->
            { english = "Mother's Name"
            , kinyarwanda = Nothing
            }

        MotherNationalId ->
            { english = "Mother's National ID"
            , kinyarwanda = Nothing
            }

        Mothers ->
            { english = "Mothers"
            , kinyarwanda = Just "Ababyeyi"
            }

        MuacIndication indication ->
            case indication of
                MuacRed ->
                    { english = "red"
                    , kinyarwanda = Just "Umutuku"
                    }

                MuacYellow ->
                    { english = "yellow"
                    , kinyarwanda = Just "Umuhondo"
                    }

                MuacGreen ->
                    { english = "green"
                    , kinyarwanda = Just "Icyatsi"
                    }

        MyAccount ->
            { english = "My Account"
            , kinyarwanda = Just "Konti yanjye"
            }

        MyRelatedBy relationship ->
            translateMyRelatedBy relationship

        MyRelatedByQuestion relationship ->
            translateMyRelatedByQuestion relationship

        NationalIdNumber ->
            { english = "National ID Number"
            , kinyarwanda = Nothing
            }

        Next ->
            { english = "Next"
            , kinyarwanda = Nothing
            }

        No ->
            { english = "No"
            , kinyarwanda = Nothing
            }

        NoActivitiesCompleted ->
            { english = "No activities are entirely completed for the attending participants."
            , kinyarwanda = Just "Nta gikorwa cyarangiye cyose kubitabiriye."
            }

        NoActivitiesPending ->
            { english = "All activities are completed for the attending participants."
            , kinyarwanda = Just "Ibikorwa byose byarangiye kubitabiriye."
            }

        NoActivitiesCompletedForThisParticipant ->
            { english = "No activities are completed for this participant."
            , kinyarwanda = Just "Nta gikorwa cyarangiye kubitabiriye."
            }

        NoActivitiesPendingForThisParticipant ->
            { english = "All activities are completed for this participant."
            , kinyarwanda = Just "Ibikorwa byose byarangiye kubitabiriye."
            }

        NoGroupsFound ->
            { english = "No groups found."
            , kinyarwanda = Nothing
            }

        NoMatchesFound ->
            { english = "No matches found"
            , kinyarwanda = Nothing
            }

        NoParticipantsCompleted ->
            { english = "No participants have completed all their activities yet."
            , kinyarwanda = Just "Ntagikorwa nakimwe kirarangira kubitabiriye."
            }

        NoParticipantsPending ->
            { english = "All attending participants have completed their activities."
            , kinyarwanda = Just "Abaje bose barangirijwe"
            }

        NoParticipantsCompletedForThisActivity ->
            { english = "No participants have completed this activity yet."
            , kinyarwanda = Just "Ntawaje warangirijwe kukorerwa."
            }

        NoParticipantsPendingForThisActivity ->
            { english = "All attending participants have completed this activitity."
            , kinyarwanda = Just "Ababje bose barangirijwe."
            }

        NoChildrenRegisteredInTheSystem ->
            { english = "No children registered in the system"
            , kinyarwanda = Just "Ntamwana wanditswe muriyi sisiteme"
            }

        NoParticipantsFound ->
            { english = "No participants found"
            , kinyarwanda = Just "Ntamuntu ugaragaye"
            }

        NotAvailable ->
            { english = "not available"
            , kinyarwanda = Just "Ntibiboneste"
            }

        NotConnected ->
            { english = "Not Connected"
            , kinyarwanda = Just "Ntamurandasi"
            }

        NumberOfChildrenUnder5 ->
            { english = "Number of Children under 5"
            , kinyarwanda = Nothing
            }

        OK ->
            { english = "OK"
            , kinyarwanda = Just "Nibyo, yego"
            }

        Old ->
            { english = "old"
            , kinyarwanda = Just "imyaka"
            }

        OnceYouEndYourGroupEncounter ->
            { english = "Once you end your Group Encounter, you will no longer be able to edit or add data."
            , kinyarwanda = Nothing
            }

        Page ->
            { english = "Page"
            , kinyarwanda = Just "Paji"
            }

        Page404 ->
            { english = "404 page"
            , kinyarwanda = Just "404 paji"
            }

        PageNotFoundMsg ->
            { english = "Sorry, nothing found in this URL."
            , kinyarwanda = Just "Mutwihanganire ntabwo ubufasha mwasabye mubashije kuboneka."
            }

        ParticipantDirectory ->
            { english = "Participant Directory"
            , kinyarwanda = Nothing
            }

        Participants ->
            { english = "Participants"
            , kinyarwanda = Just "Ubwitabire"
            }

        ParticipantReviewed ->
            { english = "I have reviewed and understand the above."
            , kinyarwanda = Nothing
            }

        ParticipantSignature ->
            { english = "Participant Signature"
            , kinyarwanda = Nothing
            }

        ParticipantSummary ->
            { english = "Participant Summary"
            , kinyarwanda = Just "Umwirondoro w’urera umwana"
            }

        ParticipantDemographicInformation ->
            { english = "Participant Demographic Information"
            , kinyarwanda = Nothing
            }

        ParticipantInformation ->
            { english = "Participant Information"
            , kinyarwanda = Nothing
            }

        People ->
            { english = "People"
            , kinyarwanda = Nothing
            }

        PersistentStorage authorized ->
            if authorized then
                { english = "Persistent storage has been authorized. The browser will not delete locally cached data without your approval."
                , kinyarwanda = Nothing
                }

            else
                { english = "Persistent storage has not been authorized. The browser may delete locally cached data if storage runs low."
                , kinyarwanda = Nothing
                }

        Person ->
            { english = "Person"
            , kinyarwanda = Nothing
            }

        PersonHasBeenSaved ->
            { english = "Person has been saved"
            , kinyarwanda = Nothing
            }

        PlaceholderEnterHeight ->
            { english = "Enter height here…"
            , kinyarwanda = Just "Andika uburebure hano…"
            }

        PlaceholderEnterMUAC ->
            { english = "Enter MUAC here…"
            , kinyarwanda = Just "Andika uburebure hano…"
            }

        PlaceholderEnterParticipantName ->
            { english = "Enter participant name here"
            , kinyarwanda = Nothing
            }

        PlaceholderEnterWeight ->
            { english = "Enter weight here…"
            , kinyarwanda = Just "Andika ibiro hano…"
            }

        PleaseSelectGroup ->
            { english = "Please select the relevant Group for the new encounter"
            , kinyarwanda = Nothing
            }

        PreviousFloatMeasurement value ->
            { english = "Previous measurement: " ++ Debug.toString value
            , kinyarwanda = Just <| "Ibipimo by'ubushize: " ++ Debug.toString value
            }

        Profession ->
            { english = "Profession"
            , kinyarwanda = Nothing
            }

        Programs ->
            { english = "Programs"
            , kinyarwanda = Nothing
            }

        ProgressReport ->
            { english = "Progress Report"
            , kinyarwanda = Just "Raporo igaragaza imikurire y'umwana"
            }

        Province ->
            { english = "Province"
            , kinyarwanda = Nothing
            }

        Register ->
            { english = "Register"
            , kinyarwanda = Nothing
            }

        RegisterAParticipant ->
            { english = "Register a participant"
            , kinyarwanda = Nothing
            }

        RegisterHelper ->
            { english = "Not the participant you were looking for?"
            , kinyarwanda = Nothing
            }

        RegisterNewParticipant ->
            { english = "Register a new participant"
            , kinyarwanda = Nothing
            }

        RegistratingHealthCenter ->
            { english = "Registrating Health Center"
            , kinyarwanda = Nothing
            }

        RegistrationSuccessful ->
            { english = "Registration Successful"
            , kinyarwanda = Nothing
            }

        RegistrationSuccessfulParticipantAdded ->
            { english = "The participant has been added to E-Heza."
            , kinyarwanda = Nothing
            }

        RegistrationSuccessfulSuggestAddingChild ->
            { english = "The participant has been added to E-Heza. Would you like to add a child for this participant?"
            , kinyarwanda = Nothing
            }

        RegistrationSuccessfulSuggestAddingMother ->
            { english = "The participant has been added to E-Heza. Would you like to add a mother for this participant?"
            , kinyarwanda = Nothing
            }

        RelationSuccessful ->
            { english = "Relation Successful"
            , kinyarwanda = Nothing
            }

        RelationSuccessfulChildWithMother ->
            { english = "Child succesfully assocoated with mother."
            , kinyarwanda = Nothing
            }

        RelationSuccessfulMotherWithChild ->
            { english = "Mother succesfully assocoated with child."
            , kinyarwanda = Nothing
            }

        ReportAge age ->
            { english = "Age: " ++ age
            , kinyarwanda = Just <| "Imyaka: " ++ age
            }

        ReportDOB dob ->
            { english = "DOB: " ++ dob
            , kinyarwanda = Just <| "Itariki y'amavuko: " ++ dob
            }

        ReportRemaining remaining ->
            { english = Debug.toString remaining ++ " remaning"
            , kinyarwanda = Just <| Debug.toString remaining ++ " iyibutswa rya raporo"
            }

        ReportResultsOfSearch total ->
            case total of
                1 ->
                    { english = "There is 1 participant that matches your search."
                    , kinyarwanda = Nothing
                    }

                _ ->
                    { english = "There are " ++ Debug.toString total ++ " participants that match your search."
                    , kinyarwanda = Nothing
                    }

        RecentAndUpcomingGroupEncounters ->
            { english = "Recent and upcoming Group Encounters"
            , kinyarwanda = Nothing
            }

        ReportCompleted { pending, completed } ->
            { english = Debug.toString completed ++ " / " ++ Debug.toString (pending + completed) ++ " Completed"
            , kinyarwanda = Just <| Debug.toString completed ++ " / " ++ Debug.toString (pending + completed) ++ " Raporo irarangiye"
            }

        ResolveMonth month ->
            translateMonth month

        Retry ->
            { english = "Retry"
            , kinyarwanda = Just "Kongera kugerageza"
            }

        Save ->
            { english = "Save"
            , kinyarwanda = Just "Kubika"
            }

        SaveError ->
            { english = "Save Error"
            , kinyarwanda = Just "Kubika error (ikosa mu kubika)"
            }

        Search ->
            { english = "Search"
            , kinyarwanda = Nothing
            }

        SearchByName ->
            { english = "Search by Name"
            , kinyarwanda = Just "Gushakisha izina"
            }

        SearchHelper ->
            { english = "Search to see if the participant already exists in E-Heza. If the person you are looking for does not appear in the search, please create a new record for them."
            , kinyarwanda = Nothing
            }

        SearchHelperFamilyMember ->
            { english = "Search to see if the additional family member already exists in E-Heza. If the person you are looking for does not appear in the search, please create a new record for them."
            , kinyarwanda = Nothing
            }

        SecondName ->
            { english = "Second Name"
            , kinyarwanda = Nothing
            }

        Sector ->
            { english = "Sector"
            , kinyarwanda = Nothing
            }

        SelectLanguage ->
            { english = "Select language"
            , kinyarwanda = Nothing
            }

        SelectGroup ->
            { english = "Select Group..."
            , kinyarwanda = Nothing
            }

        SelectProgram ->
            { english = "Select Program"
            , kinyarwanda = Nothing
            }

        SelectYourGroup ->
            { english = "Select your Group"
            , kinyarwanda = Nothing
            }

        SelectYourHealthCenter ->
            { english = "Select your Health Center"
            , kinyarwanda = Nothing
            }

        ServiceWorkerActive ->
            { english = "The app is installed on this device."
            , kinyarwanda = Nothing
            }

        ServiceWorkerCurrent ->
            { english = "You have the current version of the app."
            , kinyarwanda = Nothing
            }

        ServiceWorkerCheckForUpdates ->
            { english = "Check for updates"
            , kinyarwanda = Nothing
            }

        ServiceWorkerInstalling ->
            { english = "A new version of the app has been detected and is being downloaded. You can continue to work while this is in progress."
            , kinyarwanda = Nothing
            }

        ServiceWorkerInstalled ->
            { english = "A new version of the app has been downloaded."
            , kinyarwanda = Nothing
            }

        ServiceWorkerSkipWaiting ->
            { english = "Activate new version of the app"
            , kinyarwanda = Nothing
            }

        ServiceWorkerRestarting ->
            { english = "The app should reload momentarily with the new version."
            , kinyarwanda = Nothing
            }

        ServiceWorkerActivating ->
            { english = "A new version of the app is preparing itself for use."
            , kinyarwanda = Nothing
            }

        ServiceWorkerActivated ->
            { english = "A new version of the app is ready for use."
            , kinyarwanda = Nothing
            }

        ServiceWorkerRedundant ->
            { english = "An error occurred installing a new version of the app."
            , kinyarwanda = Nothing
            }

        ServiceWorkerInactive ->
            { english = "The app is not yet installed on this device."
            , kinyarwanda = Nothing
            }

        ServiceWorkerRegNotAsked ->
            { english = "We have not yet attempted to install the app on this device."
            , kinyarwanda = Nothing
            }

        ServiceWorkerRegLoading ->
            { english = "Installation of the app on this device is progressing."
            , kinyarwanda = Nothing
            }

        ServiceWorkerRegErr ->
            { english = "There was an error installing the app on this device. To try again, reload this page."
            , kinyarwanda = Nothing
            }

        ServiceWorkerRegSuccess ->
            { english = "The app was successfully registered with this device."
            , kinyarwanda = Nothing
            }

        ServiceWorkerStatus ->
            { english = "Deployment Status"
            , kinyarwanda = Nothing
            }

        GroupEncounterClosed ->
            { english = "Group Encounter closed"
            , kinyarwanda = Nothing
            }

        GroupEncounterClosed2 sessionId ->
            { english =
                String.join " "
                    [ "Group Encounter"
                    , fromEntityUuid sessionId
                    , """is closed. If you need to make further modifications
                    to it, please contact an administrator to have it
                    re-opened."""
                    ]
            , kinyarwanda = Nothing
            }

        GroupEncounterLoading ->
            { english = "Loading Group Encounter"
            , kinyarwanda = Nothing
            }

        GroupEncounterUnauthorized ->
            { english = "Group Encounter unauthorized"
            , kinyarwanda = Nothing
            }

        GroupEncounterUnauthorized2 ->
            { english =
                """You are not authorized to view this health assessment.
                Please contact the Ihangane project for further
                instructions."""
            , kinyarwanda = Nothing
            }

        ShowAll ->
            { english = "Show All"
            , kinyarwanda = Nothing
            }

        StartEndDate ->
            { english = "Start - End"
            , kinyarwanda = Nothing
            }

        StartDate ->
            { english = "Start Date"
            , kinyarwanda = Just "Itariki utangireyeho"
            }

        EndDate ->
            { english = "End Date"
            , kinyarwanda = Just "Itariki urangirijeho"
            }

        StartSyncing ->
            { english = "Start Syncing"
            , kinyarwanda = Nothing
            }

        StopSyncing ->
            { english = "Stop Syncing"
            , kinyarwanda = Nothing
            }

        Submit ->
            { english = "Submit"
            , kinyarwanda = Nothing
            }

        Success ->
            { english = "Success"
            , kinyarwanda = Just "Byagezweho"
            }

        SyncGeneral ->
            { english = "Sync Status (General)"
            , kinyarwanda = Nothing
            }

        TakenCareOfBy ->
            { english = "Taken care of by"
            , kinyarwanda = Nothing
            }

        TelephoneNumber ->
            { english = "Telephone Number"
            , kinyarwanda = Nothing
            }

        ThisActionCannotBeUndone ->
            { english = "This action cannot be undone."
            , kinyarwanda = Nothing
            }

        ThisGroupHasNoMothers ->
            { english = "This Group has no mothers assigned to it."
            , kinyarwanda = Nothing
            }

        Training ->
            { english = "Training"
            , kinyarwanda = Nothing
            }

        TrainingGroupEncounterCreateSuccessMessage ->
            { english = "Training encounters were created."
            , kinyarwanda = Nothing
            }

        TrainingGroupEncounterDeleteSuccessMessage ->
            { english = "Training encounters were deleted."
            , kinyarwanda = Nothing
            }

        TrySyncing ->
            { english = "Try syncing with backend"
            , kinyarwanda = Nothing
            }

        UbudeheLabel ->
            { english = "Ubudehe: "
            , kinyarwanda = Nothing
            }

        Unknown ->
            { english = "Unknown"
            , kinyarwanda = Nothing
            }

        Update ->
            { english = "Update"
            , kinyarwanda = Just "Kuvugurura"
            }

        UpdateError ->
            { english = "Update Error"
            , kinyarwanda = Just "ikosa mwivugurura"
            }

        ValidationErrors ->
            { english = "Validation Errors"
            , kinyarwanda = Nothing
            }

        -- As in, the version the app
        Version ->
            { english = "Version"
            , kinyarwanda = Nothing
            }

        ViewProgressReport ->
            { english = "View Progress Report"
            , kinyarwanda = Just "Garagaza uruhererekane rw'imikurire y'umwana"
            }

        Village ->
            { english = "Village"
            , kinyarwanda = Nothing
            }

        WelcomeUser name ->
            { english = "Welcome " ++ name
            , kinyarwanda = Just <| "Murakaza neza " ++ name
            }

        WhatDoYouWantToDo ->
            { english = "What do you want to do?"
            , kinyarwanda = Nothing
            }

        Year ->
            { english = "Year"
            , kinyarwanda = Nothing
            }

        Yes ->
            { english = "Yes"
            , kinyarwanda = Nothing
            }

        YouAreNotAnAdmin ->
            { english = "You are not logged in as an Administrator."
            , kinyarwanda = Nothing
            }

        YourGroupEncounterHasBeenSaved ->
            { english = "Your Group Encounter has been saved."
            , kinyarwanda = Nothing
            }

        ZScoreHeightForAge ->
            { english = "Z-Score Height for Age: "
            , kinyarwanda = Just "Z-score Uburebure ku myaka: "
            }

        ZScoreMuacForAge ->
            { english = "MUAC for Age: "
            , kinyarwanda = Just "MUAC ku myaka: "
            }

        ZScoreWeightForAge ->
            { english = "Z-Score Weight for Age: "
            , kinyarwanda = Just "Z-score Ibiro ku myaka: "
            }

        ZScoreWeightForHeight ->
            { english = "Z-Score Weight for Height: "
            , kinyarwanda = Just "Z-score Ibiro ku uburebure: "
            }


translateMyRelatedBy : MyRelatedBy -> TranslationSet String
translateMyRelatedBy relationship =
    case relationship of
        MyChild ->
            { english = "Child"
            , kinyarwanda = Just "Umwana"
            }

        MyParent ->
            { english = "Parent"
            , kinyarwanda = Nothing
            }

        MyCaregiven ->
            { english = "Care given"
            , kinyarwanda = Nothing
            }

        MyCaregiver ->
            { english = "Caregiver"
            , kinyarwanda = Nothing
            }


{-| Basically, this is backwards. Our data is showing what the second
person is from the first person's point of view, but we want to
ask the question the opposite way.
-}
translateMyRelatedByQuestion : MyRelatedBy -> TranslationSet String
translateMyRelatedByQuestion relationship =
    case relationship of
        MyChild ->
            { english = "is the parent of"
            , kinyarwanda = Nothing
            }

        MyParent ->
            { english = "is the child of"
            , kinyarwanda = Nothing
            }

        MyCaregiven ->
            { english = "is the caregiver for"
            , kinyarwanda = Nothing
            }

        MyCaregiver ->
            { english = "is given care by"
            , kinyarwanda = Nothing
            }


translateActivePage : Page -> TranslationSet String
translateActivePage page =
    case page of
        DevicePage ->
            { english = "Device Status"
            , kinyarwanda = Nothing
            }

        PinCodePage ->
            { english = "PIN Code"
            , kinyarwanda = Nothing
            }

        PageNotFound url ->
            { english = "Missing"
            , kinyarwanda = Just "Ibibura"
            }

        ServiceWorkerPage ->
            { english = "Deployment"
            , kinyarwanda = Nothing
            }

        UserPage userPage ->
            case userPage of
                ClinicsPage _ ->
                    { english = "Groups"
                    , kinyarwanda = Nothing
                    }

                DashboardPage ->
                    { english = "Dashboards"
                    , kinyarwanda = Nothing
                    }

                MyAccountPage ->
                    { english = "My Account"
                    , kinyarwanda = Just "Compte"
                    }

                CreatePersonPage relationId ->
                    { english = "Create Person"
                    , kinyarwanda = Nothing
                    }

                PersonPage id ->
                    { english = "Person"
                    , kinyarwanda = Nothing
                    }

                PersonsPage _ ->
                    { english = "Participant Directory"
                    , kinyarwanda = Nothing
                    }

                RelationshipPage _ _ ->
                    { english = "Relationship"
                    , kinyarwanda = Nothing
                    }

                SessionPage sessionId sessionPage ->
                    case sessionPage of
                        ActivitiesPage ->
                            { english = "Activities"
                            , kinyarwanda = Just "Ibikorwa"
                            }

                        ActivityPage activityType ->
                            { english = "Activity"
                            , kinyarwanda = Just "Igikorwa"
                            }

                        AttendancePage ->
                            { english = "Attendance"
                            , kinyarwanda = Just "Ubwitabire"
                            }

                        ParticipantsPage ->
                            { english = "Participants"
                            , kinyarwanda = Just "Abagenerwabikorwa"
                            }

                        ChildPage childId ->
                            { english = "Child"
                            , kinyarwanda = Just "Umwana"
                            }

                        MotherPage motherId ->
                            { english = "Mother"
                            , kinyarwanda = Just "Umubyeyi"
                            }

                        ProgressReportPage childId ->
                            { english = "Progress Report"
                            , kinyarwanda = Just "Raporo igaragaza imikurire y'umwana"
                            }


translateAdherence : Adherence -> TranslationSet String
translateAdherence adherence =
    case adherence of
        PrescribedAVRs ->
            { english = "Ask the mother to name or describe her prescribed AVRs. Can she correctly describe her medication?"
            , kinyarwanda = Just "Saba umubyeyi kuvuga izina ry’imiti igabanya ubukana bamuhaye. Ese abashije kuyivuga neza?"
            }

        CorrectDosage ->
            { english = "Can she tell you the correct dosage?"
            , kinyarwanda = Just "Yaba abasha kukubwira neza uburyo ayifata?"
            }

        TimeOfDay ->
            { english = "Can she tell you the correct time of day to make her ARVs?"
            , kinyarwanda = Just "Yaba abasha kukubwira amasaha ayifatiraho buri munsi?"
            }

        Adhering ->
            { english = "Based on your conversations with her, do you think she is adhering to her ARV regimen?"
            , kinyarwanda = Just "Ugendeye ku kiganiro mwagiranye, utekereza ko ari gufata imiti ye neza?"
            }


translateCounselingTimingHeading : CounselingTiming -> TranslationSet String
translateCounselingTimingHeading timing =
    case timing of
        Entry ->
            { english = "Entry Counseling Checklist:"
            , kinyarwanda = Just "Ibigomba kugirwaho inama ku ntangiriro:"
            }

        MidPoint ->
            { english = "Mid Program Review Checklist:"
            , kinyarwanda = Just "Ibigomba kugirwaho inama hagati mu gusubiramo gahunda:"
            }

        Exit ->
            { english = "Exit Counseling Checklist:"
            , kinyarwanda = Just "Ibigomba kugirwaho inama kumuntu usohotse muri gahunda:"
            }

        BeforeMidpoint ->
            { english = "Reminder"
            , kinyarwanda = Just "Kwibutsa"
            }

        BeforeExit ->
            { english = "Reminder"
            , kinyarwanda = Just "Kwibutsa"
            }


translateChartPhrase : ChartPhrase -> TranslationSet String
translateChartPhrase phrase =
    case phrase of
        AgeCompletedMonthsYears ->
            { english = "Age (completed months and years)"
            , kinyarwanda = Just "Imyaka uzuza amazi n'imyaka"
            }

        Birth ->
            { english = "Birth"
            , kinyarwanda = Just "kuvuka"
            }

        BirthToTwoYears ->
            { english = "Birth to 2 years (z-scores)"
            , kinyarwanda = Just "kuvuka (Kuva avutse)  kugeza ku myaka 2 Z-score"
            }

        LengthCm ->
            { english = "Length (cm)"
            , kinyarwanda = Just "Uburere cm"
            }

        LengthForAgeBoys ->
            { english = "Length-for-age BOYS"
            , kinyarwanda = Just "Uburebure ku myaka/ umuhungu"
            }

        LengthForAgeGirls ->
            { english = "Length-for-age GIRLS"
            , kinyarwanda = Just "uburebure ku myaka umukobwa"
            }

        Months ->
            { english = "Months"
            , kinyarwanda = Just "Amezi"
            }

        OneYear ->
            { english = "1 year"
            , kinyarwanda = Just "Umwaka umwe"
            }

        WeightForAgeBoys ->
            { english = "Weight-for-age BOYS"
            , kinyarwanda = Just "Ibiro ku myaka umuhungu"
            }

        WeightForAgeGirls ->
            { english = "Weight-for-age GIRLS"
            , kinyarwanda = Just "ibiro ku myaka umukobwa"
            }

        WeightForLengthBoys ->
            { english = "Weight-for-length BOYS"
            , kinyarwanda = Just "Ibiro ku Uburebure umuhungu"
            }

        WeightForLengthGirls ->
            { english = "Weight-for-length GIRLS"
            , kinyarwanda = Just "ibiro ku uburebure umukobwa"
            }

        WeightKg ->
            { english = "Weight (kg)"
            , kinyarwanda = Just "Ibiro kg"
            }

        YearsPlural value ->
            { english = Debug.toString value ++ " years"
            , kinyarwanda = Just <| "Imyaka " ++ Debug.toString value
            }

        ZScoreChartsAvailableAt ->
            { english = "Z-score charts available at"
            , kinyarwanda = Just "Raporo ku mikurire y'umwana"
            }


translateDashboard : Dashboard -> TranslationSet String
translateDashboard trans =
    case trans of
        FamilyPlanningOutOfWomen { total, useFamilyPlanning } ->
            { english = String.fromInt useFamilyPlanning ++ " out of " ++ String.fromInt total ++ " women"
            , kinyarwanda = Nothing
            }

        NewBeneficiaries ->
            { english = "New Beneficiaries"
            , kinyarwanda = Nothing
            }

        ModeratelyMalnourished ->
            { english = "Moderately Malnourished"
            , kinyarwanda = Nothing
            }

        SeverelyMalnourished ->
            { english = "Severely Malnourished"
            , kinyarwanda = Nothing
            }

        TotalMalnourished ->
            { english = "Total Malnourished"
            , kinyarwanda = Nothing
            }

        UseFamilyPlanning ->
            { english = "Use family planning"
            , kinyarwanda = Nothing
            }


translateLoginPhrase : LoginPhrase -> TranslationSet String
translateLoginPhrase phrase =
    case phrase of
        CheckingCachedCredentials ->
            { english = "Checking cached credentials"
            , kinyarwanda = Nothing
            }

        ForgotPassword1 ->
            { english = "Forgot your password?"
            , kinyarwanda = Just "Wibagiwe ijambo ry'ibanga?"
            }

        ForgotPassword2 ->
            { english = "Call The Ihangane Project at +250 788 817 542"
            , kinyarwanda = Just "Hamagara The Ihangane Project kuri +250 788 817 542(Hamagara kumushinga wa ihangane"
            }

        LoggedInAs ->
            { english = "Logged in as"
            , kinyarwanda = Just "Kwinjira nka"
            }

        LoginRejected method ->
            case method of
                ByAccessToken ->
                    { english = "Your access token has expired. You will need to sign in again."
                    , kinyarwanda = Just "Igihe cyo gukoresha sisitemu cyarangiye . Ongera winjore muri sisitemu"
                    }

                ByPassword ->
                    { english = "The server rejected your username or password."
                    , kinyarwanda = Just "Seriveri yanze ijambo ryo kwinjira cg ijambo ry'ibanga"
                    }

        LoginError error ->
            translateHttpError error

        LoginOrWorkOffline ->
            { english = "Either login below, or work offline without logging in."
            , kinyarwanda = Nothing
            }

        Logout ->
            { english = "Logout"
            , kinyarwanda = Just "Gufunga"
            }

        LogoutInProgress ->
            { english = "Logout in progress ..."
            , kinyarwanda = Just "sisitemi irikwifunga"
            }

        LogoutFailed ->
            { english = "Logout Failed"
            , kinyarwanda = Just "Gufunga byanze"
            }

        Password ->
            { english = "Password"
            , kinyarwanda = Just "Ijambo ry'ibanga"
            }

        PinCode ->
            { english = "PIN code"
            , kinyarwanda = Nothing
            }

        PinCodeRejected ->
            { english = "Your PIN code was not recognized."
            , kinyarwanda = Nothing
            }

        SignIn ->
            { english = "Sign In"
            , kinyarwanda = Just "Kwinjira"
            }

        SignOut ->
            { english = "Sign Out"
            , kinyarwanda = Nothing
            }

        Username ->
            { english = "Username"
            , kinyarwanda = Just "Izina ryo kwinjira"
            }

        WorkOffline ->
            { english = "Work Offline"
            , kinyarwanda = Just "Gukora nta internet"
            }

        YouMustLoginBefore ->
            { english = "You must sign in before you can access the"
            , kinyarwanda = Just "Ugomba kubanza kwinjira muri sisitemi mbere yuko ubona"
            }


translateMonth : Month -> TranslationSet String
translateMonth month =
    case month of
        Jan ->
            { english = "January"
            , kinyarwanda = Just "Mutarama"
            }

        Feb ->
            { english = "February"
            , kinyarwanda = Just "Gashyantare"
            }

        Mar ->
            { english = "March"
            , kinyarwanda = Just "Werurwe"
            }

        Apr ->
            { english = "April"
            , kinyarwanda = Just "Mata"
            }

        May ->
            { english = "May"
            , kinyarwanda = Just "Gicurasi"
            }

        Jun ->
            { english = "June"
            , kinyarwanda = Just "Kamena"
            }

        Jul ->
            { english = "July"
            , kinyarwanda = Just "Nyakanga"
            }

        Aug ->
            { english = "August"
            , kinyarwanda = Just "Kanama"
            }

        Sep ->
            { english = "September"
            , kinyarwanda = Just "Nzeri"
            }

        Oct ->
            { english = "October"
            , kinyarwanda = Just "Ukwakira"
            }

        Nov ->
            { english = "November"
            , kinyarwanda = Just "Ugushyingo"
            }

        Dec ->
            { english = "December"
            , kinyarwanda = Just "Ukuboza"
            }


translateHttpError : Http.Error -> TranslationSet String
translateHttpError error =
    case error of
        Http.NetworkError ->
            { english = "A network error occurred contacting the server. Are you connected to the Internet?"
            , kinyarwanda = Just "Hari ikibazo cya reseau hamagara kuri seriveri. Ufite intereneti? (murandasi)"
            }

        Http.Timeout ->
            { english = "The request to the server timed out."
            , kinyarwanda = Just "Ibyo wasabye kuri seriveri byarengeje igihe."
            }

        Http.BadUrl url ->
            { english = "URL is not valid: " ++ url
            , kinyarwanda = Nothing
            }

        Http.BadStatus response ->
            { english = "The server indicated the following error:"
            , kinyarwanda = Just "Aya makosa yagaragaye hamagara kuri seriveri:"
            }

        Http.BadPayload message response ->
            { english = "The server responded with data of an unexpected type."
            , kinyarwanda = Nothing
            }


translateValidationError : ValidationError -> TranslationSet String
translateValidationError id =
    case id of
        DigitsOnly ->
            { english = "should contain only digit characters"
            , kinyarwanda = Nothing
            }

        InvalidBirthDate ->
            { english = "is invalid"
            , kinyarwanda = Nothing
            }

        InvalidBirthDateForAdult ->
            { english = "is invalid - adult should at least 13 years old"
            , kinyarwanda = Nothing
            }

        InvalidBirthDateForChild ->
            { english = "is invalid - child should be below the age of 13"
            , kinyarwanda = Nothing
            }

        InvalidHmisNumber ->
            { english = "is invalid - child should be between 1 and 15"
            , kinyarwanda = Nothing
            }

        LengthError correctLength ->
            { english = "should contain " ++ Debug.toString correctLength ++ " characters"
            , kinyarwanda = Nothing
            }

        LettersOnly ->
            { english = "should contain only letter characters"
            , kinyarwanda = Nothing
            }

        RequiredField ->
            { english = "is a required field"
            , kinyarwanda = Nothing
            }

        UnknownGroup ->
            { english = "is not a known Group"
            , kinyarwanda = Nothing
            }

        UnknownProvince ->
            { english = "is not a known province"
            , kinyarwanda = Nothing
            }

        UnknownDistrict ->
            { english = "is not a known district"
            , kinyarwanda = Nothing
            }

        UnknownSector ->
            { english = "is not a known sector"
            , kinyarwanda = Nothing
            }

        UnknownCell ->
            { english = "is not a known cell"
            , kinyarwanda = Nothing
            }

        UnknownVillage ->
            { english = "is not a known village"
            , kinyarwanda = Nothing
            }

        DecoderError err ->
            { english = "Decoder error: " ++ err
            , kinyarwanda = Nothing
            }


translateFormError : ErrorValue ValidationError -> TranslationSet String
translateFormError error =
    case error of
        Empty ->
            { english = "should not be empty"
            , kinyarwanda = Nothing
            }

        InvalidString ->
            { english = "is not a valid string"
            , kinyarwanda = Nothing
            }

        InvalidEmail ->
            { english = "is not a valid email"
            , kinyarwanda = Nothing
            }

        InvalidFormat ->
            { english = "is not a valid format"
            , kinyarwanda = Nothing
            }

        InvalidInt ->
            { english = "is not a valid integer"
            , kinyarwanda = Nothing
            }

        InvalidFloat ->
            { english = "is not a valid number"
            , kinyarwanda = Nothing
            }

        InvalidBool ->
            { english = "is not a valid boolean"
            , kinyarwanda = Nothing
            }

        SmallerIntThan int ->
            { english = "must be smaller than " ++ Debug.toString int
            , kinyarwanda = Nothing
            }

        GreaterIntThan int ->
            { english = "must be larger than " ++ Debug.toString int
            , kinyarwanda = Nothing
            }

        SmallerFloatThan float ->
            { english = "must be smaller than " ++ Debug.toString float
            , kinyarwanda = Nothing
            }

        GreaterFloatThan float ->
            { english = "must be larger than " ++ Debug.toString float
            , kinyarwanda = Nothing
            }

        ShorterStringThan int ->
            { english = "must have fewer than " ++ Debug.toString int ++ " characters"
            , kinyarwanda = Nothing
            }

        LongerStringThan int ->
            { english = "must have more than " ++ Debug.toString int ++ " characters"
            , kinyarwanda = Nothing
            }

        NotIncludedIn ->
            { english = "was not among the valid options"
            , kinyarwanda = Nothing
            }

        CustomError e ->
            translateValidationError e


{-| This one is hampered by the fact that the field names in etaque/elm-form
are untyped strings, but we do our best.
-}
translateFormField : String -> TranslationSet String
translateFormField field =
    case field of
        "clinic_id" ->
            translationSet Group

        "closed" ->
            translationSet Closed

        "training" ->
            translationSet Group

        "scheduled_date.start" ->
            translationSet StartDate

        "scheduled_date.end" ->
            translationSet EndDate

        _ ->
            { english = field
            , kinyarwanda = Nothing
            }<|MERGE_RESOLUTION|>--- conflicted
+++ resolved
@@ -15,10 +15,7 @@
     , translateFormField
     , translateHttpError
     , translateLoginPhrase
-<<<<<<< HEAD
     , translateText
-=======
->>>>>>> 50d8ed5d
     , translateValidationError
     , translationSet
     )
