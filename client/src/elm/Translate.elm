--- conflicted
+++ resolved
@@ -269,11 +269,8 @@
     | StartDate
     | EndDate
     | Success
-<<<<<<< HEAD
     | TakenCareOfBy
-=======
     | ThisActionCannotBeUndone
->>>>>>> fc24d4c8
     | ThisClinicHasNoMothers
     | TitleHealthAssessment
     | Training
@@ -1249,13 +1246,13 @@
             , kinyarwanda = Nothing
             }
 
-<<<<<<< HEAD
         TakenCareOfBy ->
             { english = "Taken care of by"
-=======
+            , kinyarwanda = Nothing
+            }
+
         ThisActionCannotBeUndone ->
             { english = "This action cannot be undone."
->>>>>>> fc24d4c8
             , kinyarwanda = Nothing
             }
 
