--- conflicted
+++ resolved
@@ -354,10 +354,7 @@
     | GroupUnauthorized
     | Close
     | Closed
-<<<<<<< HEAD
-=======
     | ConditionImproving Bool
->>>>>>> 42a250ce
     | ConditionImprovingQuestion
     | ConfirmationRequired
     | ConfirmDeleteTrainingGroupEncounters
@@ -549,10 +546,7 @@
     | MedicationForMalariaTodayQuestion
     | MedicationForMalariaWithinPastMonthQuestion
     | MedicationHelpedQuestion
-<<<<<<< HEAD
-=======
     | MedicationTaken
->>>>>>> 42a250ce
     | MedicationTakenAsPrescribedQuestion
     | MentalHealthHistory
     | MemoryQuota { totalJSHeapSize : Int, usedJSHeapSize : Int, jsHeapSizeLimit : Int }
@@ -2176,8 +2170,6 @@
             , kinyarwanda = Nothing
             }
 
-<<<<<<< HEAD
-=======
         ConditionImproving isImproving ->
             if isImproving then
                 { english = "Improving"
@@ -2189,7 +2181,6 @@
                 , kinyarwanda = Nothing
                 }
 
->>>>>>> 42a250ce
         ConditionImprovingQuestion ->
             { english = "Is your condition improving"
             , kinyarwanda = Nothing
@@ -3749,14 +3740,11 @@
             , kinyarwanda = Just "Urumva umeze neza nyuma yo kunywa iyi miti"
             }
 
-<<<<<<< HEAD
-=======
         MedicationTaken ->
             { english = "Medication taken"
             , kinyarwanda = Nothing
             }
 
->>>>>>> 42a250ce
         MedicationTakenAsPrescribedQuestion ->
             { english = "Did you take the medication as prescribed"
             , kinyarwanda = Nothing
