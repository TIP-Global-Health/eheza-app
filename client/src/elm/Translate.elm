module Translate exposing
    ( Adherence(..)
    , ChartPhrase(..)
    , Language
    , LoginPhrase(..)
    , TranslationId(..)
    , ValidationError(..)
    , translate
    , translateActivePage
    , translateAdherence
    , translateChartPhrase
    , translateCounselingTimingHeading
    , translateFormError
    , translateFormField
    , translateHttpError
    , translateLoginPhrase
    , translateMonth
    , translateValidationError
    , translationSet
    )

{-| This module has just the translations ... for types and
general utilities, see `Translate.Model` and `Translate.Utils`.
-}

import Activity.Model exposing (Activity(..), ChildActivity(..), MotherActivity(..))
import Backend.Child.Model exposing (Gender(..), ModeOfDelivery(..))
import Backend.Counseling.Model exposing (CounselingTiming(..), CounselingTopic)
import Backend.Entities exposing (..)
import Backend.Measurement.Model exposing (ChildNutritionSign(..), FamilyPlanningSign(..), MuacIndication(..))
import Backend.Mother.Model exposing (EducationLevel(..), HIVStatus(..), MaritalStatus(..))
import Date exposing (Month(..))
import Form.Error exposing (ErrorValue(..))
import Http
import Pages.Page exposing (..)
import Restful.Endpoint exposing (fromEntityUuid)
import Restful.Login exposing (LoginError(..), LoginMethod(..))
import Translate.Model exposing (TranslationSet)
import Translate.Utils exposing (..)


{-| We re-export this one for convenience, so you don't have to import
`Translate.Model` in simple cases. That is, you can do this, which will be
enough for most "view" modules:

    import Translate exposing (translate, Language)

Note that importing `Language` from here gives you only the type, not the
constructors. For more complex cases, where you need `English` and
`Kinyarwanda` as well, you have to do this instead:

    import Translate.Model exposing (Language(..))

-}
type alias Language =
    Translate.Model.Language


translate : Language -> TranslationId -> String
translate lang trans =
    selectLanguage lang (translationSet trans)


type LoginPhrase
    = CheckingCachedCredentials
    | ForgotPassword1
    | ForgotPassword2
    | LoggedInAs
    | LoginError Http.Error
    | LoginRejected LoginMethod
    | LoginOrWorkOffline
    | Logout
    | LogoutInProgress
    | LogoutFailed
    | Password
    | PinCode
    | PinCodeRejected
    | SignIn
    | Username
    | WorkOffline
    | YouMustLoginBefore


type ChartPhrase
    = AgeCompletedMonthsYears
    | Birth
    | BirthToTwoYears
    | LengthCm
    | LengthForAgeBoys
    | LengthForAgeGirls
    | Months
    | OneYear
    | WeightForAgeBoys
    | WeightForAgeGirls
    | WeightForLengthBoys
    | WeightForLengthGirls
    | WeightKg
    | YearsPlural Int
    | ZScoreChartsAvailableAt


type ValidationError
    = UnknownClinic


type Adherence
    = PrescribedAVRs
    | CorrectDosage
    | TimeOfDay
    | Adhering


type TranslationId
    = AccessDenied
    | Activities
    | ActivitiesCompleted Int
    | ActivitiesHelp Activity
    | ActivitiesLabel Activity
    | ActivitiesTitle Activity
    | ActivitiesToComplete Int
    | ActivityProgressReport Activity
    | ActivePage Page
    | AddChild
    | AddChildToFamily
    | Admin
    | AddressInformation
    | Adherence Adherence
    | AgeWord
    | Age Int Int
    | AgeDays Int
    | AgeMonthsWithoutDay Int
    | AgeSingleBoth Int Int
    | AgeSingleMonth Int Int
    | AgeSingleMonthWithoutDay Int
    | AgeSingleDayWithMonth Int Int
    | AgeSingleDayWithoutMonth Int Int
    | AppName
    | AreYouSure
    | Assessment
    | Attendance
    | Baby
    | BabyName String
    | Back
    | BackendError
    | Born
    | Cancel
    | CaregiverName
    | CaregiverNationalId
    | CentimeterShorthand
    | Cell
    | ChartPhrase ChartPhrase
    | CheckIn
    | ChildNutritionSignLabel ChildNutritionSign
    | ChildNutritionSignReport ChildNutritionSign
    | ChildOf
    | Children
    | ClickTheCheckMark
    | ClinicNotFound
    | Clinic
    | Clinics
    | ClinicUnauthorized
    | Closed
    | ConfirmationRequired
    | ConfirmDeleteTrainingSessions
    | ConfirmRegisterPatient
    | Connected
    | ContactInformation
    | Continue
    | CounselingTimingHeading CounselingTiming
    | CounselingTopic CounselingTopic
    | CounselorReviewed
    | CounselorSignature
    | CreateSession
    | CreateTrainingSessions
    | DeleteTrainingSessions
    | Dashboard
    | DateOfLastAssessment
    | Day
    | DateOfBirth
    | Days
    | Delete
    | Device
    | DeviceNotAuthorized
    | DeviceStatus
<<<<<<< HEAD
    | District
    | DownloadHealthAssessment
    | DownloadSession1
    | DownloadSession2
    | DownloadSuccessful
    | DownloadingSession1
    | DownloadingSession2
=======
>>>>>>> 53efaf51
    | DropzoneDefaultMessage
    | EndSession
    | EnterPairingCode
    | ErrorCheckLocalConfig
    | ErrorConfigurationError
<<<<<<< HEAD
    | ErrorFetchingCachedSessionTitle
    | ErrorFetchingCachedSessionMessage
    | Estimated
    | FamilyInformation
=======
>>>>>>> 53efaf51
    | FamilyPlanningSignLabel FamilyPlanningSign
    | FamilyUbudehe
    | Fetch
    | FatherName
    | FatherNationalId
    | FilterByName
    | FirstName
    | FormError (ErrorValue ValidationError)
    | FormField String
    | Gender Gender
    | GenderLabel
    | GoHome
    | HealthCenterName
    | HIVStatusLabel
    | HIVStatus HIVStatus
    | HouseholdSize
    | HttpError Http.Error
    | KilogramShorthand
    | LastChecked
    | LevelOfEducationLabel
    | LevelOfEducation EducationLevel
    | LinkToMother
    | LoginPhrase LoginPhrase
    | MakeSureYouAreConnected
    | MaritalStatusLabel
    | MaritalStatus MaritalStatus
    | MeasurementNoChange
    | MeasurementGained Float
    | MeasurementLost Float
<<<<<<< HEAD
    | MiddleName
=======
    | MemoryQuota { totalJSHeapSize : Int, usedJSHeapSize : Int, jsHeapSizeLimit : Int }
>>>>>>> 53efaf51
    | MinutesAgo Int
    | ModeOfDelivery ModeOfDelivery
    | ModeOfDeliveryLabel
    | Month
    | MonthAbbrev
    | MonthsOld
    | Mother
    | MotherName String
    | MotherNameLabel
    | MotherNationalId
    | Mothers
    | MuacIndication MuacIndication
    | MyAccount
<<<<<<< HEAD
    | NationalIdNumber
    | Next
    | No
    | NoActiveIncidents
=======
>>>>>>> 53efaf51
    | NoActivitiesCompleted
    | NoActivitiesCompletedForThisParticipant
    | NoActivitiesPending
    | NoActivitiesPendingForThisParticipant
    | NoMatchesFound
    | NoParticipantsPending
    | NoParticipantsPendingForThisActivity
    | NoParticipantsCompleted
    | NoParticipantsCompletedForThisActivity
    | NoChildrenRegisteredInTheSystem
    | NoParticipantsFound
    | NotAvailable
    | NotConnected
    | NumberOfChildren
    | OK
    | Old
    | OnceYouEndYourSession
    | Page
    | Page404
    | PageNotFoundMsg
    | Participants
    | ParticipantReviewed
    | ParticipantSignature
    | ParticipantSummary
    | PatientDemographicInformation
    | PersistentStorage Bool
    | PlaceholderEnterHeight
    | PlaceholderEnterMUAC
    | PlaceholderEnterWeight
    | PleaseSelectClinic
    | PreviousFloatMeasurement Float
    | Profession
    | ProgressReport
<<<<<<< HEAD
    | Province
    | ReadyToBeginSession
    | RegisterPatient
    | RegisterNewPatient
    | RegistratingHealthCenter
=======
    | RegisterAPatient
>>>>>>> 53efaf51
    | ReportAge String
    | ReportDOB String
    | ReportRemaining Int
    | RecentAndUpcomingGroupSessions
    | ReportCompleted { pending : Int, completed : Int }
    | ResolveMonth Month
    | Retry
    | Save
    | SaveError
    | SearchByName
    | SecondName
    | Sector
    | SelectClinic
    | SelectLanguage
    | SelectYourClinic
    | ServiceWorkerActive
    | ServiceWorkerCurrent
    | ServiceWorkerCheckForUpdates
    | ServiceWorkerInstalling
    | ServiceWorkerInstalled
    | ServiceWorkerSkipWaiting
    | ServiceWorkerRestarting
    | ServiceWorkerActivating
    | ServiceWorkerActivated
    | ServiceWorkerRedundant
    | ServiceWorkerInactive
    | ServiceWorkerRegNotAsked
    | ServiceWorkerRegLoading
    | ServiceWorkerRegErr
    | ServiceWorkerRegSuccess
    | ServiceWorkerStatus
    | SessionClosed
    | SessionClosed2 SessionId
    | SessionLoading SessionId
    | SessionUnauthorized
    | SessionUnauthorized2
    | ShowAll
    | StartEndDate
    | StartDate
    | EndDate
    | StartSyncing
    | StopSyncing
    | StorageQuota { usage : Int, quota : Int }
    | Submit
    | SubmitPairingCode
    | Success
    | SyncGeneral
    | TelephoneNumber
    | TakenCareOfBy
    | ThisActionCannotBeUndone
    | ThisClinicHasNoMothers
    | Training
    | TrainingSessionCreateSuccessMessage
    | TrainingSessionDeleteSuccessMessage
    | TrySyncing
    | UbudeheLabel
    | Unknown
    | Update
    | UpdateError
    | ValidationErrors
    | Version
    | ViewProgressReport
    | Village
    | WelcomeUser String
    | Year
    | Yes
    | YouAreNotAnAdmin
    | YourSessionHasBeenSaved
    | ZScoreHeightForAge
    | ZScoreMuacForAge
    | ZScoreWeightForAge
    | ZScoreWeightForHeight


translationSet : TranslationId -> TranslationSet String
translationSet trans =
    case trans of
        AccessDenied ->
            { english = "Access denied"
            , kinyarwanda = Just "Kwinjira ntibyemera"
            }

        Admin ->
            { english = "Administration"
            , kinyarwanda = Just "Abakuriye"
            }

        AddressInformation ->
            { english = "Address Information"
            , kinyarwanda = Nothing
            }

        AgeWord ->
            { english = "Age"
            , kinyarwanda = Just "Imyaka"
            }

        Activities ->
            { english = "Activities"
            , kinyarwanda = Just "Ibikorwa"
            }

        ActivitiesCompleted count ->
            { english = "Completed (" ++ toString count ++ ")"
            , kinyarwanda = Just <| "Ibyarangiye (" ++ toString count ++ ")"
            }

        ActivitiesHelp activity ->
            case activity of
                MotherActivity FamilyPlanning ->
                    { english = "Every mother should be asked about her family planning method(s) each month. If a mother needs family planning, refer her to a clinic."
                    , kinyarwanda = Just "Buri mubyeyi agomba kubazwa uburyo bwo kuboneza urubyaro akoresha buri kwezi. Niba umubyeyi akeneye kuboneza urubyaro mwohereze ku kigo nderabuzima k'ubishinzwe"
                    }

                MotherActivity ParticipantConsent ->
                    { english = "Please review the following forms with the participant."
                    , kinyarwanda = Nothing
                    }

                ChildActivity Counseling ->
                    { english = "Please refer to this list during counseling sessions and ensure that each task has been completed."
                    , kinyarwanda = Just "Kurikiza iyi lisiti mu gihe utanga ubujyanama, witondere kureba ko buri gikorwa cyakozwe."
                    }

                ChildActivity Height ->
                    { english = "Ask the mother to hold the baby’s head at the end of the measuring board. Move the slider to the baby’s heel and pull their leg straight."
                    , kinyarwanda = Just "Saba Umubyeyi guhagarara inyuma y’umwana we agaramye, afata umutwe ku gice cy’amatwi. Sunikira akabaho ku buryo gakora mu bworo by’ibirenge byombi."
                    }

                ChildActivity Muac ->
                    { english = "Make sure to measure at the center of the baby’s upper arm."
                    , kinyarwanda = Just "Ibuka gupima icya kabiri cy'akaboko ko hejuru kugira bigufashe guoima ikizigira cy'akaboko"
                    }

                ChildActivity NutritionSigns ->
                    { english = "Explain to the mother how to check the malnutrition signs for their own child."
                    , kinyarwanda = Just "Sobanurira umubyeyi gupima ibimenyetso by'imirire mibi ku giti cye"
                    }

                ChildActivity ChildPicture ->
                    { english = "Take each baby’s photo at each health assessment. Photos should show the entire body of each child."
                    , kinyarwanda = Just "Fata ifoto ya buri mwana kuri buri bikorwa by'ipimwa Ifoto igomba kwerekana ibice by'umubiri wose by'umwana"
                    }

                ChildActivity Weight ->
                    { english = "Calibrate the scale before taking the first baby's weight. Place baby in harness with no clothes on."
                    , kinyarwanda = Just "Ibuka kuregera umunzani mbere yo gupima ibiro by'umwana wa mbere. Ambika umwana ikariso y'ibiro wabanje kumukuramo imyenda iremereye"
                    }

        ActivitiesLabel activity ->
            case activity of
                MotherActivity FamilyPlanning ->
                    { english = "Which, if any, of the following methods do you use?"
                    , kinyarwanda = Just "Ni ubuhe buryo, niba hari ubuhari, mu buryo bukurikira bwo kuboneza urubyaro ukoresha? Muri ubu buryo bukurikira bwo kuboneza urubyaro, ni ubuhe buryo mukoresha?"
                    }

                MotherActivity ParticipantConsent ->
                    { english = "Forms:"
                    , kinyarwanda = Nothing
                    }

                ChildActivity Counseling ->
                    { english = "Please refer to this list during counseling sessions and ensure that each task has been completed."
                    , kinyarwanda = Just "Kurikiza iyi lisiti mu gihe utanga ubujyanama, witondere kureba ko buri gikorwa cyakozwe."
                    }

                ChildActivity Height ->
                    { english = "Height:"
                    , kinyarwanda = Just "Uburere:"
                    }

                ChildActivity Muac ->
                    { english = "MUAC:"
                    , kinyarwanda = Just "Ikizigira cy'akaboko:"
                    }

                ChildActivity NutritionSigns ->
                    { english = "Select all signs that are present:"
                    , kinyarwanda = Just "Hitamo ibimenyetso by'imirire byose bishoboka umwana afite:"
                    }

                ChildActivity ChildPicture ->
                    { english = "Photo:"
                    , kinyarwanda = Just "Ifoto"
                    }

                ChildActivity Weight ->
                    { english = "Weight:"
                    , kinyarwanda = Just "Ibiro:"
                    }

        ActivitiesTitle activity ->
            case activity of
                MotherActivity FamilyPlanning ->
                    { english = "Family Planning"
                    , kinyarwanda = Just "Kuboneza Urubyaro? nticyaza muri raporo yimikurire yumwana"
                    }

                MotherActivity ParticipantConsent ->
                    { english = "Forms"
                    , kinyarwanda = Nothing
                    }

                ChildActivity Counseling ->
                    { english = "Counseling"
                    , kinyarwanda = Just "Ubujyanama"
                    }

                ChildActivity Height ->
                    { english = "Height"
                    , kinyarwanda = Just "Uburebure"
                    }

                ChildActivity Muac ->
                    { english = "MUAC"
                    , kinyarwanda = Just "Ikizigira cy'akaboko"
                    }

                ChildActivity NutritionSigns ->
                    { english = "Nutrition"
                    , kinyarwanda = Just "Imirire"
                    }

                ChildActivity ChildPicture ->
                    { english = "Photo"
                    , kinyarwanda = Just "Ifoto"
                    }

                ChildActivity Weight ->
                    { english = "Weight"
                    , kinyarwanda = Just "Ibiro"
                    }

        ActivityProgressReport activity ->
            case activity of
                MotherActivity FamilyPlanning ->
                    { english = "Family Planning"
                    , kinyarwanda = Just "Kuboneza Urubyaro? nticyaza muri raporo yimikurire yumwana"
                    }

                MotherActivity ParticipantConsent ->
                    { english = "Forms"
                    , kinyarwanda = Nothing
                    }

                ChildActivity Counseling ->
                    { english = "Counseling"
                    , kinyarwanda = Nothing
                    }

                ChildActivity Height ->
                    { english = "Height"
                    , kinyarwanda = Just "Uburebure"
                    }

                ChildActivity Muac ->
                    { english = "MUAC"
                    , kinyarwanda = Just "Ikizigira cy'akaboko"
                    }

                ChildActivity NutritionSigns ->
                    { english = "Nutrition Signs"
                    , kinyarwanda = Just "Ibimenyetso by'imirire"
                    }

                ChildActivity ChildPicture ->
                    { english = "Photo"
                    , kinyarwanda = Just "Ifoto"
                    }

                ChildActivity Weight ->
                    { english = "Weight"
                    , kinyarwanda = Just "Ibiro"
                    }

        ActivitiesToComplete count ->
            { english = "To Do (" ++ toString count ++ ")"
            , kinyarwanda = Just <| "Ibisabwa gukora (" ++ toString count ++ ")"
            }

        ActivePage page ->
            translateActivePage page

        AddChild ->
            { english = "Add a Child"
            , kinyarwanda = Nothing
            }

        AddChildToFamily ->
            { english = "Add a child to this family"
            , kinyarwanda = Nothing
            }

        Adherence adherence ->
            translateAdherence adherence

        Age months days ->
            { english = toString months ++ " months " ++ toString days ++ " days"
            , kinyarwanda = Just <| toString months ++ " Amezi " ++ toString days ++ " iminsi"
            }

        AgeDays days ->
            { english = toString days ++ " days"
            , kinyarwanda = Just <| toString days ++ " Iminsi"
            }

        AgeMonthsWithoutDay months ->
            { english = toString months ++ " month"
            , kinyarwanda = Just <| toString months ++ " Ukwezi"
            }

        AgeSingleBoth months days ->
            { english = toString months ++ " month " ++ toString days ++ " day"
            , kinyarwanda = Just <| toString months ++ " Ukwezi " ++ toString days ++ " Umunsi"
            }

        AgeSingleMonth months days ->
            { english = toString months ++ " month " ++ toString days ++ " days"
            , kinyarwanda = Just <| toString months ++ " Ukwezi " ++ toString days ++ " Iminsi"
            }

        AgeSingleDayWithMonth months days ->
            { english = toString months ++ " months " ++ toString days ++ " day"
            , kinyarwanda = Just <| toString months ++ " Amezi " ++ toString days ++ " Umunsi"
            }

        AgeSingleDayWithoutMonth months days ->
            { english = toString days ++ " day"
            , kinyarwanda = Just <| toString days ++ " Umunsi"
            }

        AgeSingleMonthWithoutDay month ->
            { english = toString month ++ " month"
            , kinyarwanda = Just <| toString month ++ " Ukwezi"
            }

        AppName ->
            { english = "E-Heza System"
            , kinyarwanda = Just "E-heza sisiteme"
            }

        AreYouSure ->
            { english = "Are you sure?"
            , kinyarwanda = Just "Urabyizeye?"
            }

        Assessment ->
            { english = "Assessment"
            , kinyarwanda = Just "Ipimwa"
            }

        Attendance ->
            { english = "Attendance"
            , kinyarwanda = Just "Ubwitabire"
            }

        Baby ->
            { english = "Baby"
            , kinyarwanda = Just "Umwana"
            }

        BabyName name ->
            { english = "Baby: " ++ name
            , kinyarwanda = Just <| "Umwana: " ++ name
            }

        Back ->
            { english = "Back"
            , kinyarwanda = Nothing
            }

        BackendError ->
            { english = "Error contacting backend"
            , kinyarwanda = Just "Seriveri yerekanye amakosa akurikira"
            }

        Born ->
            { english = "Born"
            , kinyarwanda = Just "Kuvuka/ itariki y'amavuko"
            }

        Cancel ->
            { english = "Cancel"
            , kinyarwanda = Just "Guhagarika"
            }

        CaregiverName ->
            { english = "Caregiver's Name"
            , kinyarwanda = Nothing
            }

        CaregiverNationalId ->
            { english = "Caregiver's National ID"
            , kinyarwanda = Nothing
            }

        Cell ->
            { english = "Cell"
            , kinyarwanda = Nothing
            }

        CentimeterShorthand ->
            { english = "cm"
            , kinyarwanda = Just "cm"
            }

        ChartPhrase phrase ->
            translateChartPhrase phrase

        CheckIn ->
            { english = "Check in:"
            , kinyarwanda = Just "Kureba abaje"
            }

        ChildNutritionSignLabel sign ->
            case sign of
                AbdominalDistension ->
                    { english = "Abdominal Distension"
                    , kinyarwanda = Just "Kubyimba inda"
                    }

                Apathy ->
                    { english = "Apathy"
                    , kinyarwanda = Just "Kwigunga"
                    }

                BrittleHair ->
                    { english = "Brittle Hair"
                    , kinyarwanda = Just "Gucurama no guhindura ibara ku misatsi"
                    }

                DrySkin ->
                    { english = "Dry Skin"
                    , kinyarwanda = Just "Uruhu ryumye"
                    }

                Edema ->
                    { english = "Edema"
                    , kinyarwanda = Just "Kubyimba"
                    }

                None ->
                    { english = "None of these"
                    , kinyarwanda = Just "Nta bimenyetso "
                    }

                PoorAppetite ->
                    { english = "Poor Appetite"
                    , kinyarwanda = Just "Kubura apeti /kunanirwa kurya"
                    }

        ChildNutritionSignReport sign ->
            case sign of
                AbdominalDistension ->
                    { english = "Abdominal Distension"
                    , kinyarwanda = Just "Kubyimba inda"
                    }

                Apathy ->
                    { english = "Apathy"
                    , kinyarwanda = Just "Kwigunga"
                    }

                BrittleHair ->
                    { english = "Brittle Hair"
                    , kinyarwanda = Just "Gucurama umusatsi"
                    }

                DrySkin ->
                    { english = "Dry Skin"
                    , kinyarwanda = Just "Uruhu ryumye"
                    }

                Edema ->
                    { english = "Edema"
                    , kinyarwanda = Just "Kubyimba"
                    }

                None ->
                    { english = "None"
                    , kinyarwanda = Just "Nta bimenyetso"
                    }

                PoorAppetite ->
                    { english = "Poor Appetite"
                    , kinyarwanda = Just "kubura apeti (kunanirwa kurya)"
                    }

        Children ->
            { english = "Children"
            , kinyarwanda = Just "Abana"
            }

        ChildOf ->
            { english = "Child of"
            , kinyarwanda = Just "Umwana wa"
            }

        ClickTheCheckMark ->
            { english = "Click the check mark if the mother / caregiver is in attendance. The check mark will appear green when a mother / caregiver has been signed in."
            , kinyarwanda = Just "Kanda (kuri) ku kazu niba umubyeyi ahari. Ku kazu harahita hahindura ibara habe icyaytsi niba wemeje ko umubyeyi ahari"
            }

        ClinicNotFound ->
            { english = "Clinic not found"
            , kinyarwanda = Just "Ikigo nderabuzima nticyabonetse"
            }

        Clinic ->
            { english = "Clinic"
            , kinyarwanda = Just "Ikigo nderabuzima"
            }

        Clinics ->
            { english = "Clinics"
            , kinyarwanda = Just "Ibigo nderebuzima"
            }

        Closed ->
            { english = "Closed"
            , kinyarwanda = Just "Gufunga"
            }

<<<<<<< HEAD
        ConfirmationRequired ->
            { english = "Please confirm:"
=======
        ClinicUnauthorized ->
            { english = "You are not authorized to work with this clinic."
>>>>>>> 53efaf51
            , kinyarwanda = Nothing
            }

        ConfirmDeleteTrainingSessions ->
            { english = "Are you sure you want to delete all training sessions?"
            , kinyarwanda = Nothing
            }

        ConfirmRegisterPatient ->
            { english = "Are you sure you want to save this patient's data?"
            , kinyarwanda = Nothing
            }

        Connected ->
            { english = "Connected"
            , kinyarwanda = Just "Ufite interineti (murandasi)"
            }

        ContactInformation ->
            { english = "Contact Information"
            , kinyarwanda = Nothing
            }

        Continue ->
            { english = "Continue"
            , kinyarwanda = Just "Gukomeza"
            }

        CounselingTimingHeading timing ->
            translateCounselingTimingHeading timing

        CounselingTopic topic ->
            { english = topic.english
            , kinyarwanda = topic.kinyarwanda
            }

        CounselorReviewed ->
            { english = "I have reviewed the above with the participant."
            , kinyarwanda = Nothing
            }

        CounselorSignature ->
            { english = "Entry Counselor Signature"
            , kinyarwanda = Nothing
            }

        CreateSession ->
            { english = "Create Session"
            , kinyarwanda = Just "Tangira igikorwa"
            }

        CreateTrainingSessions ->
            { english = "Create All Training Sessions"
            , kinyarwanda = Nothing
            }

        DeleteTrainingSessions ->
            { english = "Delete All Training Sessions"
            , kinyarwanda = Nothing
            }

        Dashboard ->
            { english = "Dashboard"
            , kinyarwanda = Just "Tabeau de bord"
            }

        DateOfLastAssessment ->
            { english = "Date of last Assessment"
            , kinyarwanda = Just "Amakuru y'ipimwa ry'ubushize"
            }

        Day ->
            { english = "Day"
            , kinyarwanda = Just "Umunsi"
            }

        DateOfBirth ->
            { english = "Date of Birth"
            , kinyarwanda = Nothing
            }

        Days ->
            { english = "days"
            , kinyarwanda = Just "Iminsi"
            }

        Delete ->
            { english = "Delete"
            , kinyarwanda = Nothing
            }

        Device ->
            { english = "Device"
            , kinyarwanda = Nothing
            }

        DeviceNotAuthorized ->
            { english =
                """This device has not yet been authorized to sync data with the backend, or the
                authorization has expired or been revoked. To authorize or re-authorize this
                device, enter a pairing code below. This will permit sensitive data to be stored
                on this device and updated to the backend. You should only authorize devices that
                are under your control and which are secure."""
            , kinyarwanda = Nothing
            }

        DeviceStatus ->
            { english = "Device Status"
            , kinyarwanda = Nothing
            }

<<<<<<< HEAD
        District ->
            { english = "District"
            , kinyarwanda = Nothing
            }

        DownloadHealthAssessment ->
            { english = "Download Health Assessment"
            , kinyarwanda = Just "Gukurura Igikorwa cy’ipima"
            }

        DownloadSuccessful ->
            { english = "Download Successful"
            , kinyarwanda = Just "Gukurura Igikorwa cy’ipima byagenze neza"
            }

        DownloadingSession1 ->
            { english = "Downloading…"
            , kinyarwanda = Just "Uri gukurura Igikorwa cy’ipima (gukurura amakuru y'ipima)"
            }

        DownloadingSession2 ->
            { english = "Downloading may take a few minutes, or a few hours. Do not leave this page while data is downloading."
            , kinyarwanda = Just "Gukurura Igikorwa cy’ipima bishobora gutwara iminota mike cg amasaha make. Ub uretse gufunga iyi paji mu gihe ugikurura amakuru."
            }

=======
>>>>>>> 53efaf51
        DropzoneDefaultMessage ->
            { english = "Touch here to take a photo, or drop a photo file here."
            , kinyarwanda = Just "Kanda hano niba ushaka gufotora cg ukure ifoto mu bubiko hano."
            }

        EndSession ->
            { english = "End Session"
            , kinyarwanda = Just "Kurangiza ipima (gupima)"
            }

        EnterPairingCode ->
            { english = "Enter pairing code"
            , kinyarwanda = Nothing
            }

        MemoryQuota quota ->
            { english = "Memory used " ++ toString (quota.usedJSHeapSize // (1024 * 1024)) ++ " MB of available " ++ toString (quota.jsHeapSizeLimit // (1024 * 1024)) ++ " MB"
            , kinyarwanda = Nothing
            }

        StorageQuota quota ->
            { english = "Storage used " ++ toString (quota.usage // (1024 * 1024)) ++ " MB of available " ++ toString (quota.quota // (1024 * 1024)) ++ " MB"
            , kinyarwanda = Nothing
            }

        SubmitPairingCode ->
            { english = "Submit Pairing Code"
            , kinyarwanda = Nothing
            }

        ErrorCheckLocalConfig ->
            { english = "Check your LocalConfig.elm file and make sure you have defined the enviorement properly"
            , kinyarwanda = Nothing
            }

        ErrorConfigurationError ->
            { english = "Configuration error"
            , kinyarwanda = Just "Ikosa mu igena miterere"
            }

<<<<<<< HEAD
        ErrorFetchingCachedSessionTitle ->
            { english = "Error Loading Cached Session"
            , kinyarwanda = Nothing
            }

        ErrorFetchingCachedSessionMessage ->
            { english = """
                There was an error loading the session data cached on this
                device. An error report has been sent (or will be sent when the
                device is online). Contact the Ihangane project for further
                instructions.
                """
            , kinyarwanda = Nothing
            }

        Estimated ->
            { english = "Estimated"
            , kinyarwanda = Nothing
            }

        FamilyInformation ->
            { english = "Family Information"
            , kinyarwanda = Nothing
            }

=======
>>>>>>> 53efaf51
        FamilyPlanningSignLabel sign ->
            case sign of
                Condoms ->
                    { english = "Condoms"
                    , kinyarwanda = Just "Udukingirizo"
                    }

                IUD ->
                    { english = "IUD"
                    , kinyarwanda = Just "Akapira ko mu mura (agapira ko munda ibyara)"
                    }

                Implant ->
                    { english = "Implant"
                    , kinyarwanda = Just "Akapira ko mu kaboko"
                    }

                Injection ->
                    { english = "Injection"
                    , kinyarwanda = Just "Urushinge"
                    }

                Necklace ->
                    { english = "Necklace"
                    , kinyarwanda = Just "Urunigi"
                    }

                Pill ->
                    { english = "Pill"
                    , kinyarwanda = Just "Ibinini"
                    }

                NoFamilyPlanning ->
                    { english = "None of these"
                    , kinyarwanda = Just "nta buryo bwo kuboneza urubyaro akoresha"
                    }

        FamilyUbudehe ->
            { english = "Family Ubudehe"
            , kinyarwanda = Nothing
            }

        FatherName ->
            { english = "Father's Name"
            , kinyarwanda = Nothing
            }

        FatherNationalId ->
            { english = "Father's National ID"
            , kinyarwanda = Nothing
            }

        Fetch ->
            { english = "Fetch"
            , kinyarwanda = Just "Gushakisha"
            }

        FilterByName ->
            { english = "Filter by name"
            , kinyarwanda = Nothing
            }

        FirstName ->
            { english = "First Name"
            , kinyarwanda = Nothing
            }

        FormError errorValue ->
            translateFormError errorValue

        FormField field ->
            translateFormField field

        Gender gender ->
            case gender of
                Male ->
                    { english = "Male"
                    , kinyarwanda = Just "Gabo"
                    }

                Female ->
                    { english = "Female"
                    , kinyarwanda = Just "Gore"
                    }

        GenderLabel ->
            { english = "Gender"
            , kinyarwanda = Nothing
            }

        GoHome ->
            { english = "Go to main page"
            , kinyarwanda = Just "Kujya ahabanza"
            }

        HealthCenterName ->
            { english = "Health Center Name"
            , kinyarwanda = Nothing
            }

        HIVStatusLabel ->
            { english = "HIV Status"
            , kinyarwanda = Nothing
            }

        HIVStatus status ->
            case status of
                HIVExposedInfant ->
                    { english = "HIV-exposed Infant"
                    , kinyarwanda = Nothing
                    }

                Negative ->
                    { english = "Negative"
                    , kinyarwanda = Nothing
                    }

                NegativeDiscordantCouple ->
                    { english = "Negative - discordant couple"
                    , kinyarwanda = Nothing
                    }

                Positive ->
                    { english = "Positive"
                    , kinyarwanda = Nothing
                    }

                Backend.Mother.Model.Unknown ->
                    { english = "Unknown"
                    , kinyarwanda = Nothing
                    }

        HouseholdSize ->
            { english = "Household Size"
            , kinyarwanda = Nothing
            }

        HttpError error ->
            translateHttpError error

        KilogramShorthand ->
            { english = "kg"
            , kinyarwanda = Just "kg"
            }

        LastChecked ->
            { english = "Last checked"
            , kinyarwanda = Nothing
            }

        LevelOfEducationLabel ->
            { english = "Level of Education"
            , kinyarwanda = Just <| "Amashuri wize"
            }

        LevelOfEducation educationLevel ->
            case educationLevel of
                NoSchooling ->
                    { english = "No Schooling"
                    , kinyarwanda = Just "Ntayo"
                    }

                PrimarySchool ->
                    { english = "Primary School"
                    , kinyarwanda = Just "Abanza"
                    }

                VocationalTrainingSchool ->
                    { english = "Vocational Training School"
                    , kinyarwanda = Just "Imyuga"
                    }

                SecondarySchool ->
                    { english = "Secondary School"
                    , kinyarwanda = Just "Ayisumbuye"
                    }

                DiplomaProgram ->
                    { english = "Diploma Program (2 years of University)"
                    , kinyarwanda = Just "Amashuri 2 ya Kaminuza"
                    }

                HigherEducation ->
                    { english = "Higher Education (University)"
                    , kinyarwanda = Just "(A0)"
                    }

                AdvancedDiploma ->
                    { english = "Advanced Diploma"
                    , kinyarwanda = Just "(A1)"
                    }

        LinkToMother ->
            { english = "Link to mother"
            , kinyarwanda = Just "Guhuza n'amakuru y'umubyeyi"
            }

        LoginPhrase phrase ->
            translateLoginPhrase phrase

        MakeSureYouAreConnected ->
            { english = "Make sure you are connected to the internet. If the issue continues, call The Ihangane Project at +250 788 817 542."
            , kinyarwanda = Just "Banza urebe ko ufite interineti. Ikibazo nigikomeza, hamagara The Ihangane Project kuri +250 788 817 542"
            }

        MaritalStatusLabel ->
            { english = "Marital Status"
            , kinyarwanda = Nothing
            }

        MaritalStatus status ->
            case status of
                Divorced ->
                    { english = "Divorced"
                    , kinyarwanda = Nothing
                    }

                Married ->
                    { english = "Married"
                    , kinyarwanda = Nothing
                    }

                Single ->
                    { english = "Single"
                    , kinyarwanda = Nothing
                    }

                Widowed ->
                    { english = "Widowed"
                    , kinyarwanda = Nothing
                    }

        MeasurementNoChange ->
            { english = "No Change"
            , kinyarwanda = Just "nta cyahindutse"
            }

        MeasurementGained amount ->
            { english = "Gained " ++ toString amount
            , kinyarwanda = Just <| "Kwiyongera " ++ toString amount
            }

        MeasurementLost amount ->
            { english = "Lost " ++ toString amount
            , kinyarwanda = Just <| "Kwiyongera " ++ toString amount
            }

        MiddleName ->
            { english = "Middle Name"
            , kinyarwanda = Nothing
            }

        MinutesAgo minutes ->
            { english =
                if minutes == 0 then
                    "just now"

                else if minutes == 1 then
                    "one minute ago"

                else
                    toString minutes ++ " minutes ago"
            , kinyarwanda = Nothing
            }

        ModeOfDelivery mode ->
            case mode of
                SpontaneousVaginalDeliveryWithEpisiotomy ->
                    { english = "Spontaneous vaginal delivery with episiotomy"
                    , kinyarwanda = Nothing
                    }

                SpontaneousVaginalDeliveryWithoutEpisiotomy ->
                    { english = "Spontaneous vaginal delivery without episiotomy"
                    , kinyarwanda = Nothing
                    }

                VaginalDeliveryWithVacuumExtraction ->
                    { english = "Vaginal delivery with vacuum extraction"
                    , kinyarwanda = Nothing
                    }

                CesareanDelivery ->
                    { english = "Cesarean delivery"
                    , kinyarwanda = Nothing
                    }

        ModeOfDeliveryLabel ->
            { english = "Mode of delivery"
            , kinyarwanda = Nothing
            }

        Month ->
            { english = "Month"
            , kinyarwanda = Nothing
            }

        MonthAbbrev ->
            { english = "mo"
            , kinyarwanda = Just "amezi"
            }

        MonthsOld ->
            { english = "months old"
            , kinyarwanda = Just "Amezi"
            }

        Mother ->
            { english = "Mother"
            , kinyarwanda = Just "Umubyeyi"
            }

        MotherName name ->
            { english = "Mother/Caregiver: " ++ name
            , kinyarwanda = Just <| "Umubyeyi: " ++ name
            }

        MotherNameLabel ->
            { english = "Mother's Name"
            , kinyarwanda = Nothing
            }

        MotherNationalId ->
            { english = "Mother's National ID"
            , kinyarwanda = Nothing
            }

        Mothers ->
            { english = "Mothers"
            , kinyarwanda = Just "Ababyeyi"
            }

        MuacIndication indication ->
            case indication of
                MuacRed ->
                    { english = "red"
                    , kinyarwanda = Just "Umutuku"
                    }

                MuacYellow ->
                    { english = "yellow"
                    , kinyarwanda = Just "Umuhondo"
                    }

                MuacGreen ->
                    { english = "green"
                    , kinyarwanda = Just "Icyatsi"
                    }

        MyAccount ->
            { english = "My Account"
            , kinyarwanda = Just "Konti yanjye"
            }

<<<<<<< HEAD
        NationalIdNumber ->
            { english = "National ID Number"
            , kinyarwanda = Nothing
            }

        Next ->
            { english = "Next"
            , kinyarwanda = Nothing
            }

        No ->
            { english = "No"
            , kinyarwanda = Nothing
            }

        NoActiveIncidents ->
            { english = "No active incidents!"
            , kinyarwanda = Nothing
            }

=======
>>>>>>> 53efaf51
        NoActivitiesCompleted ->
            { english = "No activities are entirely completed for the attending participants."
            , kinyarwanda = Just "Nta gikorwa cyarangiye cyose kubitabiriye."
            }

        NoActivitiesPending ->
            { english = "All activities are completed for the attending participants."
            , kinyarwanda = Just "Ibikorwa byose byarangiye kubitabiriye."
            }

        NoActivitiesCompletedForThisParticipant ->
            { english = "No activities are completed for this participant."
            , kinyarwanda = Just "Nta gikorwa cyarangiye kubitabiriye."
            }

        NoActivitiesPendingForThisParticipant ->
            { english = "All activities are completed for this participant."
            , kinyarwanda = Just "Ibikorwa byose byarangiye kubitabiriye."
            }

        NoMatchesFound ->
            { english = "No matches found"
            , kinyarwanda = Nothing
            }

        NoParticipantsCompleted ->
            { english = "No participants have completed all their activities yet."
            , kinyarwanda = Just "Ntagikorwa nakimwe kirarangira kubitabiriye."
            }

        NoParticipantsPending ->
            { english = "All attending participants have completed their activities."
            , kinyarwanda = Just "Abaje bose barangirijwe"
            }

        NoParticipantsCompletedForThisActivity ->
            { english = "No participants have completed this activity yet."
            , kinyarwanda = Just "Ntawaje warangirijwe kukorerwa."
            }

        NoParticipantsPendingForThisActivity ->
            { english = "All attending participants have completed this activitity."
            , kinyarwanda = Just "Ababje bose barangirijwe."
            }

        NoChildrenRegisteredInTheSystem ->
            { english = "No children registered in the system"
            , kinyarwanda = Just "Ntamwana wanditswe muriyi sisiteme"
            }

        NoParticipantsFound ->
            { english = "No participants found"
            , kinyarwanda = Just "Ntamuntu ugaragaye"
            }

        NotAvailable ->
            { english = "not available"
            , kinyarwanda = Just "Ntibiboneste"
            }

        NotConnected ->
            { english = "Not Connected"
            , kinyarwanda = Just "Ntamurandasi"
            }

        NumberOfChildren ->
            { english = "Number of Children"
            , kinyarwanda = Nothing
            }

        OK ->
            { english = "OK"
            , kinyarwanda = Just "Nibyo, yego"
            }

        Old ->
            { english = "old"
            , kinyarwanda = Just "imyaka"
            }

        OnceYouEndYourSession ->
            { english = "Once you end your session, you will no longer be able to edit or add data. Remember to upload this session within the next 48 hours."
            , kinyarwanda = Just "Igihe igikorwa cyawe ukirangije, ntubasha guhindura cyangwa kongera kubipimo, ibka kubyohereza mumasaha 48"
            }

        Page ->
            { english = "Page"
            , kinyarwanda = Just "Paji"
            }

        Page404 ->
            { english = "404 page"
            , kinyarwanda = Just "404 paji"
            }

        PageNotFoundMsg ->
            { english = "Sorry, nothing found in this URL."
            , kinyarwanda = Just "Mutwihanganire ntabwo ubufasha mwasabye mubashije kuboneka."
            }

        Participants ->
            { english = "Participants"
            , kinyarwanda = Just "Ubwitabire"
            }

        ParticipantReviewed ->
            { english = "I have reviewed and understand the above."
            , kinyarwanda = Nothing
            }

        ParticipantSignature ->
            { english = "Participant Signature"
            , kinyarwanda = Nothing
            }

        ParticipantSummary ->
            { english = "Participant Summary"
            , kinyarwanda = Just "Umwirondoro w’urera umwana"
            }

        PatientDemographicInformation ->
            { english = "Patient Demographic Information"
            , kinyarwanda = Nothing
            }

        PersistentStorage authorized ->
            if authorized then
                { english = "Persistent storage has been authorized. The browser will not delete locally cached data without your approval."
                , kinyarwanda = Nothing
                }

            else
                { english = "Persistent storage has not been authorized. The browser may delete locally cached data if storage runs low."
                , kinyarwanda = Nothing
                }

        PlaceholderEnterHeight ->
            { english = "Enter height here…"
            , kinyarwanda = Just "Andika uburebure hano…"
            }

        PlaceholderEnterMUAC ->
            { english = "Enter MUAC here…"
            , kinyarwanda = Just "Andika uburebure hano…"
            }

        PlaceholderEnterWeight ->
            { english = "Enter weight here…"
            , kinyarwanda = Just "Andika ibiro hano…"
            }

        PleaseSelectClinic ->
            { english = "Please select the relevant clinic for the new session"
            , kinyarwanda = Nothing
            }

        PreviousFloatMeasurement value ->
            { english = "Previous measurement: " ++ toString value
            , kinyarwanda = Just <| "Ibipimo by'ubushize: " ++ toString value
            }

        Profession ->
            { english = "Profession"
            , kinyarwanda = Nothing
            }

        ProgressReport ->
            { english = "Progress Report"
            , kinyarwanda = Just "Raporo igaragaza imikurire y'umwana"
            }

<<<<<<< HEAD
        Province ->
            { english = "Province"
            , kinyarwanda = Nothing
            }

        ReadyToBeginSession ->
            { english = "You are now ready to begin your session."
            , kinyarwanda = Just "Ubu ushobora gutangira ibikorwa byawe."
            }

        RegisterPatient ->
=======
        RegisterAPatient ->
>>>>>>> 53efaf51
            { english = "Register a patient"
            , kinyarwanda = Nothing
            }

        RegisterNewPatient ->
            { english = "Register a new patient"
            , kinyarwanda = Nothing
            }

        RegistratingHealthCenter ->
            { english = "Registrating Health Center"
            , kinyarwanda = Nothing
            }

        ReportAge age ->
            { english = "Age: " ++ age
            , kinyarwanda = Just <| "Imyaka: " ++ age
            }

        ReportDOB dob ->
            { english = "DOB: " ++ dob
            , kinyarwanda = Just <| "Itariki y'amavuko: " ++ dob
            }

        ReportRemaining remaining ->
            { english = toString remaining ++ " remaning"
            , kinyarwanda = Just <| toString remaining ++ " iyibutswa rya raporo"
            }

        RecentAndUpcomingGroupSessions ->
            { english = "Recent and upcoming group sessions"
            , kinyarwanda = Nothing
            }

        ReportCompleted { pending, completed } ->
            { english = toString completed ++ " / " ++ toString (pending + completed) ++ " Completed"
            , kinyarwanda = Just <| toString completed ++ " / " ++ toString (pending + completed) ++ " Raporo irarangiye"
            }

        ResolveMonth month ->
            translateMonth month

        Retry ->
            { english = "Retry"
            , kinyarwanda = Just "Kongera kugerageza"
            }

        Save ->
            { english = "Save"
            , kinyarwanda = Just "Kubika"
            }

        SaveError ->
            { english = "Save Error"
            , kinyarwanda = Just "Kubika error (ikosa mu kubika)"
            }

        SearchByName ->
            { english = "Search by Name"
            , kinyarwanda = Just "Gushakisha izina"
            }

        SecondName ->
            { english = "Second Name"
            , kinyarwanda = Nothing
            }

        Sector ->
            { english = "Sector"
            , kinyarwanda = Nothing
            }

        SelectLanguage ->
            { english = "Select language"
            , kinyarwanda = Nothing
            }

        SelectClinic ->
            { english = "Select Clinic..."
            , kinyarwanda = Just "hitamo ikigo nderabuzima..."
            }

        SelectYourClinic ->
            { english = "Select your clinic"
            , kinyarwanda = Just "Guhitamo ikigo nderabuzima"
            }

        ServiceWorkerActive ->
            { english = "The app is installed on this device."
            , kinyarwanda = Nothing
            }

        ServiceWorkerCurrent ->
            { english = "You have the current version of the app."
            , kinyarwanda = Nothing
            }

        ServiceWorkerCheckForUpdates ->
            { english = "Check for updates"
            , kinyarwanda = Nothing
            }

        ServiceWorkerInstalling ->
            { english = "A new version of the app has been detected and is being downloaded. You can continue to work while this is in progress."
            , kinyarwanda = Nothing
            }

        ServiceWorkerInstalled ->
            { english = "A new version of the app has been downloaded."
            , kinyarwanda = Nothing
            }

        ServiceWorkerSkipWaiting ->
            { english = "Activate new version of the app"
            , kinyarwanda = Nothing
            }

        ServiceWorkerRestarting ->
            { english = "The app should reload momentarily with the new version."
            , kinyarwanda = Nothing
            }

        ServiceWorkerActivating ->
            { english = "A new version of the app is preparing itself for use."
            , kinyarwanda = Nothing
            }

        ServiceWorkerActivated ->
            { english = "A new version of the app is ready for use."
            , kinyarwanda = Nothing
            }

        ServiceWorkerRedundant ->
            { english = "An error occurred installing a new version of the app."
            , kinyarwanda = Nothing
            }

        ServiceWorkerInactive ->
            { english = "The app is not yet installed on this device."
            , kinyarwanda = Nothing
            }

        ServiceWorkerRegNotAsked ->
            { english = "We have not yet attempted to install the app on this device."
            , kinyarwanda = Nothing
            }

        ServiceWorkerRegLoading ->
            { english = "Installation of the app on this device is progressing."
            , kinyarwanda = Nothing
            }

        ServiceWorkerRegErr ->
            { english = "There was an error installing the app on this device. To try again, reload this page."
            , kinyarwanda = Nothing
            }

        ServiceWorkerRegSuccess ->
            { english = "The app was successfully registered with this device."
            , kinyarwanda = Nothing
            }

        ServiceWorkerStatus ->
            { english = "Deployment Status"
            , kinyarwanda = Nothing
            }

        SessionClosed ->
            { english = "Session closed"
            , kinyarwanda = Just "igikorwa kirafunze:"
            }

        SessionClosed2 sessionId ->
            { english =
                String.join " "
                    [ "Session"
                    , fromEntityUuid sessionId
                    , """is closed. If you need to make further modifications
                    to it, please contact an administrator to have it
                    re-opened."""
                    ]
            , kinyarwanda = Nothing
            }

        SessionLoading sessionId ->
            { english = "Loading session " ++ fromEntityUuid sessionId
            , kinyarwanda = Nothing
            }

        SessionUnauthorized ->
            { english = "Session unauthorized"
            , kinyarwanda = Nothing
            }

        SessionUnauthorized2 ->
            { english =
                """You are not authorized to view this health assessment.
                Please contact the Ihangane project for further
                instructions."""
            , kinyarwanda = Nothing
            }

        ShowAll ->
            { english = "Show All"
            , kinyarwanda = Nothing
            }

        StartEndDate ->
            { english = "Start - End"
            , kinyarwanda = Nothing
            }

        StartDate ->
            { english = "Start Date"
            , kinyarwanda = Just "Itariki utangireyeho"
            }

        EndDate ->
            { english = "End Date"
            , kinyarwanda = Just "Itariki urangirijeho"
            }

        StartSyncing ->
            { english = "Start Syncing"
            , kinyarwanda = Nothing
            }

        StopSyncing ->
            { english = "Stop Syncing"
            , kinyarwanda = Nothing
            }

        Submit ->
            { english = "Submit"
            , kinyarwanda = Nothing
            }

        Success ->
            { english = "Success"
            , kinyarwanda = Just "Byagezweho"
            }

        SyncGeneral ->
            { english = "Sync status (general)"
            , kinyarwanda = Nothing
            }

        TakenCareOfBy ->
            { english = "Taken care of by"
            , kinyarwanda = Nothing
            }

        TelephoneNumber ->
            { english = "Telephone Number"
            , kinyarwanda = Nothing
            }

        ThisActionCannotBeUndone ->
            { english = "This action cannot be undone."
            , kinyarwanda = Nothing
            }

        ThisClinicHasNoMothers ->
            { english = "This clinic has no mothers assigned to it."
            , kinyarwanda = Nothing
            }

        Training ->
            { english = "Training"
            , kinyarwanda = Nothing
            }

        TrainingSessionCreateSuccessMessage ->
            { english = "Training sessions were created."
            , kinyarwanda = Nothing
            }

        TrainingSessionDeleteSuccessMessage ->
            { english = "Training sessions were deleted."
            , kinyarwanda = Nothing
            }

        TrySyncing ->
            { english = "Try syncing with backend"
            , kinyarwanda = Nothing
            }

        UbudeheLabel ->
            { english = "Ubudehe: "
            , kinyarwanda = Nothing
            }

        Unknown ->
            { english = "Unknown"
            , kinyarwanda = Nothing
            }

        Update ->
            { english = "Update"
            , kinyarwanda = Just "Kuvugurura"
            }

        UpdateError ->
            { english = "Update Error"
            , kinyarwanda = Just "ikosa mwivugurura"
            }

        ValidationErrors ->
            { english = "Validation Errors"
            , kinyarwanda = Nothing
            }

        -- As in, the version the app
        Version ->
            { english = "Version"
            , kinyarwanda = Nothing
            }

        ViewProgressReport ->
            { english = "View Progress Report"
            , kinyarwanda = Just "Garagaza uruhererekane rw'imikurire y'umwana"
            }

        Village ->
            { english = "Village"
            , kinyarwanda = Nothing
            }

        WelcomeUser name ->
            { english = "Welcome " ++ name
            , kinyarwanda = Just <| "Murakaza neza " ++ name
            }

        Year ->
            { english = "Year"
            , kinyarwanda = Nothing
            }

        Yes ->
            { english = "Yes"
            , kinyarwanda = Nothing
            }

        YouAreNotAnAdmin ->
            { english = "You are not logged in as an Administrator."
            , kinyarwanda = Nothing
            }

        YourSessionHasBeenSaved ->
            { english = "Your session has been saved."
            , kinyarwanda = Just "Igikorwa cyawe cyabitswe."
            }

        ZScoreHeightForAge ->
            { english = "Z-Score Height for Age: "
            , kinyarwanda = Just "Z-score Uburebure ku myaka: "
            }

        ZScoreMuacForAge ->
            { english = "MUAC for Age: "
            , kinyarwanda = Just "MUAC ku myaka: "
            }

        ZScoreWeightForAge ->
            { english = "Z-Score Weight for Age: "
            , kinyarwanda = Just "Z-score Ibiro ku myaka: "
            }

        ZScoreWeightForHeight ->
            { english = "Z-Score Weight for Height: "
            , kinyarwanda = Just "Z-score Ibiro ku uburebure: "
            }


translateActivePage : Page -> TranslationSet String
translateActivePage page =
    case page of
        DevicePage ->
            { english = "Device Status"
            , kinyarwanda = Nothing
            }

        PinCodePage ->
            { english = "PIN Code"
            , kinyarwanda = Nothing
            }

        PageNotFound url ->
            { english = "Missing"
            , kinyarwanda = Just "Ibibura"
            }

        ServiceWorkerPage ->
            { english = "Deployment"
            , kinyarwanda = Nothing
            }

        UserPage userPage ->
            case userPage of
                AdminPage ->
                    { english = "Admin"
                    , kinyarwanda = Nothing
                    }

                ClinicsPage _ ->
                    { english = "Clinics"
                    , kinyarwanda = Just "Ibigo nderabuzima"
                    }

                MyAccountPage ->
                    { english = "My Account"
                    , kinyarwanda = Just "Compte"
                    }

<<<<<<< HEAD
                PatientRegistartionPage ->
                    { english = "Patient Registartion"
                    , kinyarwanda = Nothing
                    }
=======
                SessionPage sessionId sessionPage ->
                    case sessionPage of
                        ActivitiesPage ->
                            { english = "Activities"
                            , kinyarwanda = Just "Ibikorwa"
                            }

                        ActivityPage activityType ->
                            { english = "Activity"
                            , kinyarwanda = Just "Igikorwa"
                            }

                        AttendancePage ->
                            { english = "Attendance"
                            , kinyarwanda = Just "Ubwitabire"
                            }

                        ParticipantsPage ->
                            { english = "Participants"
                            , kinyarwanda = Just "Abagenerwabikorwa"
                            }

                        ChildPage childId ->
                            { english = "Child"
                            , kinyarwanda = Just "Umwana"
                            }

                        MotherPage motherId ->
                            { english = "Mother"
                            , kinyarwanda = Just "Umubyeyi"
                            }

                        ProgressReportPage childId ->
                            { english = "Progress Report"
                            , kinyarwanda = Just "Raporo igaragaza imikurire y'umwana"
                            }
>>>>>>> 53efaf51


translateAdherence : Adherence -> TranslationSet String
translateAdherence adherence =
    case adherence of
        PrescribedAVRs ->
            { english = "Ask the mother to name or describe her prescribed AVRs. Can she correctly describe her medication?"
            , kinyarwanda = Just "Saba umubyeyi kuvuga izina ry’imiti igabanya ubukana bamuhaye. Ese abashije kuyivuga neza?"
            }

        CorrectDosage ->
            { english = "Can she tell you the correct dosage?"
            , kinyarwanda = Just "Yaba abasha kukubwira neza uburyo ayifata?"
            }

        TimeOfDay ->
            { english = "Can she tell you the correct time of day to make her ARVs?"
            , kinyarwanda = Just "Yaba abasha kukubwira amasaha ayifatiraho buri munsi?"
            }

        Adhering ->
            { english = "Based on your conversations with her, do you think she is adhering to her ARV regimen?"
            , kinyarwanda = Just "Ugendeye ku kiganiro mwagiranye, utekereza ko ari gufata imiti ye neza?"
            }


translateCounselingTimingHeading : CounselingTiming -> TranslationSet String
translateCounselingTimingHeading timing =
    case timing of
        Entry ->
            { english = "Entry Counseling Checklist:"
            , kinyarwanda = Just "Ibigomba kugirwaho inama ku ntangiriro:"
            }

        MidPoint ->
            { english = "Mid Program Review Checklist:"
            , kinyarwanda = Just "Ibigomba kugirwaho inama hagati mu gusubiramo gahunda:"
            }

        Exit ->
            { english = "Exit Counseling Checklist:"
            , kinyarwanda = Just "Ibigomba kugirwaho inama kumuntu usohotse muri gahunda:"
            }

        BeforeMidpoint ->
            { english = "Reminder"
            , kinyarwanda = Just "Kwibutsa"
            }

        BeforeExit ->
            { english = "Reminder"
            , kinyarwanda = Just "Kwibutsa"
            }


translateChartPhrase : ChartPhrase -> TranslationSet String
translateChartPhrase phrase =
    case phrase of
        AgeCompletedMonthsYears ->
            { english = "Age (completed months and years)"
            , kinyarwanda = Just "Imyaka uzuza amazi n'imyaka"
            }

        Birth ->
            { english = "Birth"
            , kinyarwanda = Just "kuvuka"
            }

        BirthToTwoYears ->
            { english = "Birth to 2 years (z-scores)"
            , kinyarwanda = Just "kuvuka (Kuva avutse)  kugeza ku myaka 2 Z-score"
            }

        LengthCm ->
            { english = "Length (cm)"
            , kinyarwanda = Just "Uburere cm"
            }

        LengthForAgeBoys ->
            { english = "Length-for-age BOYS"
            , kinyarwanda = Just "Uburebure ku myaka/ umuhungu"
            }

        LengthForAgeGirls ->
            { english = "Length-for-age GIRLS"
            , kinyarwanda = Just "uburebure ku myaka umukobwa"
            }

        Months ->
            { english = "Months"
            , kinyarwanda = Just "Amezi"
            }

        OneYear ->
            { english = "1 year"
            , kinyarwanda = Just "Umwaka umwe"
            }

        WeightForAgeBoys ->
            { english = "Weight-for-age BOYS"
            , kinyarwanda = Just "Ibiro ku myaka umuhungu"
            }

        WeightForAgeGirls ->
            { english = "Weight-for-age GIRLS"
            , kinyarwanda = Just "ibiro ku myaka umukobwa"
            }

        WeightForLengthBoys ->
            { english = "Weight-for-length BOYS"
            , kinyarwanda = Just "Ibiro ku Uburebure umuhungu"
            }

        WeightForLengthGirls ->
            { english = "Weight-for-length GIRLS"
            , kinyarwanda = Just "ibiro ku uburebure umukobwa"
            }

        WeightKg ->
            { english = "Weight (kg)"
            , kinyarwanda = Just "Ibiro kg"
            }

        YearsPlural value ->
            { english = toString value ++ " years"
            , kinyarwanda = Just <| "Imyaka " ++ toString value
            }

        ZScoreChartsAvailableAt ->
            { english = "Z-score charts available at"
            , kinyarwanda = Just "Raporo ku mikurire y'umwana"
            }


translateLoginPhrase : LoginPhrase -> TranslationSet String
translateLoginPhrase phrase =
    case phrase of
        CheckingCachedCredentials ->
            { english = "Checking cached credentials"
            , kinyarwanda = Nothing
            }

        ForgotPassword1 ->
            { english = "Forgot your password?"
            , kinyarwanda = Just "Wibagiwe ijambo ry'ibanga?"
            }

        ForgotPassword2 ->
            { english = "Call The Ihangane Project at +250 788 817 542"
            , kinyarwanda = Just "Hamagara The Ihangane Project kuri +250 788 817 542(Hamagara kumushinga wa ihangane"
            }

        LoggedInAs ->
            { english = "Logged in as"
            , kinyarwanda = Just "Kwinjira nka"
            }

        LoginRejected method ->
            case method of
                ByAccessToken ->
                    { english = "Your access token has expired. You will need to sign in again."
                    , kinyarwanda = Just "Igihe cyo gukoresha sisitemu cyarangiye . Ongera winjore muri sisitemu"
                    }

                ByPassword ->
                    { english = "The server rejected your username or password."
                    , kinyarwanda = Just "Seriveri yanze ijambo ryo kwinjira cg ijambo ry'ibanga"
                    }

        LoginError error ->
            translateHttpError error

        LoginOrWorkOffline ->
            { english = "Either login below, or work offline without logging in."
            , kinyarwanda = Nothing
            }

        Logout ->
            { english = "Logout"
            , kinyarwanda = Just "Gufunga"
            }

        LogoutInProgress ->
            { english = "Logout in progress ..."
            , kinyarwanda = Just "sisitemi irikwifunga"
            }

        LogoutFailed ->
            { english = "Logout Failed"
            , kinyarwanda = Just "Gufunga byanze"
            }

        Password ->
            { english = "Password"
            , kinyarwanda = Just "Ijambo ry'ibanga"
            }

        PinCode ->
            { english = "PIN code"
            , kinyarwanda = Nothing
            }

        PinCodeRejected ->
            { english = "Your PIN code was not recognized."
            , kinyarwanda = Nothing
            }

        SignIn ->
            { english = "Sign In"
            , kinyarwanda = Just "Kwinjira"
            }

        Username ->
            { english = "Username"
            , kinyarwanda = Just "Izina ryo kwinjira"
            }

        WorkOffline ->
            { english = "Work Offline"
            , kinyarwanda = Just "Gukora nta internet"
            }

        YouMustLoginBefore ->
            { english = "You must sign in before you can access the"
            , kinyarwanda = Just "Ugomba kubanza kwinjira muri sisitemi mbere yuko ubona"
            }


translateMonth : Month -> TranslationSet String
translateMonth month =
    case month of
        Jan ->
            { english = "January"
            , kinyarwanda = Just "Mutarama"
            }

        Feb ->
            { english = "February"
            , kinyarwanda = Just "Gashyantare"
            }

        Mar ->
            { english = "March"
            , kinyarwanda = Just "Werurwe"
            }

        Apr ->
            { english = "April"
            , kinyarwanda = Just "Mata"
            }

        May ->
            { english = "May"
            , kinyarwanda = Just "Gicurasi"
            }

        Jun ->
            { english = "June"
            , kinyarwanda = Just "Kamena"
            }

        Jul ->
            { english = "July"
            , kinyarwanda = Just "Nyakanga"
            }

        Aug ->
            { english = "August"
            , kinyarwanda = Just "Kanama"
            }

        Sep ->
            { english = "September"
            , kinyarwanda = Just "Nzeri"
            }

        Oct ->
            { english = "October"
            , kinyarwanda = Just "Ukwakira"
            }

        Nov ->
            { english = "November"
            , kinyarwanda = Just "Ugushyingo"
            }

        Dec ->
            { english = "December"
            , kinyarwanda = Just "Ukuboza"
            }


translateHttpError : Http.Error -> TranslationSet String
translateHttpError error =
    case error of
        Http.NetworkError ->
            { english = "A network error occurred contacting the server. Are you connected to the Internet?"
            , kinyarwanda = Just "Hari ikibazo cya reseau hamagara kuri seriveri. Ufite intereneti? (murandasi)"
            }

        Http.Timeout ->
            { english = "The request to the server timed out."
            , kinyarwanda = Just "Ibyo wasabye kuri seriveri byarengeje igihe."
            }

        Http.BadUrl url ->
            { english = "URL is not valid: " ++ url
            , kinyarwanda = Nothing
            }

        Http.BadStatus response ->
            { english = "The server indicated the following error:"
            , kinyarwanda = Just "Aya makosa yagaragaye hamagara kuri seriveri:"
            }

        Http.BadPayload message response ->
            { english = "The server responded with data of an unexpected type."
            , kinyarwanda = Nothing
            }


translateValidationError : ValidationError -> TranslationSet String
translateValidationError id =
    case id of
        UnknownClinic ->
            { english = "is not a known clinic"
            , kinyarwanda = Nothing
            }


translateFormError : ErrorValue ValidationError -> TranslationSet String
translateFormError error =
    case error of
        Empty ->
            { english = "should not be empty"
            , kinyarwanda = Nothing
            }

        InvalidString ->
            { english = "is not a valid string"
            , kinyarwanda = Nothing
            }

        InvalidEmail ->
            { english = "is not a valid email"
            , kinyarwanda = Nothing
            }

        InvalidFormat ->
            { english = "is not a valid format"
            , kinyarwanda = Nothing
            }

        InvalidInt ->
            { english = "is not a valid integer"
            , kinyarwanda = Nothing
            }

        InvalidFloat ->
            { english = "is not a valid number"
            , kinyarwanda = Nothing
            }

        InvalidBool ->
            { english = "is not a valid boolean"
            , kinyarwanda = Nothing
            }

        InvalidDate ->
            { english = "is not a valid date"
            , kinyarwanda = Nothing
            }

        SmallerIntThan int ->
            { english = "must be smaller than " ++ toString int
            , kinyarwanda = Nothing
            }

        GreaterIntThan int ->
            { english = "must be larger than " ++ toString int
            , kinyarwanda = Nothing
            }

        SmallerFloatThan float ->
            { english = "must be smaller than " ++ toString float
            , kinyarwanda = Nothing
            }

        GreaterFloatThan float ->
            { english = "must be larger than " ++ toString float
            , kinyarwanda = Nothing
            }

        ShorterStringThan int ->
            { english = "must have fewer than " ++ toString int ++ " characters"
            , kinyarwanda = Nothing
            }

        LongerStringThan int ->
            { english = "must have more than " ++ toString int ++ " characters"
            , kinyarwanda = Nothing
            }

        NotIncludedIn ->
            { english = "was not among the valid options"
            , kinyarwanda = Nothing
            }

        CustomError e ->
            translateValidationError e


{-| This one is hampered by the fact that the field names in etaque/elm-form
are untyped strings, but we do our best.
-}
translateFormField : String -> TranslationSet String
translateFormField field =
    case field of
        "clinic_id" ->
            translationSet Clinic

        "closed" ->
            translationSet Closed

        "training" ->
            translationSet Clinic

        "scheduled_date.start" ->
            translationSet StartDate

        "scheduled_date.end" ->
            translationSet EndDate

        _ ->
            { english = field
            , kinyarwanda = Nothing
            }<|MERGE_RESOLUTION|>--- conflicted
+++ resolved
@@ -182,28 +182,14 @@
     | Device
     | DeviceNotAuthorized
     | DeviceStatus
-<<<<<<< HEAD
     | District
-    | DownloadHealthAssessment
-    | DownloadSession1
-    | DownloadSession2
-    | DownloadSuccessful
-    | DownloadingSession1
-    | DownloadingSession2
-=======
->>>>>>> 53efaf51
     | DropzoneDefaultMessage
     | EndSession
     | EnterPairingCode
     | ErrorCheckLocalConfig
     | ErrorConfigurationError
-<<<<<<< HEAD
-    | ErrorFetchingCachedSessionTitle
-    | ErrorFetchingCachedSessionMessage
     | Estimated
     | FamilyInformation
-=======
->>>>>>> 53efaf51
     | FamilyPlanningSignLabel FamilyPlanningSign
     | FamilyUbudehe
     | Fetch
@@ -233,11 +219,8 @@
     | MeasurementNoChange
     | MeasurementGained Float
     | MeasurementLost Float
-<<<<<<< HEAD
+    | MemoryQuota { totalJSHeapSize : Int, usedJSHeapSize : Int, jsHeapSizeLimit : Int }
     | MiddleName
-=======
-    | MemoryQuota { totalJSHeapSize : Int, usedJSHeapSize : Int, jsHeapSizeLimit : Int }
->>>>>>> 53efaf51
     | MinutesAgo Int
     | ModeOfDelivery ModeOfDelivery
     | ModeOfDeliveryLabel
@@ -251,13 +234,9 @@
     | Mothers
     | MuacIndication MuacIndication
     | MyAccount
-<<<<<<< HEAD
     | NationalIdNumber
     | Next
     | No
-    | NoActiveIncidents
-=======
->>>>>>> 53efaf51
     | NoActivitiesCompleted
     | NoActivitiesCompletedForThisParticipant
     | NoActivitiesPending
@@ -291,15 +270,10 @@
     | PreviousFloatMeasurement Float
     | Profession
     | ProgressReport
-<<<<<<< HEAD
     | Province
-    | ReadyToBeginSession
-    | RegisterPatient
+    | RegisterAPatient
     | RegisterNewPatient
     | RegistratingHealthCenter
-=======
-    | RegisterAPatient
->>>>>>> 53efaf51
     | ReportAge String
     | ReportDOB String
     | ReportRemaining Int
@@ -823,23 +797,23 @@
             , kinyarwanda = Just "Gufunga"
             }
 
-<<<<<<< HEAD
+        ClinicUnauthorized ->
+            { english = "You are not authorized to work with this clinic."
+            , kinyarwanda = Nothing
+            }
+
+        ConfirmDeleteTrainingSessions ->
+            { english = "Are you sure you want to delete all training sessions?"
+            , kinyarwanda = Nothing
+            }
+
+        ConfirmRegisterPatient ->
+            { english = "Are you sure you want to save this patient's data?"
+            , kinyarwanda = Nothing
+            }
+
         ConfirmationRequired ->
             { english = "Please confirm:"
-=======
-        ClinicUnauthorized ->
-            { english = "You are not authorized to work with this clinic."
->>>>>>> 53efaf51
-            , kinyarwanda = Nothing
-            }
-
-        ConfirmDeleteTrainingSessions ->
-            { english = "Are you sure you want to delete all training sessions?"
-            , kinyarwanda = Nothing
-            }
-
-        ConfirmRegisterPatient ->
-            { english = "Are you sure you want to save this patient's data?"
             , kinyarwanda = Nothing
             }
 
@@ -941,34 +915,11 @@
             , kinyarwanda = Nothing
             }
 
-<<<<<<< HEAD
         District ->
             { english = "District"
             , kinyarwanda = Nothing
             }
 
-        DownloadHealthAssessment ->
-            { english = "Download Health Assessment"
-            , kinyarwanda = Just "Gukurura Igikorwa cy’ipima"
-            }
-
-        DownloadSuccessful ->
-            { english = "Download Successful"
-            , kinyarwanda = Just "Gukurura Igikorwa cy’ipima byagenze neza"
-            }
-
-        DownloadingSession1 ->
-            { english = "Downloading…"
-            , kinyarwanda = Just "Uri gukurura Igikorwa cy’ipima (gukurura amakuru y'ipima)"
-            }
-
-        DownloadingSession2 ->
-            { english = "Downloading may take a few minutes, or a few hours. Do not leave this page while data is downloading."
-            , kinyarwanda = Just "Gukurura Igikorwa cy’ipima bishobora gutwara iminota mike cg amasaha make. Ub uretse gufunga iyi paji mu gihe ugikurura amakuru."
-            }
-
-=======
->>>>>>> 53efaf51
         DropzoneDefaultMessage ->
             { english = "Touch here to take a photo, or drop a photo file here."
             , kinyarwanda = Just "Kanda hano niba ushaka gufotora cg ukure ifoto mu bubiko hano."
@@ -1009,22 +960,6 @@
             , kinyarwanda = Just "Ikosa mu igena miterere"
             }
 
-<<<<<<< HEAD
-        ErrorFetchingCachedSessionTitle ->
-            { english = "Error Loading Cached Session"
-            , kinyarwanda = Nothing
-            }
-
-        ErrorFetchingCachedSessionMessage ->
-            { english = """
-                There was an error loading the session data cached on this
-                device. An error report has been sent (or will be sent when the
-                device is online). Contact the Ihangane project for further
-                instructions.
-                """
-            , kinyarwanda = Nothing
-            }
-
         Estimated ->
             { english = "Estimated"
             , kinyarwanda = Nothing
@@ -1035,8 +970,6 @@
             , kinyarwanda = Nothing
             }
 
-=======
->>>>>>> 53efaf51
         FamilyPlanningSignLabel sign ->
             case sign of
                 Condoms ->
@@ -1391,7 +1324,6 @@
             , kinyarwanda = Just "Konti yanjye"
             }
 
-<<<<<<< HEAD
         NationalIdNumber ->
             { english = "National ID Number"
             , kinyarwanda = Nothing
@@ -1407,13 +1339,6 @@
             , kinyarwanda = Nothing
             }
 
-        NoActiveIncidents ->
-            { english = "No active incidents!"
-            , kinyarwanda = Nothing
-            }
-
-=======
->>>>>>> 53efaf51
         NoActivitiesCompleted ->
             { english = "No activities are entirely completed for the attending participants."
             , kinyarwanda = Just "Nta gikorwa cyarangiye cyose kubitabiriye."
@@ -1585,21 +1510,12 @@
             , kinyarwanda = Just "Raporo igaragaza imikurire y'umwana"
             }
 
-<<<<<<< HEAD
         Province ->
             { english = "Province"
             , kinyarwanda = Nothing
             }
 
-        ReadyToBeginSession ->
-            { english = "You are now ready to begin your session."
-            , kinyarwanda = Just "Ubu ushobora gutangira ibikorwa byawe."
-            }
-
-        RegisterPatient ->
-=======
         RegisterAPatient ->
->>>>>>> 53efaf51
             { english = "Register a patient"
             , kinyarwanda = Nothing
             }
@@ -2014,12 +1930,11 @@
                     , kinyarwanda = Just "Compte"
                     }
 
-<<<<<<< HEAD
                 PatientRegistartionPage ->
                     { english = "Patient Registartion"
                     , kinyarwanda = Nothing
                     }
-=======
+
                 SessionPage sessionId sessionPage ->
                     case sessionPage of
                         ActivitiesPage ->
@@ -2056,7 +1971,6 @@
                             { english = "Progress Report"
                             , kinyarwanda = Just "Raporo igaragaza imikurire y'umwana"
                             }
->>>>>>> 53efaf51
 
 
 translateAdherence : Adherence -> TranslationSet String
