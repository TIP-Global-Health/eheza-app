module Translate exposing
    ( Adherence(..)
    , ChartPhrase(..)
    , Dashboard(..)
    , Language
    , LoginPhrase(..)
    , TranslationId(..)
    , ValidationError(..)
    , translate
    , translateActivePage
    , translateAdherence
    , translateChartPhrase
    , translateCounselingTimingHeading
    , translateFormError
    , translateFormField
    , translateHttpError
    , translateLoginPhrase
    , translateText
    , translateValidationError
    , translationSet
    )

{-| This module has just the translations ... for types and
general utilities, see `Translate.Model` and `Translate.Utils`.
-}

import Activity.Model exposing (Activity(..), ChildActivity(..), MotherActivity(..))
import AcuteIllnessActivity.Model exposing (AcuteIllnessActivity(..))
import Backend.AcuteIllnessEncounter.Model exposing (AcuteIllnessDiagnosis(..))
import Backend.Clinic.Model exposing (ClinicType(..))
import Backend.Counseling.Model exposing (CounselingTiming(..), CounselingTopic)
import Backend.Entities exposing (..)
import Backend.IndividualEncounterParticipant.Model exposing (AcuteIllnessOutcome(..), IndividualEncounterType(..), PregnancyOutcome(..))
import Backend.Measurement.Model exposing (..)
import Backend.NutritionActivity.Model exposing (NutritionActivity(..))
import Backend.Person.Model
    exposing
        ( EducationLevel(..)
        , Gender(..)
        , HIVStatus(..)
        , MaritalStatus(..)
        , ModeOfDelivery(..)
        , VaginalDelivery(..)
        )
import Backend.Relationship.Model exposing (MyRelatedBy(..))
import Date exposing (Month)
import Form.Error exposing (ErrorValue(..))
import Html exposing (Html, text)
import Http
import Measurement.Model exposing (FloatInputConstraints)
import Pages.AcuteIllnessActivity.Model
    exposing
        ( DangerSignsTask(..)
        , ExposureTask(..)
        , LaboratoryTask(..)
        , NextStepsTask(..)
        , OngoingTreatmentTask(..)
        , PhysicalExamTask(..)
        , PriorTreatmentTask(..)
        , SymptomsTask(..)
        )
import Pages.Attendance.Model exposing (InitialResultsDisplay(..))
<<<<<<< HEAD
import Pages.Dashboard.Model as Dashboard exposing (BeneficiariesTableLabels(..), DashboardFilter(..), DashboardSubFilter(..), FilterPeriod(..))
import Pages.NutritionEncounter.Model exposing (NutritionAssesment(..))
=======
import Pages.Dashboard.Model as Dashboard
    exposing
        ( BeneficiariesTableLabels(..)
        , DashboardFilter(..)
        , DashboardSubFilter(..)
        , FilterPeriod(..)
        , FilterProgramType(..)
        )
>>>>>>> 9b21695c
import Pages.Page exposing (..)
import Pages.PrenatalActivity.Model
    exposing
        ( ExaminationTask(..)
        , HistoryTask(..)
        , LmpRange(..)
        , PatientProvisionsTask(..)
        )
import PrenatalActivity.Model
    exposing
        ( HighRiskFactor(..)
        , HighSeverityAlert(..)
        , MedicalDiagnosis(..)
        , ObstetricalDiagnosis(..)
        , PregnancyTrimester(..)
        , PrenatalActivity(..)
        , RecurringHighSeverityAlert(..)
        , RiskFactor(..)
        )
import Restful.Endpoint exposing (fromEntityUuid)
import Restful.Login exposing (LoginError(..), LoginMethod(..))
import Time exposing (Month(..))
import Translate.Model exposing (TranslationSet)
import Translate.Utils exposing (..)


{-| We re-export this one for convenience, so you don't have to import
`Translate.Model` in simple cases. That is, you can do this, which will be
enough for most "view" modules:

    import Translate exposing (translate, Language)

Note that importing `Language` from here gives you only the type, not the
constructors. For more complex cases, where you need `English` and
`Kinyarwanda` as well, you have to do this instead:

    import Translate.Model exposing (Language(..))

-}
type alias Language =
    Translate.Model.Language


translate : Language -> TranslationId -> String
translate lang trans =
    selectLanguage lang (translationSet trans)


translateText : Language -> TranslationId -> Html msg
translateText lang trans =
    translate lang trans
        |> text


type LoginPhrase
    = CheckingCachedCredentials
    | ForgotPassword1
    | ForgotPassword2
    | LoggedInAs
    | LoginError Http.Error
    | LoginRejected LoginMethod
    | LoginToSyncHealthCenters
    | Logout
    | LogoutInProgress
    | LogoutFailed
    | Password
    | PinCode
    | PinCodeRejected
    | SignIn
    | SignOut
    | Username
    | WorkOffline
    | YouMustLoginBefore


type ChartPhrase
    = AgeCompletedMonthsYears
    | Birth
    | BirthToTwoYears
    | BirthToFiveYears
    | FiveToNineteenYears
    | FiveToTenYears
    | HeightCm
    | HeightForAgeBoys
    | HeightForAgeGirls
    | LengthCm
    | LengthForAgeBoys
    | LengthForAgeGirls
    | Months
    | OneYear
    | WeightForAgeBoys
    | WeightForAgeGirls
    | WeightForLengthBoys
    | WeightForLengthGirls
    | WeightKg
    | YearsPlural Int
    | ZScoreChartsAvailableAt


type ValidationError
    = DigitsOnly
    | InvalidBirthDate
    | InvalidBirthDateForAdult
    | InvalidBirthDateForChild
    | InvalidHmisNumber
    | LengthError Int
    | LettersOnly
    | RequiredField
    | UnknownGroup
    | UnknownProvince
    | UnknownDistrict
    | UnknownSector
    | UnknownCell
    | UnknownVillage
    | DecoderError String


type Adherence
    = PrescribedAVRs
    | CorrectDosage
    | TimeOfDay
    | Adhering


type Dashboard
    = BeneficiariesLabel
    | BeneficiariesTableColumnLabel BeneficiariesTableLabels
    | BeneficiariesTableLabel
    | BoysFilterLabel
    | CaseManagementFirstWordHelper
    | CaseManagementHelper
    | CaseManagementLabel
    | CompletedProgramLabel
    | FamilyPlanningLabel
    | FamilyPlanningOutOfWomen { total : Int, useFamilyPlanning : Int }
    | Filter DashboardFilter
    | FilterProgramType FilterProgramType
    | Filters
    | GirlsFilterLabel
    | GoodNutritionLabel
    | IncidenceOf
    | LastUpdated
    | LoadingDataGeneral
    | MissedSessionsLabel
    | Moderate
    | ModeratelyMalnourished
    | NewBeneficiaries
    | NewCasesLabel
    | NoDataGeneral
    | NoDataForPeriod
    | PercentageLabel FilterPeriod
    | PeriodFilter FilterPeriod
    | ProgramType
    | Severe
    | SeverelyMalnourished
    | StatisticsFirstWordHelper
    | StatisticsHelper
    | SubFilter DashboardSubFilter
    | SyncNotice
    | TotalBeneficiaries
    | TotalMalnourished
    | TotalEncountersLabel
    | UseFamilyPlanning


type TranslationId
    = Abdomen
    | AbdomenCPESign AbdomenCPESign
    | Abnormal
    | Abortions
    | AccompaniedByPartner
    | AccessDenied
    | ActionsTaken
    | ActionsToTake
    | AcuteFindingsGeneralSign AcuteFindingsGeneralSign
    | AcuteFindingsRespiratorySign AcuteFindingsRespiratorySign
    | AcuteIllnessAdverseEvent AdverseEvent
    | AcuteIllnessAdverseEventKindsQuestion
    | AcuteIllnessDangerSign AcuteIllnessDangerSign
    | AcuteIllnessDiagnosis AcuteIllnessDiagnosis
    | AcuteIllnessDiagnosisWarning AcuteIllnessDiagnosis
    | AcuteIllnessExisting
    | AcuteIllnessNew
    | AcuteIllnessOutcome AcuteIllnessOutcome
    | AcuteIllnessOutcomeLabel
    | Activities
    | ActivitiesCompleted Int
    | ActivitiesHelp Activity
    | ActivitiesLabel Activity
    | ActivitiesTitle Activity
    | ActivitityTitleAchi
    | ActivitiesToComplete Int
    | ActivitityLabelAchi
    | ActivityProgressReport Activity
    | ActivePage Page
    | AcuteIllnessActivityTitle AcuteIllnessActivity
    | AddChild
    | AddFamilyMember
    | AddFamilyMemberFor String
    | AddNewParticipant
    | AddParentOrCaregiver
    | AddToGroup
    | Admin
    | Administer
    | Administered
    | AdministeredMedicationQuestion
    | AddressInformation
    | Adherence Adherence
    | AdverseEventSinglePlural Int
    | AfterEachLiquidStool
    | AgeWord
    | Age Int Int
    | AgeDays Int
    | AgeMonthsWithoutDay Int
    | AgeSingleBoth Int Int
    | AgeSingleMonth Int Int
    | AgeSingleMonthWithoutDay Int
    | AgeSingleDayWithMonth Int Int
    | AgeSingleDayWithoutMonth Int Int
    | AllowedValuesRangeHelper FloatInputConstraints
    | AmbulancArrivalPeriodQuestion
    | And
    | AndSentence
    | AppName
    | AreYouSure
    | Assessment
    | Asthma
    | Attendance
    | Baby
    | BabyDiedOnDayOfBirthPreviousDelivery
    | BabyName String
    | Back
    | BackendError
    | BeginNewEncounter
    | BloodPressure
    | BloodPressureElevatedOcassions
    | BloodPressureDiaLabel
    | BloodPressureSysLabel
    | BMI
    | BMIHelper
    | BodyTemperature
    | Born
    | BowedLegs
    | BpmUnit Int
    | BpmUnitLabel
    | BreastExam
    | BreastExamSign BreastExamSign
    | BreastExamQuestion
    | BrittleHair
    | ByMouthDaylyForXDays Int
    | ByMouthTwiceADayForXDays Int
    | Call114
    | Called114Question
    | Cancel
    | CardiacDisease
    | CaregiverName
    | CaregiverNationalId
    | CentimeterShorthand
    | Celsius
    | CelsiusAbbrev
    | Cell
    | ChartPhrase ChartPhrase
    | CheckAllThatApply
    | CheckIn
    | ChildHmisNumber
    | ChildDemographicInformation
    | ChildNutritionSignLabel ChildNutritionSign
    | ChildNutritionSignReport ChildNutritionSign
    | ChildOf
    | Children
    | ChildrenNames
    | ChildrenNationalId
    | Clear
    | ClickTheCheckMark
    | ClinicType ClinicType
    | Clinical
    | Dashboard Dashboard
    | ClinicalProgressReport
    | CloseAcuteIllnessLabel
    | CompleteHCReferralForm
    | CompletedHCReferralForm
    | Contacted114
    | ContactedHC
    | ContactedHCQuestion
    | ContactedRecommendedSiteQuestion
    | ContactWithCOVID19SymptomsHelper
    | ContactWithCOVID19SymptomsQuestion
    | ConvulsionsAndUnconsciousPreviousDelivery
    | ConvulsionsPreviousDelivery
    | CurrentIllnessBegan
    | CSectionScar CSectionScar
    | GroupNotFound
    | Group
    | Groups
    | GroupUnauthorized
    | Close
    | Closed
    | ConditionImproving Bool
    | ConditionImprovingQuestion
    | ConfirmationRequired
    | ConfirmDeleteTrainingGroupEncounters
    | ConfirmRegisterParticipant
    | Connected
    | ContactExposure
    | ContactInformation
    | Continue
    | CounselingTimingHeading CounselingTiming
    | CounselingTopic CounselingTopic
    | CounselorReviewed
    | CounselorSignature
    | CSectionInPreviousDelivery
    | CSectionReason
    | CSectionReasons CSectionReason
    | CreateGroupEncounter
    | CreateRelationship
    | CreateTrainingGroupEncounters
    | DeleteTrainingGroupEncounters
    | DashboardLabel
    | CurrentlyPregnant
    | DangerSign DangerSign
    | DangerSignsTask DangerSignsTask
    | DateOfLastAssessment
    | DatePregnancyConcluded
    | Day
    | DayAbbrev
    | DaySinglePlural Int
    | DateOfBirth
    | Days
    | DaysAbbrev
    | DaysPresent
    | DaysSinglePlural Int
    | Delete
    | DeliveryLocation
    | DeliveryOutcome
    | DemographicInformation
    | DemographicsReport
    | Device
    | DeviceNotAuthorized
    | DeviceStatus
    | Diabetes
    | Diagnosis
    | Disabled
    | DistributionNotice DistributionNotice
    | District
    | DOB
    | Downloading
    | DropzoneDefaultMessage
    | DueDate
    | Edd
    | EddHeader
    | Edema
    | EditRelationship
    | Ega
    | EgaHeader
    | EgaWeeks
    | EmptyString
    | EndEncounter
    | EndEncounterQuestion
    | EndGroupEncounter
    | EnterAmountDistributed
    | EnterPairingCode
    | ErrorCheckLocalConfig
    | ErrorConfigurationError
    | Estimated
    | ExaminationTask ExaminationTask
    | ExposureTask ExposureTask
    | Extremities
    | Eyes
    | Facility
    | Failure
    | FamilyInformation
    | FamilyMembers
    | FamilyPlanningInFutureQuestion
    | FamilyPlanningSignLabel FamilyPlanningSign
    | FamilyUbudehe
    | FatherName
    | FatherNationalId
    | FbfDistribution ClinicType
    | FbfToReceive Activity Float
    | FetalHeartRate
    | FetalMovement
    | FetalPresentationLabel
    | FetalPresentation FetalPresentation
    | Fetch
    | FilterByName
    | FirstAntenatalVisit
    | FirstName
    | FiveVisits
    | ForIllustrativePurposesOnly
    | FormError (ErrorValue ValidationError)
    | FormField String
    | FundalHeight
    | Gender Gender
    | GenderLabel
    | GestationalDiabetesPreviousPregnancy
    | Glass String
    | GoHome
    | GroupAssessment
    | Gravida
    | GroupEncounter
    | HandedReferralFormQuestion
    | Hands
    | HandsCPESign HandsCPESign
    | HCRecommendation HCRecommendation
    | HCResponseQuestion
    | HCResponsePeriodQuestion
    | HeadHair
    | HealthCenter
    | HealthCenterDetermined
    | HealthEducationProvidedQuestion
    | Heart
    | HeartMurmur
    | HeartCPESign HeartCPESign
    | HeartRate
    | Height
    | High
    | HighRiskCase
    | HighRiskFactor HighRiskFactor
    | HighRiskFactors
    | HighSeverityAlert HighSeverityAlert
    | HighSeverityAlerts
    | HistoryTask HistoryTask
    | HIV
    | HIVStatus HIVStatus
    | HIVStatusLabel
    | Home
    | HouseholdSize
    | HowManyDoses
    | HaveAnyOfTheFollowingQuestion
    | HttpError Http.Error
    | HypertensionBeforePregnancy
    | IdleWaitingForSync
    | IncompleteCervixPreviousPregnancy
    | IndividualEncounter
    | IndividualEncounterFirstVisit IndividualEncounterType
    | IndividualEncounterLabel IndividualEncounterType
    | IndividualEncounterSelectVisit IndividualEncounterType
    | IndividualEncounterSubsequentVisit IndividualEncounterType
    | IndividualEncounterType IndividualEncounterType
    | IndividualEncounterTypes
    | InitialResultsDisplay InitialResultsDisplay
    | IntractableVomiting Bool
    | IntractableVomitingQuestion
    | IsCurrentlyBreastfeeding
    | IsolatedAtHome
    | KilogramShorthand
    | KilogramsPerMonth
    | LaboratoryTask LaboratoryTask
    | LastChecked
    | LastSuccesfulContactLabel
    | Legs
    | LegsCPESign LegsCPESign
    | LevelOfEducationLabel
    | LevelOfEducation EducationLevel
    | LinkToMother
    | LiveChildren
    | LmpDateConfidentHeader
    | LmpDateHeader
    | LmpRangeHeader
    | LmpRange LmpRange
    | LoginPhrase LoginPhrase
    | Low
    | LowRiskCase
    | Lungs
    | LungsCPESign LungsCPESign
    | MakeSureYouAreConnected
    | MalariaRapidDiagnosticTest
    | MalariaRapidTestResult MalariaRapidTestResult
    | MalnutritionWithComplications
    | MaritalStatusLabel
    | MaritalStatus MaritalStatus
    | MeasurementNoChange
    | MeasurementGained Float
    | MeasurementLost Float
    | MedicalDiagnosis
    | MedicalDiagnosisAlert MedicalDiagnosis
    | MedicationCausesSideEffectsQuestion
    | MedicationDistributionSign MedicationDistributionSign
    | MedicationDosesMissedQuestion
    | MedicationForFeverPast6Hours
    | MedicationHelpedEnding Bool
    | MedicationFeelBetterAfterTakingQuestion
    | MedicationForMalariaToday
    | MedicationForMalariaPastMonth
    | MedicalFormHelper
    | MedicationForFeverPast6HoursQuestion
    | MedicationForMalariaTodayQuestion
    | MedicationForMalariaWithinPastMonthQuestion
    | MedicationHelpedQuestion
    | MedicationTaken
    | MedicationTakenAsPrescribedQuestion
    | MentalHealthHistory
    | MemoryQuota { totalJSHeapSize : Int, usedJSHeapSize : Int, jsHeapSizeLimit : Int }
    | MMHGUnit
    | MiddleName
    | MinutesAgo Int
    | MissedDosesOfMedicatgion Int
    | ModeOfDelivery ModeOfDelivery
    | ModeOfDeliveryLabel
    | ModeratelyUnderweight
    | Month
    | MonthAbbrev
    | MonthsOld
    | Mother
    | MotherDemographicInformation
    | MotherName String
    | MotherNameLabel
    | MotherNationalId
    | Mothers
    | MUAC
    | MuacHelper
    | MuacIndication MuacIndication
    | MyAccount
    | MyRelatedBy MyRelatedBy
    | MyRelatedByQuestion MyRelatedBy
    | Name
    | NationalIdNumber
    | Neck
    | NeckCPESign NeckCPESign
    | NegativeLabel
    | Never
    | Next
    | NextStepsTask NextStepsTask
    | No
    | NoActivitiesCompleted
    | NoActivitiesCompletedForThisParticipant
    | NoActivitiesPending
    | NoActivitiesPendingForThisParticipant
    | NoGroupsFound
    | NoMatchesFound
    | ReasonForNotSendingToHC ReasonForNotSendingToHC
    | MedicationNonAdministrationReason MedicationNonAdministrationReason
    | NoParticipantsPending
    | NoParticipantsPendingForThisActivity
    | NoParticipantsCompleted
    | NoParticipantsCompletedForThisActivity
    | Normal
    | NoChildrenRegisteredInTheSystem
    | NoParticipantsFound
    | NotAvailable
    | NotConnected
    | NotTaken
    | NumberOfAbortions
    | NumberOfChildrenUnder5
    | NumberOfCSections
    | NumberOfLiveChildren
    | NumberOfStillbirthsAtTerm
    | NumberOfStillbirthsPreTerm
    | NutritionActivityHelper NutritionActivity
    | NutritionActivityTitle NutritionActivity
    | NutritionAssesment NutritionAssesment
    | NutritionHelper
    | ObstetricalDiagnosis
    | ObstetricalDiagnosisAlert ObstetricalDiagnosis
    | OK
    | Old
    | On
    | OneVisit
    | OnceYouEndTheEncounter
    | OnceYouEndYourGroupEncounter
    | OngoingTreatmentTask OngoingTreatmentTask
    | Or
    | PackagesPerMonth
    | Page
    | Page404
    | PageNotFoundMsg
    | PaleConjuctiva
    | Pallor
    | Para
    | PartialPlacentaPreviousDelivery
    | ParticipantDirectory
    | Participants
    | ParticipantReviewed
    | ParticipantSignature
    | ParticipantSummary
    | ParticipantDemographicInformation
    | ParticipantInformation
    | PartnerHivTestResult
    | PartnerReceivedHivCounseling
    | PartnerReceivedHivTesting
    | PatientExhibitAnyFindings
    | PatientExhibitAnyRespiratoryFindings
    | PatientGotAnySymptoms
    | PatientProgress
    | PatientInformation
    | PatientIsolatedQuestion
    | PatientProvisionsTask PatientProvisionsTask
    | People
    | PersistentStorage Bool
    | Person
    | PersonHasBeenSaved
    | PertinentSymptoms
    | PhotosTransferStatus
    | PhysicalExam
    | PhysicalExamTask PhysicalExamTask
    | PlaceholderEnterHeight
    | PlaceholderEnterMUAC
    | PlaceholderEnterParticipantName
    | PlaceholderEnterWeight
    | PleaseSelectGroup
    | PleaseSync
    | PositiveLabel
    | PreeclampsiaPreviousPregnancy
    | PregnancyTrimester PregnancyTrimester
    | PrenatalActivitiesTitle PrenatalActivity
    | PrenatalPhotoHelper
    | PreTerm
    | PregnancyConcludedLabel
    | PregnancyOutcomeLabel
    | PregnancyOutcome PregnancyOutcome
    | PreviousCSectionScar
    | PreviousDelivery
    | PreviousDeliveryPeriods PreviousDeliveryPeriod
    | PreviousFloatMeasurement Float
    | PreviousMeasurementNotFound
    | PriorTreatmentTask PriorTreatmentTask
    | Profession
    | Programs
    | ProgressPhotos
    | ProgressReport
    | ProgressTimeline
    | ProgressTrends
    | PrenatalParticipant
    | PrenatalParticipants
    | PreTermPregnancy
    | ProvideHealthEducation
    | ProvidedHealthEducationAction
    | ProvidedPreventionEducationQuestion
    | Province
    | ReasonForCSection
    | ReasonForNotIsolating ReasonForNotIsolating
    | ReasonForNotTaking ReasonForNotTaking
    | ReasonForNotProvidingHealthEducation ReasonForNotProvidingHealthEducation
    | ReceivedDewormingPill
    | ReceivedIronFolicAcid
    | ReceivedMosquitoNet
    | Recommendation114 Recommendation114
    | RecommendationSite RecommendationSite
    | RecommendedButNotGivenDueTo
    | RecordAcuteIllnessOutcome
    | RecordPregnancyOutcome
    | RecurringHighSeverityAlert RecurringHighSeverityAlert
    | ReferredPatientToHealthCenterQuestion
    | Register
    | RegisterHelper
    | RegisterNewParticipant
    | RegistratingHealthCenter
    | RegistrationSuccessful
    | RegistrationSuccessfulParticipantAdded
    | RegistrationSuccessfulSuggestAddingChild
    | RegistrationSuccessfulSuggestAddingMother
    | RelationSuccessful
    | RelationSuccessfulChildWithMother
    | RelationSuccessfulMotherWithChild
    | RemainingForDownloadLabel
    | RemainingForUploadLabel
    | RemainingTotalToUpload
    | RenalDisease
    | ReportAge String
    | ReportDOB String
    | ReportRemaining Int
    | ReportResultsOfSearch Int
    | Reports
    | RecentAndUpcomingGroupEncounters
    | ReportCompleted { pending : Int, completed : Int }
    | ResolveMonth Bool Month
    | ResolveMonthYY Int Bool Month
    | RespiratoryDistress
    | RespiratoryRate
    | ResponsePeriod ResponsePeriod
    | ResultOfContacting114 Recommendation114
    | ResultOfContactingRecommendedSite RecommendationSite
    | Retry
    | ReviewCaseWith144Respondent
    | RhNegative
    | RiskFactorAlert RiskFactor
    | RiskFactors
    | Save
    | SaveAndNext
    | SaveAndRecordOutcome
    | SaveError
    | Search
    | SearchByName
    | SearchExistingParticipants
    | SearchHelper
    | SearchHelperFamilyMember
    | SecondName
    | Sector
    | SelectAntenatalVisit
    | SelectAllSigns
    | SelectDangerSigns
    | SelectedProgram
    | SelectedVillage
    | SelectEncounterType
    | SelectExistingAcuteIllness
    | SelectExistingAcuteIllnessToRecordOutcome
    | SelectGroup
    | SelectProgram
    | SelectLanguage
    | SelectYourGroup
    | SelectYourHealthCenter
    | SelectYourVillage
    | SelectedHCDownloading
    | SelectedHCNotSynced
    | SelectedHCSyncing
    | SelectedHCUploading
    | ServiceWorkerActive
    | ServiceWorkerCurrent
    | ServiceWorkerCheckForUpdates
    | ServiceWorkerInstalling
    | ServiceWorkerInstalled
    | ServiceWorkerSkipWaiting
    | ServiceWorkerRestarting
    | ServiceWorkerActivating
    | ServiceWorkerActivated
    | ServiceWorkerRedundant
    | ServiceWorkerInactive
    | ServiceWorkerRegNotAsked
    | ServiceWorkerRegLoading
    | ServiceWorkerRegErr
    | ServiceWorkerRegSuccess
    | ServiceWorkerStatus
    | SevereAcuteMalnutrition
    | SevereHemorrhagingPreviousDelivery
    | SignOnDoorPostedQuestion
    | SocialHistoryHivTestingResult SocialHistoryHivTestingResult
    | StillbornPreviousDelivery
    | SubsequentAntenatalVisit
    | SuccessiveAbortions
    | SuccessivePrematureDeliveries
    | SuspectedCovid19CaseAlert
    | SuspectedCovid19CaseAlertHelper
    | SuspectedCovid19CaseIsolate
    | SuspectedCovid19CaseContactHC
    | Symptoms
    | SymptomsAtFirstEncounter
    | SymptomsGeneralSign SymptomsGeneralSign
    | SymptomsGISign SymptomsGISign
    | SymptomsGISignAbbrev SymptomsGISign
    | SymptomsRespiratorySign SymptomsRespiratorySign
    | SymptomsTask SymptomsTask
    | GroupEncounterClosed
    | GroupEncounterClosed2 SessionId
    | GroupEncounterLoading
    | GroupEncounterUnauthorized
    | GroupEncounterUnauthorized2
    | SendPatientToHC
    | SentPatientToHC
    | ShowAll
    | StartEndDate
    | StrartNewAcuteIllnessHelper
    | StartDate
    | EndDate
    | StartSyncing
    | StatusLabel
    | StopSyncing
    | StorageQuota { usage : Int, quota : Int }
    | Submit
    | SubmitPairingCode
    | Success
    | SyncGeneral
    | TabletSinglePlural String
    | TakenCareOfBy
    | TakingMedicationAsPrescribed Bool
    | TasksCompleted Int Int
    | TelephoneNumber
    | Term
    | TermPregnancy
    | ThisActionCannotBeUndone
    | ThisGroupHasNoMothers
    | To
    | ToThePatient
    | Training
    | TrainingGroupEncounterCreateSuccessMessage
    | TrainingGroupEncounterDeleteSuccessMessage
    | TraveledToCOVID19CountryQuestion
    | TravelHistory
    | TrySyncing
    | TuberculosisPast
    | TuberculosisPresent
    | TwoVisits
    | UbudeheLabel
    | Unknown
    | Update
    | UpdateError
    | Uploading
    | UterineMyoma
    | ValidationErrors
    | Version
    | View
    | ViewProgressReport
    | Village
    | Warning
    | WasFbfDistirbuted Activity
    | WeekSinglePlural Int
    | Weight
    | WelcomeUser String
    | WhatDoYouWantToDo
    | WhatWasTheirResponse
    | WhyNot
    | WhyDifferentFbfAmount Activity
    | Year
    | YearsOld Int
    | Yes
    | YouAreNotAnAdmin
    | YourGroupEncounterHasBeenSaved
    | ZScoreHeightForAge
    | ZScoreMuacForAge
    | ZScoreWeightForAge
    | ZScoreWeightForHeight


translationSet : TranslationId -> TranslationSet String
translationSet trans =
    case trans of
        Abdomen ->
            { english = "Abdomen"
            , kinyarwanda = Just "Isanzwe"
            }

        AbdomenCPESign option ->
            case option of
                Hepatomegaly ->
                    { english = "Hepatomegaly"
                    , kinyarwanda = Just "Kubyimba umwijima"
                    }

                Splenomegaly ->
                    { english = "Splenomegaly"
                    , kinyarwanda = Just "Kubyimba urwangashya"
                    }

                TPRightUpper ->
                    { english = "Tender to Palpation right upper"
                    , kinyarwanda = Just "Igice cyo hejuru iburyo kirababara  iyo ugikanze"
                    }

                TPRightLower ->
                    { english = "Tender to Palpation right lower"
                    , kinyarwanda = Just "Igice cyo hasi iburyo kirababara  iyo ugikanze"
                    }

                TPLeftUpper ->
                    { english = "Tender to Palpation left upper"
                    , kinyarwanda = Just "Igice cyo hejuru ibumoso kirababara  iyo ugikanze"
                    }

                TPLeftLower ->
                    { english = "Tender to Palpation left lower"
                    , kinyarwanda = Just "Igice cyo hasi ibumoso kirababara  iyo ugikanze"
                    }

                Hernia ->
                    { english = "Hernia"
                    , kinyarwanda = Just "Urugingo ruyobera cg rwinjira mu rundi"
                    }

                NormalAbdomen ->
                    translationSet Normal

        Abnormal ->
            { english = "Abnormal"
            , kinyarwanda = Nothing
            }

        Abortions ->
            { english = "Abortions"
            , kinyarwanda = Just "Inda yavuyemo"
            }

        AccompaniedByPartner ->
            { english = "Was the patient accompanied by partner during the assessment"
            , kinyarwanda = Just "Umubyeyi yaherekejwe n'umugabo we mu gihe yaje kwipimisha?"
            }

        AccessDenied ->
            { english = "Access denied"
            , kinyarwanda = Just "Kwinjira ntibyemera"
            }

        ActionsTaken ->
            { english = "Actions Taken"
            , kinyarwanda = Just "Ibyakozwe"
            }

        ActionsToTake ->
            { english = "Actions To Take"
            , kinyarwanda = Just "Ibigomba gukorwa"
            }

        AcuteFindingsGeneralSign sign ->
            case sign of
                LethargicOrUnconscious ->
                    { english = "Lethargic Or Unconscious"
                    , kinyarwanda = Just "Yahwereye cyangwa yataye ubwenge"
                    }

                AcuteFindingsPoorSuck ->
                    { english = "Poor Suck"
                    , kinyarwanda = Just "Yonka nta mbaraga"
                    }

                SunkenEyes ->
                    { english = "Sunken Eyes"
                    , kinyarwanda = Just "Amaso yahenengeye"
                    }

                PoorSkinTurgor ->
                    { english = "Poor Skin Turgor"
                    , kinyarwanda = Just "Uruhu rwumye"
                    }

                Jaundice ->
                    { english = "Jaundice"
                    , kinyarwanda = Just "Umuhondo/umubiri wahindutse umuhondo"
                    }

                NoAcuteFindingsGeneralSigns ->
                    { english = "None of the above"
                    , kinyarwanda = Just "Nta na kimwe mu byavuzwe haruguru"
                    }

        AcuteFindingsRespiratorySign sign ->
            case sign of
                Stridor ->
                    { english = "Stridor"
                    , kinyarwanda = Just "Guhumeka ajwigira"
                    }

                NasalFlaring ->
                    { english = "Nasal Flaring"
                    , kinyarwanda = Just "Amazuru abyina igihe ahumeka"
                    }

                SevereWheezing ->
                    { english = "Severe Wheezing"
                    , kinyarwanda = Just "Guhumeka nabi cyane ajwigira"
                    }

                SubCostalRetractions ->
                    { english = "Sub-Costal Retractions"
                    , kinyarwanda = Just "Icyena mu mbavu"
                    }

                NoAcuteFindingsRespiratorySigns ->
                    { english = "None of the above"
                    , kinyarwanda = Just "Nta na kimwe mu byavuzwe haruguru"
                    }

        AcuteIllnessAdverseEvent event ->
            case event of
                AdverseEventRashOrItching ->
                    { english = "Rash or Itching"
                    , kinyarwanda = Just "Kwishima cyangwa gusesa uduheri (turyaryata)"
                    }

                AdverseEventFever ->
                    { english = "Fever"
                    , kinyarwanda = Just "Umuriro"
                    }

                AdverseEventDiarrhea ->
                    { english = "Diarrhea"
                    , kinyarwanda = Just "Impiswi"
                    }

                AdverseEventVomiting ->
                    { english = "Vomiting"
                    , kinyarwanda = Just "Kuruka"
                    }

                AdverseEventFatigue ->
                    { english = "Fatigue"
                    , kinyarwanda = Just "umunaniro"
                    }

                AdverseEventOther ->
                    { english = "Other"
                    , kinyarwanda = Just "Ibindi"
                    }

                NoAdverseEvent ->
                    { english = "None of the above"
                    , kinyarwanda = Just "Nta na kimwe mu byavuzwe haruguru"
                    }

        AcuteIllnessAdverseEventKindsQuestion ->
            { english = "What kind of adverse events"
            , kinyarwanda = Just "Ni ibihe bintu wabonye bidasanzwe (bitewe n'imiti wafashe)"
            }

        AcuteIllnessDangerSign sign ->
            case sign of
                DangerSignConditionNotImproving ->
                    { english = "Condition not improving"
                    , kinyarwanda = Just "Yanyoye imiti ariko ntiyoroherwa"
                    }

                DangerSignUnableDrinkSuck ->
                    { english = "Unable to Drink/Suck"
                    , kinyarwanda = Just "Ntashoboye kunywa/konka"
                    }

                DangerSignVomiting ->
                    { english = "Vomiting"
                    , kinyarwanda = Just "Araruka"
                    }

                DangerSignConvulsions ->
                    { english = "Convulsions"
                    , kinyarwanda = Just "Kugagara"
                    }

                DangerSignLethargyUnconsciousness ->
                    { english = "Lethargy or Unconsciousness"
                    , kinyarwanda = Just "Yahwereye cyangwa ntiyumva"
                    }

                DangerSignRespiratoryDistress ->
                    { english = "Respiratory Distress"
                    , kinyarwanda = Just "Ahumeka bimugoye"
                    }

                DangerSignSpontaneousBleeding ->
                    { english = "Spontaneous Bleeding"
                    , kinyarwanda = Just "Kuva amaraso bitunguranye"
                    }

                DangerSignBloodyDiarrhea ->
                    { english = "Bloody Diarrhea"
                    , kinyarwanda = Just "Arituma amaraso"
                    }

                DangerSignNewSkinRash ->
                    { english = "New Skin Rash"
                    , kinyarwanda = Just "Yasheshe uduheri dushya"
                    }

                NoAcuteIllnessDangerSign ->
                    { english = "None of the above"
                    , kinyarwanda = Just "Nta na kimwe mu byavuzwe haruguru"
                    }

        AcuteIllnessDiagnosis diagnosis ->
            case diagnosis of
                DiagnosisCovid19 ->
                    { english = "Suspected COVID-19"
                    , kinyarwanda = Just "Aracyekwaho indwara ya COVID-19"
                    }

                DiagnosisMalariaComplicated ->
                    { english = "Complicated Malaria"
                    , kinyarwanda = Just "Malariya y'igikatu"
                    }

                DiagnosisMalariaUncomplicated ->
                    { english = "Uncomplicated Malaria"
                    , kinyarwanda = Just "Malariya yoroheje"
                    }

                DiagnosisMalariaUncomplicatedAndPregnant ->
                    { english = "Uncomplicated Malaria"
                    , kinyarwanda = Just "Malariya yoroheje"
                    }

                DiagnosisGastrointestinalInfectionComplicated ->
                    { english = "Gastrointestinal Infection with Complications"
                    , kinyarwanda = Just "Indwara yo mu nda ikabije"
                    }

                DiagnosisGastrointestinalInfectionUncomplicated ->
                    { english = "Gastrointestinal Infection without Complications"
                    , kinyarwanda = Just "Indwara yo mu nda yoroheje"
                    }

                DiagnosisSimpleColdAndCough ->
                    { english = "Simple Cold and Cough"
                    , kinyarwanda = Just "Ibicurane n'inkorora byoroheje"
                    }

                DiagnosisRespiratoryInfectionComplicated ->
                    { english = "Acute Respiratory Infection with Complications"
                    , kinyarwanda = Just "Indwara y'ubuhumekero ikabije"
                    }

                DiagnosisRespiratoryInfectionUncomplicated ->
                    { english = "Uncomplicated Pneumonia"
                    , kinyarwanda = Just "Umusonga woroheje"
                    }

                DiagnosisFeverOfUnknownOrigin ->
                    { english = "Fever of Unknown Origin"
                    , kinyarwanda = Just "Umuriro utazi icyawuteye"
                    }

                DiagnosisUndeterminedMoreEvaluationNeeded ->
                    { english = "Undetermined - More Evaluation Needed"
                    , kinyarwanda = Just "Ntibisobanutse - Hakenewe Isuzuma Ryimbitse"
                    }

                NoAcuteIllnessDiagnosis ->
                    { english = "No Diagnosis"
                    , kinyarwanda = Nothing
                    }

        AcuteIllnessDiagnosisWarning diagnosis ->
            case diagnosis of
                DiagnosisCovid19 ->
                    { english = "Suspected COVID-19 case"
                    , kinyarwanda = Just "Aracyekwaho indwara ya COVID-19"
                    }

                DiagnosisMalariaComplicated ->
                    { english = "Malaria with Complications"
                    , kinyarwanda = Just "Afite Malariya y'igikatu"
                    }

                DiagnosisMalariaUncomplicated ->
                    { english = "Malaria Without Complications"
                    , kinyarwanda = Just "Afite Malariya yoroheje"
                    }

                DiagnosisMalariaUncomplicatedAndPregnant ->
                    { english = "Malaria Without Complications"
                    , kinyarwanda = Just "Afite Malariya yoroheje"
                    }

                DiagnosisGastrointestinalInfectionComplicated ->
                    { english = "Suspected Gastrointestinal Infection (with Complications)"
                    , kinyarwanda = Just "Aracyekwaho indwara yo mu nda ikabije"
                    }

                DiagnosisGastrointestinalInfectionUncomplicated ->
                    { english = "Suspected Gastrointestinal Infection (without Complications)"
                    , kinyarwanda = Just "Aracyekwaho indwara yo mu nda yoroheje"
                    }

                DiagnosisSimpleColdAndCough ->
                    { english = "Simple Cold and Cough"
                    , kinyarwanda = Just "Inkorora n'ibicurane byoroheje "
                    }

                DiagnosisRespiratoryInfectionComplicated ->
                    { english = "Suspected Acute Respiratory Infection (with Complications)"
                    , kinyarwanda = Just "Aracyekwaho indwara y'ubuhumekero ikabije"
                    }

                DiagnosisRespiratoryInfectionUncomplicated ->
                    { english = "Suspected Uncomplicated Pneumonia"
                    , kinyarwanda = Just "Aracyekwaho umusonga woroheje"
                    }

                DiagnosisFeverOfUnknownOrigin ->
                    { english = "Fever of Unknown Origin"
                    , kinyarwanda = Just "Umuriro utazi icyawuteye"
                    }

                DiagnosisUndeterminedMoreEvaluationNeeded ->
                    { english = "Undetermined - More Evaluation Needed"
                    , kinyarwanda = Just "Ntibisobanutse - Hakenewe Isuzuma Ryimbitse"
                    }

                NoAcuteIllnessDiagnosis ->
                    { english = "No Diagnosis"
                    , kinyarwanda = Nothing
                    }

        AcuteIllnessExisting ->
            { english = "Existing Acute Illness"
            , kinyarwanda = Just "Indwara ifatiyeho iheruka kuvurwa"
            }

        AcuteIllnessNew ->
            { english = "New Acute Illness"
            , kinyarwanda = Just "Indwara ifatiyeho nshyashya"
            }

        AcuteIllnessOutcomeLabel ->
            { english = "Acute Illness Outcome"
            , kinyarwanda = Just "Iherezo ry'indwara ifatiyeho\n"
            }

        AcuteIllnessOutcome outcome ->
            case outcome of
                OutcomeIllnessResolved ->
                    { english = "Illness Resolved"
                    , kinyarwanda = Just "Indwara Yarakize"
                    }

                OutcomeLostToFollowUp ->
                    { english = "Lost to Follow Up"
                    , kinyarwanda = Just "Umurwayi yaburiwe irengero"
                    }

                OutcomeMovedOutsideCA ->
                    { english = "Moved outside the catchment area"
                    , kinyarwanda = Just "Umurwayi yimukiye ahandi"
                    }

                OutcomePatientDied ->
                    { english = "Patient Died"
                    , kinyarwanda = Just "Umurwayi yarapfuye"
                    }

                OutcomeReferredToHC ->
                    { english = "Referred to Health Center"
                    , kinyarwanda = Just "Yoherejwe ku kigo nderabuzima"
                    }

                OutcomeOther ->
                    { english = "Other"
                    , kinyarwanda = Just "Ibindi"
                    }

        AddChild ->
            { english = "Add Child"
            , kinyarwanda = Just "Ongeraho umwana"
            }

        AddFamilyMember ->
            { english = "Add Family Member"
            , kinyarwanda = Nothing
            }

        AddFamilyMemberFor name ->
            { english = "Add Family Member for " ++ name
            , kinyarwanda = Nothing
            }

        AddNewParticipant ->
            { english = "Add new participant"
            , kinyarwanda = Just "Ongeramo Umugenerwabikorwa musha"
            }

        AddParentOrCaregiver ->
            { english = "Add Parent or Caregiver"
            , kinyarwanda = Just "Ongeraho umubyeyi cyangwa umurezi"
            }

        AddToGroup ->
            { english = "Add to Group..."
            , kinyarwanda = Just "Ongeraho itsinda..."
            }

        Admin ->
            { english = "Administration"
            , kinyarwanda = Just "Abakuriye"
            }

        Administer ->
            { english = "Administer"
            , kinyarwanda = Just "Tanga umuti"
            }

        Administered ->
            { english = "Administered"
            , kinyarwanda = Just "Umuti watanzwe"
            }

        AdministeredMedicationQuestion ->
            { english = "Have you administered"
            , kinyarwanda = Just "Watanze umuti"
            }

        AddressInformation ->
            { english = "Address Information"
            , kinyarwanda = Just "Aho atuye/Aho abarizwa"
            }

        AfterEachLiquidStool ->
            { english = "after each liquid stool"
            , kinyarwanda = Just "buri uko amaze kwituma ibyoroshye"
            }

        AgeWord ->
            { english = "Age"
            , kinyarwanda = Just "Imyaka"
            }

        Activities ->
            { english = "Activities"
            , kinyarwanda = Just "Ibikorwa"
            }

        ActivitiesCompleted count ->
            { english = "Completed (" ++ String.fromInt count ++ ")"
            , kinyarwanda = Just <| "Ibyarangiye (" ++ String.fromInt count ++ ")"
            }

        ActivitiesHelp activity ->
            case activity of
                MotherActivity Activity.Model.FamilyPlanning ->
                    { english = "Every mother should be asked about her family planning method(s) each month. If a mother needs family planning, refer her to a clinic."
                    , kinyarwanda = Just "Buri mubyeyi agomba kubazwa uburyo bwo kuboneza urubyaro akoresha buri kwezi. Niba umubyeyi akeneye kuboneza urubyaro mwohereze ku kigo nderabuzima k'ubishinzwe"
                    }

                MotherActivity Lactation ->
                    { english = "Ideally a mother exclusively breastfeeds her infant for at least 6 months. Every mother should be asked about how she is feeding her infant each month."
                    , kinyarwanda = Just "Ni byiza ko umubyeyi yonsa umwana we byibuze amezi 6 nta kindi amuvangiye. Buri mubyeyi agomba kubazwa uko agaburira umwana we buri kwezi."
                    }

                MotherActivity MotherFbf ->
                    { english = "If a mother is breastfeeding, she should receive FBF every month. If she did not receive the specified amount, please record the amount distributed and select the reason why."
                    , kinyarwanda = Nothing
                    }

                MotherActivity ParticipantConsent ->
                    { english = "Please review the following forms with the participant."
                    , kinyarwanda = Nothing
                    }

                {- ChildActivity Counseling ->
                   { english = "Please refer to this list during counseling sessions and ensure that each task has been completed."
                   , kinyarwanda = Just "Kurikiza iyi lisiti mu gihe utanga ubujyanama, witondere kureba ko buri gikorwa cyakozwe."
                   }
                -}
                ChildActivity ChildFbf ->
                    { english = "Every child should receive FBF every month. If he/she did not receive the specified amount, please record the amount distributed and select the reason why."
                    , kinyarwanda = Nothing
                    }

                ChildActivity Activity.Model.Height ->
                    { english = "Ask the mother to hold the baby’s head at the end of the measuring board. Move the slider to the baby’s heel and pull their leg straight."
                    , kinyarwanda = Just "Saba Umubyeyi guhagarara inyuma y’umwana we agaramye, afata umutwe ku gice cy’amatwi. Sunikira akabaho ku buryo gakora mu bworo by’ibirenge byombi."
                    }

                ChildActivity Activity.Model.Muac ->
                    { english = "Make sure to measure at the center of the baby’s upper arm."
                    , kinyarwanda = Just "Ibuka gupima icya kabiri cy'akaboko ko hejuru kugira bigufashe gupima ikizigira cy'akaboko"
                    }

                ChildActivity Activity.Model.NutritionSigns ->
                    { english = "Explain to the mother how to check the malnutrition signs for their own child."
                    , kinyarwanda = Just "Sobanurira umubyeyi gupima ibimenyetso by'imirire mibi ku giti cye."
                    }

                ChildActivity Activity.Model.ChildPicture ->
                    { english = "Take each baby’s photo at each health assessment. Photos should show the entire body of each child."
                    , kinyarwanda = Just "Fata ifoto ya buri mwana kuri buri bikorwa by'ipimwa Ifoto igomba kwerekana ibice by'umubiri wose by'umwana"
                    }

                ChildActivity Activity.Model.Weight ->
                    { english = "Calibrate the scale before taking the first baby's weight. Place baby in harness with no clothes on."
                    , kinyarwanda = Just "Ibuka kuregera umunzani mbere yo gupima ibiro by'umwana wa mbere. Ambika umwana ikariso y'ibiro wabanje kumukuramo imyenda iremereye"
                    }

        ActivitiesLabel activity ->
            case activity of
                MotherActivity Activity.Model.FamilyPlanning ->
                    { english = "Which, if any, of the following methods do you use?"
                    , kinyarwanda = Just "Ni ubuhe buryo, niba hari ubuhari, mu buryo bukurikira bwo kuboneza urubyaro ukoresha? Muri ubu buryo bukurikira bwo kuboneza urubyaro, ni ubuhe buryo mukoresha?"
                    }

                MotherActivity Lactation ->
                    { english = ""
                    , kinyarwanda = Nothing
                    }

                MotherActivity MotherFbf ->
                    { english = "Enter the amount of CSB++ (FBF) distributed below."
                    , kinyarwanda = Just "Andika ingano ya  CSB++ (FBF) yahawe hano."
                    }

                MotherActivity ParticipantConsent ->
                    { english = "Forms:"
                    , kinyarwanda = Nothing
                    }

                {- ChildActivity Counseling ->
                   { english = "Please refer to this list during counseling sessions and ensure that each task has been completed."
                   , kinyarwanda = Just "Kurikiza iyi lisiti mu gihe utanga ubujyanama, witondere kureba ko buri gikorwa cyakozwe."
                   }
                -}
                ChildActivity ChildFbf ->
                    { english = "Enter the amount of CSB++ (FBF) distributed below."
                    , kinyarwanda = Just "Andika ingano ya  CSB++ (FBF) yahawe hano."
                    }

                ChildActivity Activity.Model.Height ->
                    { english = "Height:"
                    , kinyarwanda = Just "Uburebure:"
                    }

                ChildActivity Activity.Model.Muac ->
                    { english = "MUAC:"
                    , kinyarwanda = Just "Ikizigira cy'akaboko:"
                    }

                ChildActivity Activity.Model.NutritionSigns ->
                    { english = "Select all signs that are present:"
                    , kinyarwanda = Just "Hitamo ibimenyetso by'imirire byose bishoboka umwana afite:"
                    }

                ChildActivity Activity.Model.ChildPicture ->
                    { english = "Photo:"
                    , kinyarwanda = Just "Ifoto"
                    }

                ChildActivity Activity.Model.Weight ->
                    { english = "Weight:"
                    , kinyarwanda = Just "Ibiro:"
                    }

        ActivitiesTitle activity ->
            case activity of
                MotherActivity Activity.Model.FamilyPlanning ->
                    { english = "Family Planning"
                    , kinyarwanda = Just "Kuboneza Urubyaro?"
                    }

                MotherActivity Lactation ->
                    { english = "Lactation"
                    , kinyarwanda = Just "Konsa"
                    }

                MotherActivity MotherFbf ->
                    { english = "FBF Mother"
                    , kinyarwanda = Just "FBF y'umubyeyi"
                    }

                MotherActivity ParticipantConsent ->
                    { english = "Forms"
                    , kinyarwanda = Nothing
                    }

                {- ChildActivity Counseling ->
                   { english = "Counseling"
                   , kinyarwanda = Just "Ubujyanama"
                   }
                -}
                ChildActivity ChildFbf ->
                    { english = "FBF Child"
                    , kinyarwanda = Just "FBF y'umwana"
                    }

                ChildActivity Activity.Model.Height ->
                    { english = "Height"
                    , kinyarwanda = Just "Uburebure"
                    }

                ChildActivity Activity.Model.Muac ->
                    { english = "MUAC"
                    , kinyarwanda = Just "Ikizigira cy'akaboko"
                    }

                ChildActivity Activity.Model.NutritionSigns ->
                    { english = "Nutrition"
                    , kinyarwanda = Just "Imirire"
                    }

                ChildActivity Activity.Model.ChildPicture ->
                    { english = "Photo"
                    , kinyarwanda = Just "Ifoto"
                    }

                ChildActivity Activity.Model.Weight ->
                    { english = "Weight"
                    , kinyarwanda = Just "Ibiro"
                    }

        ActivitityTitleAchi ->
            { english = "Aheza Child"
            , kinyarwanda = Just "Aheza igenewe umwana"
            }

        ActivityProgressReport activity ->
            case activity of
                MotherActivity Activity.Model.FamilyPlanning ->
                    { english = "Family Planning"
                    , kinyarwanda = Just "Kuboneza Urubyaro? nticyaza muri raporo yimikurire yumwana"
                    }

                MotherActivity Lactation ->
                    { english = "Lactation"
                    , kinyarwanda = Nothing
                    }

                MotherActivity MotherFbf ->
                    { english = "FBF"
                    , kinyarwanda = Nothing
                    }

                MotherActivity ParticipantConsent ->
                    { english = "Forms"
                    , kinyarwanda = Nothing
                    }

                {- ChildActivity Counseling ->
                   { english = "Counseling"
                   , kinyarwanda = Nothing
                   }
                -}
                ChildActivity ChildFbf ->
                    { english = "FBF"
                    , kinyarwanda = Nothing
                    }

                ChildActivity Activity.Model.Height ->
                    { english = "Height"
                    , kinyarwanda = Just "Uburebure"
                    }

                ChildActivity Activity.Model.Muac ->
                    { english = "MUAC"
                    , kinyarwanda = Just "Ikizigira cy'akaboko"
                    }

                ChildActivity Activity.Model.NutritionSigns ->
                    { english = "Nutrition Signs"
                    , kinyarwanda = Just "Ibimenyetso by'imirire"
                    }

                ChildActivity Activity.Model.ChildPicture ->
                    { english = "Photo"
                    , kinyarwanda = Just "Ifoto"
                    }

                ChildActivity Activity.Model.Weight ->
                    { english = "Weight"
                    , kinyarwanda = Just "Ibiro"
                    }

        ActivitiesToComplete count ->
            { english = "To Do (" ++ String.fromInt count ++ ")"
            , kinyarwanda = Just <| "Ibisabwa gukora (" ++ String.fromInt count ++ ")"
            }

        ActivitityLabelAchi ->
            { english = "Enter the amount of Aheza distributed below."
            , kinyarwanda = Just "Uzuza hano ingano ya Aheza utanze"
            }

        ActivePage page ->
            translateActivePage page

        AcuteIllnessActivityTitle activity ->
            case activity of
                AcuteIllnessSymptoms ->
                    { english = "Symptom Review"
                    , kinyarwanda = Just "Kongera kureba ibimenyetso"
                    }

                AcuteIllnessPhysicalExam ->
                    { english = "Physical Exam"
                    , kinyarwanda = Just "Gusuzuma"
                    }

                AcuteIllnessPriorTreatment ->
                    { english = "Prior Treatment History"
                    , kinyarwanda = Just "Amakuru ku miti yafashe"
                    }

                AcuteIllnessLaboratory ->
                    { english = "Laboratory"
                    , kinyarwanda = Just "Ibizamini"
                    }

                AcuteIllnessExposure ->
                    { english = "Exposure / Travel History"
                    , kinyarwanda = Just "Afite ibyago byo kwandura/amakuru ku ngendo yakoze"
                    }

                AcuteIllnessNextSteps ->
                    { english = "Next Steps"
                    , kinyarwanda = Just "Ibikurikiyeho"
                    }

                AcuteIllnessOngoingTreatment ->
                    { english = "Treatment Review"
                    , kinyarwanda = Just "Kureba imiti yahawe"
                    }

                AcuteIllnessDangerSigns ->
                    { english = "Danger Signs"
                    , kinyarwanda = Just "Ibimenyetso Mpuruza"
                    }

        Adherence adherence ->
            translateAdherence adherence

        AdverseEventSinglePlural val ->
            if val == 1 then
                { english = "Adverse event"
                , kinyarwanda = Just "Ikintu kidasanzwe (bitewe n'imiti wafashe)"
                }

            else
                { english = "Adverse events"
                , kinyarwanda = Just "Ibintu bidasanzwe (bitewe n'imiti wafashe)"
                }

        Age months days ->
            { english = String.fromInt months ++ " months " ++ String.fromInt days ++ " days"
            , kinyarwanda = Just <| String.fromInt months ++ " Amezi " ++ String.fromInt days ++ " iminsi"
            }

        AgeDays days ->
            { english = String.fromInt days ++ " days"
            , kinyarwanda = Just <| String.fromInt days ++ " Iminsi"
            }

        AgeMonthsWithoutDay months ->
            { english = String.fromInt months ++ " month"
            , kinyarwanda = Just <| String.fromInt months ++ " Ukwezi"
            }

        AgeSingleBoth months days ->
            { english = String.fromInt months ++ " month " ++ String.fromInt days ++ " day"
            , kinyarwanda = Just <| String.fromInt months ++ " Ukwezi " ++ String.fromInt days ++ " Umunsi"
            }

        AgeSingleMonth months days ->
            { english = String.fromInt months ++ " month " ++ String.fromInt days ++ " days"
            , kinyarwanda = Just <| String.fromInt months ++ " Ukwezi " ++ String.fromInt days ++ " Iminsi"
            }

        AgeSingleDayWithMonth months days ->
            { english = String.fromInt months ++ " months " ++ String.fromInt days ++ " day"
            , kinyarwanda = Just <| String.fromInt months ++ " Amezi " ++ String.fromInt days ++ " Umunsi"
            }

        AgeSingleDayWithoutMonth months days ->
            { english = String.fromInt days ++ " day"
            , kinyarwanda = Just <| String.fromInt days ++ " Umunsi"
            }

        And ->
            { english = "and"
            , kinyarwanda = Just "na"
            }

        AndSentence ->
            { english = "and"
            , kinyarwanda = Just "maze"
            }

        AmbulancArrivalPeriodQuestion ->
            { english = "How long did it take the ambulance to arrive"
            , kinyarwanda = Just "Bitwara igihe kingana gute ngo imbangukiragutabara ihagere"
            }

        AgeSingleMonthWithoutDay month ->
            { english = String.fromInt month ++ " month"
            , kinyarwanda = Just <| String.fromInt month ++ " Ukwezi"
            }

        AppName ->
            { english = "E-Heza System"
            , kinyarwanda = Just "E-heza sisiteme"
            }

        AllowedValuesRangeHelper constraints ->
            { english = "Allowed values are between " ++ String.fromFloat constraints.minVal ++ " and " ++ String.fromFloat constraints.maxVal ++ "."
            , kinyarwanda = Just <| "Imibare yemewe iri hagati ya " ++ String.fromFloat constraints.minVal ++ " na " ++ String.fromFloat constraints.maxVal ++ "."
            }

        AreYouSure ->
            { english = "Are you sure?"
            , kinyarwanda = Just "Urabyizeye?"
            }

        Assessment ->
            { english = "Assessment"
            , kinyarwanda = Just "Ipimwa"
            }

        Asthma ->
            { english = "Asthma"
            , kinyarwanda = Just "Asthma (Agahema)"
            }

        Attendance ->
            { english = "Attendance"
            , kinyarwanda = Just "Ubwitabire"
            }

        Baby ->
            { english = "Baby"
            , kinyarwanda = Just "Umwana"
            }

        BabyDiedOnDayOfBirthPreviousDelivery ->
            { english = "Live Birth but the baby died the same day in previous delivery"
            , kinyarwanda = Just "Aheruka kubyara umwana muzima apfa uwo munsi"
            }

        BabyName name ->
            { english = "Baby: " ++ name
            , kinyarwanda = Just <| "Umwana: " ++ name
            }

        Back ->
            { english = "Back"
            , kinyarwanda = Nothing
            }

        BackendError ->
            { english = "Error contacting backend"
            , kinyarwanda = Just "Seriveri yerekanye amakosa akurikira"
            }

        BeginNewEncounter ->
            { english = "Begin a New Encounter"
            , kinyarwanda = Just "Tangira igikorwa gishya"
            }

        BloodPressure ->
            { english = "Blood Pressure"
            , kinyarwanda = Just "Umuvuduko w'amaraso"
            }

        BloodPressureElevatedOcassions ->
            { english = "Blood Pressure Elevated occasions"
            , kinyarwanda = Nothing
            }

        BloodPressureDiaLabel ->
            { english = "Diastolic"
            , kinyarwanda = Just "Umuvuduko w'amaraso wo hasi"
            }

        BloodPressureSysLabel ->
            { english = "Systolic"
            , kinyarwanda = Just "Umubare w'umuvuduko w'amaraso wo hejuru"
            }

        BMI ->
            { english = "BMI"
            , kinyarwanda = Nothing
            }

        BMIHelper ->
            { english = "Calculated based on Height and Weight"
            , kinyarwanda = Just "Byabazwe hashingiwe ku burebure n'ibiro"
            }

        BodyTemperature ->
            { english = "Body Temperature"
            , kinyarwanda = Just "Ubushyuhe bw'umubiri"
            }

        Born ->
            { english = "Born"
            , kinyarwanda = Just "Kuvuka/ itariki y'amavuko"
            }

        BowedLegs ->
            { english = "Bowed Legs"
            , kinyarwanda = Just "Amaguru atameze neza (yagize imitego)"
            }

        BpmUnit respiratoryRate ->
            { english = String.fromInt respiratoryRate ++ " bpm"
            , kinyarwanda = Just <| "Inshuro ahumeka ku munota " ++ String.fromInt respiratoryRate
            }

        BpmUnitLabel ->
            { english = "bpm"
            , kinyarwanda = Just "Inshuro ahumeka ku munota"
            }

        BreastExam ->
            { english = "Breast Exam"
            , kinyarwanda = Just "Gusuzuma amabere"
            }

        BreastExamQuestion ->
            { english = "Did you show the patient how to perform a self breast exam"
            , kinyarwanda = Just "Weretse umubyeyi uko yakwisuzuma amabere?"
            }

        BreastExamSign option ->
            case option of
                Mass ->
                    { english = "Mass"
                    , kinyarwanda = Just "Uburemere"
                    }

                Discharge ->
                    { english = "Discharge"
                    , kinyarwanda = Just "Gusohoka kw'ibintu bidasanzwe"
                    }

                Infection ->
                    { english = "Infection"
                    , kinyarwanda = Just "Indwara iterwa n'udukoko tutabonwa n'amaso (Microbes)"
                    }

                NormalBreast ->
                    translationSet Normal

        BrittleHair ->
            { english = "Brittle Hair"
            , kinyarwanda = Just "Gucurama no guhindura ibara ku misatsi"
            }

        ByMouthDaylyForXDays days ->
            { english = "by mouth daily x " ++ String.fromInt days ++ " days"
            , kinyarwanda = Just <| "ku munsi / mu  minsi " ++ String.fromInt days
            }

        ByMouthTwiceADayForXDays days ->
            { english = "by mouth twice per day x " ++ String.fromInt days ++ " days"
            , kinyarwanda = Just <| "inshuro ebyiri ku munsi/ mu minsi " ++ String.fromInt days
            }

        Call114 ->
            { english = "Call 114"
            , kinyarwanda = Just "Hamagara 114"
            }

        Called114Question ->
            { english = "Were you able to talk with 114"
            , kinyarwanda = Just "Wabashije kuvugana n’abantu bo kuri 114"
            }

        Cancel ->
            { english = "Cancel"
            , kinyarwanda = Just "Guhagarika"
            }

        CardiacDisease ->
            { english = "Cardiac Disease"
            , kinyarwanda = Just "Indwara z'umutima"
            }

        CaregiverName ->
            { english = "Caregiver's Name"
            , kinyarwanda = Nothing
            }

        CaregiverNationalId ->
            { english = "Caregiver's National ID"
            , kinyarwanda = Nothing
            }

        Cell ->
            { english = "Cell"
            , kinyarwanda = Just "Akagali"
            }

        CentimeterShorthand ->
            { english = "cm"
            , kinyarwanda = Just "cm"
            }

        Celsius ->
            { english = "Celsius"
            , kinyarwanda = Just "Serisiyusi"
            }

        CelsiusAbbrev ->
            { english = "°C"
            , kinyarwanda = Nothing
            }

        ChartPhrase phrase ->
            translateChartPhrase phrase

        CheckAllThatApply ->
            { english = "Please check all that apply"
            , kinyarwanda = Just "Emeza ibiribyo/ibishoboka byose"
            }

        CheckIn ->
            { english = "Check in:"
            , kinyarwanda = Just "Kureba abaje"
            }

        ChildHmisNumber ->
            { english = "Child HMIS Number"
            , kinyarwanda = Just "Numero y'umwana muri HMIS"
            }

        ChildDemographicInformation ->
            { english = "Child Demographic Information"
            , kinyarwanda = Nothing
            }

        ChildNutritionSignLabel sign ->
            case sign of
                AbdominalDistension ->
                    { english = "Abdominal Distension"
                    , kinyarwanda = Just "Kubyimba inda"
                    }

                Apathy ->
                    { english = "Apathy"
                    , kinyarwanda = Just "Kwigunga"
                    }

                Backend.Measurement.Model.BrittleHair ->
                    translationSet BrittleHair

                DrySkin ->
                    { english = "Dry Skin"
                    , kinyarwanda = Just "Uruhu ryumye"
                    }

                Backend.Measurement.Model.Edema ->
                    translationSet Edema

                NormalChildNutrition ->
                    { english = "None of these"
                    , kinyarwanda = Just "Nta bimenyetso "
                    }

                PoorAppetite ->
                    { english = "Poor Appetite"
                    , kinyarwanda = Just "Kubura apeti /kunanirwa kurya"
                    }

        ChildNutritionSignReport sign ->
            case sign of
                AbdominalDistension ->
                    { english = "Abdominal Distension"
                    , kinyarwanda = Just "Kubyimba inda"
                    }

                Apathy ->
                    { english = "Apathy"
                    , kinyarwanda = Just "Kwigunga"
                    }

                Backend.Measurement.Model.BrittleHair ->
                    translationSet BrittleHair

                DrySkin ->
                    { english = "Dry Skin"
                    , kinyarwanda = Just "Uruhu ryumye"
                    }

                Backend.Measurement.Model.Edema ->
                    translationSet Edema

                NormalChildNutrition ->
                    { english = "None"
                    , kinyarwanda = Just "Nta bimenyetso"
                    }

                PoorAppetite ->
                    { english = "Poor Appetite"
                    , kinyarwanda = Just "kubura apeti (kunanirwa kurya)"
                    }

        Children ->
            { english = "Children"
            , kinyarwanda = Just "Abana"
            }

        ChildrenNames ->
            { english = "Children's names"
            , kinyarwanda = Just "Amazina y'umwana"
            }

        ChildrenNationalId ->
            { english = "Children's National ID"
            , kinyarwanda = Just "Indangamuntu y'umwana"
            }

        ChildOf ->
            { english = "Child of"
            , kinyarwanda = Just "Umwana wa"
            }

        Clear ->
            { english = "Clear"
            , kinyarwanda = Just "Gukuraho"
            }

        ClickTheCheckMark ->
            { english = "Click the check mark if the mother / caregiver is in attendance. The check mark will appear green when a mother / caregiver has been signed in."
            , kinyarwanda = Just "Kanda (kuri) ku kazu niba umubyeyi ahari. Ku kazu harahita hahindura ibara habe icyaytsi niba wemeje ko umubyeyi ahari"
            }

        ClinicType clinicType ->
            case clinicType of
                Achi ->
                    { english = "Achi"
                    , kinyarwanda = Nothing
                    }

                Chw ->
                    { english = "CHW"
                    , kinyarwanda = Nothing
                    }

                Fbf ->
                    { english = "Fbf"
                    , kinyarwanda = Nothing
                    }

                Pmtct ->
                    { english = "Pmtct"
                    , kinyarwanda = Nothing
                    }

                Sorwathe ->
                    { english = "Sorwathe"
                    , kinyarwanda = Nothing
                    }

        Clinical ->
            { english = "Clinical"
            , kinyarwanda = Just "Amakuru y’ubuvuzi"
            }

        Dashboard dashboard ->
            translateDashboard dashboard

        ClinicalProgressReport ->
            { english = "Clinical Progress Report"
            , kinyarwanda = Just "Erekana raporo yibyavuye mu isuzuma"
            }

        CloseAcuteIllnessLabel ->
            { english = "or Close an Acute Illness"
            , kinyarwanda = Just "Cyangwa Ufunge Indwara ifatiyeho iheruka kuvurwa"
            }

        CompleteHCReferralForm ->
            { english = "Complete a health center referral form"
            , kinyarwanda = Just "Uzuza urupapuro rwo kohereza umurwayi ku kigo Nderabuzima."
            }

        CompletedHCReferralForm ->
            { english = "Completed health center referral form"
            , kinyarwanda = Just "Urupapuro rwohereza umurwayi ku kigo nderabuzima rwujujwe"
            }

        Contacted114 ->
            { english = "Contacted 114"
            , kinyarwanda = Just "Namenyesheje 114"
            }

        ContactedHC ->
            { english = "Contacted health center"
            , kinyarwanda = Just "Yamenyesheje ikigo nderabuzima"
            }

        ContactedHCQuestion ->
            { english = "Have you contacted the health center"
            , kinyarwanda = Just "Wamenyesheje ikigo nderabuzima"
            }

        ContactedRecommendedSiteQuestion ->
            { english = "Did you contact the recommended site"
            , kinyarwanda = Just "Wamenyesheje urwego rushinzwe gukurikirana umurwayi"
            }

        ContactWithCOVID19SymptomsHelper ->
            { english = "Symptoms include: fever, dry cough, and shortness of breath"
            , kinyarwanda = Just "Ibimenyetso birimo: umuriro, inkorora y'akayi no guhumeka nabi"
            }

        ContactWithCOVID19SymptomsQuestion ->
            { english = "Have you had contacts with others who exhibit symptoms or have been exposed to COVID-19"
            , kinyarwanda = Just "Waba warigeze uhura n'abantu bagaragaje ibimenyetso bya covid-19 cyangwa n'abari bafite ibyago byo kuyandura"
            }

        ConvulsionsAndUnconsciousPreviousDelivery ->
            { english = "Experienced convulsions and resulted in becoming unconscious after delivery"
            , kinyarwanda = Just "Ubushize yahinze umushyitsi bimuviramo kutumva akimara kubyara"
            }

        ConvulsionsPreviousDelivery ->
            { english = "Experienced convulsions in previous delivery"
            , kinyarwanda = Just "Ubushize yahinze umushyitsi abyara"
            }

        CurrentIllnessBegan ->
            { english = "Current illness began"
            , kinyarwanda = Just "Igihe ubu burwayi afite bwatangiriye"
            }

        CSectionScar scar ->
            case scar of
                Vertical ->
                    { english = "Vertical"
                    , kinyarwanda = Just "Irahagaze"
                    }

                Horizontal ->
                    { english = "Horizontal"
                    , kinyarwanda = Just "Iratambitse"
                    }

                NoScar ->
                    { english = "None"
                    , kinyarwanda = Just "Ntabyo"
                    }

        GroupNotFound ->
            { english = "Group not found"
            , kinyarwanda = Nothing
            }

        Group ->
            { english = "Group"
            , kinyarwanda = Just "Itsinda"
            }

        Groups ->
            { english = "Groups"
            , kinyarwanda = Just "Itsinda"
            }

        Close ->
            { english = "Close"
            , kinyarwanda = Just "Gufunga"
            }

        Closed ->
            { english = "Closed"
            , kinyarwanda = Just "Gufunga"
            }

        GroupUnauthorized ->
            { english = "You are not authorized to work with this Group."
            , kinyarwanda = Nothing
            }

        ConfirmDeleteTrainingGroupEncounters ->
            { english = "Are you sure you want to delete all training Group Encounters?"
            , kinyarwanda = Nothing
            }

        ConfirmRegisterParticipant ->
            { english = "Are you sure you want to save this participant's data?"
            , kinyarwanda = Nothing
            }

        ConditionImproving isImproving ->
            if isImproving then
                { english = "Improving"
                , kinyarwanda = Just "Ari koroherwa"
                }

            else
                { english = "Not improving"
                , kinyarwanda = Just "Ntabwo ari koroherwa"
                }

        ConditionImprovingQuestion ->
            { english = "Is your condition improving"
            , kinyarwanda = Just "Urumva uri koroherwa"
            }

        ConfirmationRequired ->
            { english = "Please confirm:"
            , kinyarwanda = Nothing
            }

        Connected ->
            { english = "Connected"
            , kinyarwanda = Just "Ufite interineti (murandasi)"
            }

        ContactExposure ->
            { english = "Contact Exposure"
            , kinyarwanda = Nothing
            }

        ContactInformation ->
            { english = "Contact Information"
            , kinyarwanda = Just "Uburyo bwakwifashishwa mu kugera ku mugenerwabikorwa"
            }

        Continue ->
            { english = "Continue"
            , kinyarwanda = Just "Gukomeza"
            }

        CounselingTimingHeading timing ->
            translateCounselingTimingHeading timing

        CounselingTopic topic ->
            { english = topic.english
            , kinyarwanda = topic.kinyarwanda
            }

        CounselorReviewed ->
            { english = "I have reviewed the above with the participant."
            , kinyarwanda = Nothing
            }

        CounselorSignature ->
            { english = "Entry Counselor Signature"
            , kinyarwanda = Nothing
            }

        CSectionInPreviousDelivery ->
            { english = "C-section in previous delivery"
            , kinyarwanda = Just "Yarabazwe ku nda ishize"
            }

        CSectionReason ->
            { english = "Reason for C-section"
            , kinyarwanda = Just "Impamvu yo kubagwa"
            }

        CSectionReasons reason ->
            case reason of
                Breech ->
                    { english = "Breech"
                    , kinyarwanda = Just "Abanje ikibuno(umwana yaje yicaye)"
                    }

                Emergency ->
                    { english = "Emergency"
                    , kinyarwanda = Just "Ibyihutirwa"
                    }

                FailureToProgress ->
                    { english = "Failure to Progress"
                    , kinyarwanda = Just "Ntibyiyongera"
                    }

                Backend.Measurement.Model.None ->
                    { english = "None"
                    , kinyarwanda = Just "Ntabyo"
                    }

                Other ->
                    { english = "Other"
                    , kinyarwanda = Just "Ibindi"
                    }

        CreateGroupEncounter ->
            { english = "Create Group Encounter"
            , kinyarwanda = Just "Tangira igikorwa"
            }

        CreateRelationship ->
            { english = "Create Relationship"
            , kinyarwanda = Just "Ibijyanye no guhuza amasano"
            }

        CreateTrainingGroupEncounters ->
            { english = "Create All Training Group Encounters"
            , kinyarwanda = Nothing
            }

        CurrentlyPregnant ->
            { english = "Currently Pregnant"
            , kinyarwanda = Just "Aratwite"
            }

        DeleteTrainingGroupEncounters ->
            { english = "Delete All Training Group Encounters"
            , kinyarwanda = Nothing
            }

        DashboardLabel ->
            { english = "Dashboard"
            , kinyarwanda = Just "Ikibaho cy’amakuru y’ingenzi"
            }

        DeliveryLocation ->
            { english = "Delivery Location"
            , kinyarwanda = Nothing
            }

        DeliveryOutcome ->
            { english = "Delivery Outcome"
            , kinyarwanda = Nothing
            }

        DangerSign sign ->
            case sign of
                VaginalBleeding ->
                    { english = "Vaginal bleeding"
                    , kinyarwanda = Just "Kuva"
                    }

                HeadacheBlurredVision ->
                    { english = "Severe headaches with blurred vision"
                    , kinyarwanda = Just "Kuribwa umutwe bidasanzwe ukareba ibikezikezi"
                    }

                Convulsions ->
                    { english = "Convulsions"
                    , kinyarwanda = Just "Kugagara"
                    }

                AbdominalPain ->
                    { english = "Abdominal pain"
                    , kinyarwanda = Just "Kuribwa mu nda"
                    }

                DifficultyBreathing ->
                    { english = "Difficulty breathing"
                    , kinyarwanda = Just "Guhumeka nabi"
                    }

                Backend.Measurement.Model.Fever ->
                    { english = "Fever"
                    , kinyarwanda = Just "Umuriro"
                    }

                ExtremeWeakness ->
                    { english = "Extreme weakness"
                    , kinyarwanda = Just "Gucika intege cyane"
                    }

                NoDangerSign ->
                    { english = "None of these"
                    , kinyarwanda = Just "Nta bimenyetso/nta na kimwe"
                    }

        DangerSignsTask task ->
            case task of
                ReviewDangerSigns ->
                    { english = "Review Danger Signs"
                    , kinyarwanda = Just "Kureba ibimenyetso mpuruza"
                    }

        DateOfLastAssessment ->
            { english = "Date of last Assessment"
            , kinyarwanda = Just "Amakuru y'ipimwa rirangiye"
            }

        DatePregnancyConcluded ->
            { english = "Date Pregnancy Concluded"
            , kinyarwanda = Just "Date Pregnancy Concluded"
            }

        Day ->
            { english = "Day"
            , kinyarwanda = Just "Umunsi"
            }

        DayAbbrev ->
            { english = "Day"
            , kinyarwanda = Just "Umu"
            }

        DaySinglePlural value ->
            if value == 1 then
                { english = "1 Day"
                , kinyarwanda = Just "1 Umunsi"
                }

            else
                { english = String.fromInt value ++ " Days"
                , kinyarwanda = Just <| String.fromInt value ++ " Iminsi"
                }

        DateOfBirth ->
            { english = "Date of Birth"
            , kinyarwanda = Just "Itariki y'amavuko"
            }

        Days ->
            { english = "days"
            , kinyarwanda = Just "Iminsi"
            }

        DaysAbbrev ->
            { english = "days"
            , kinyarwanda = Just "Imi"
            }

        DaysPresent ->
            { english = "Days present"
            , kinyarwanda = Just "Igihe gishize"
            }

        DaysSinglePlural value ->
            if value == 1 then
                { english = "1 day"
                , kinyarwanda = Just "Umunsi 1"
                }

            else
                { english = String.fromInt value ++ " days"
                , kinyarwanda = Just <| "Iminsi " ++ String.fromInt value
                }

        Delete ->
            { english = "Delete"
            , kinyarwanda = Nothing
            }

        DemographicInformation ->
            { english = "Demographic Information"
            , kinyarwanda = Just "Umwirondoro"
            }

        DemographicsReport ->
            { english = "Demographics Report"
            , kinyarwanda = Just "Raporo y'umwirondoro"
            }

        Device ->
            { english = "Device"
            , kinyarwanda = Just "Igikoresho"
            }

        DeviceNotAuthorized ->
            { english =
                """This device has not yet been authorized to sync data with the backend, or the
                authorization has expired or been revoked. To authorize or re-authorize this
                device, enter a pairing code below. This will permit sensitive data to be stored
                on this device and updated to the backend. You should only authorize devices that
                are under your control and which are secure."""
            , kinyarwanda = Nothing
            }

        DeviceStatus ->
            { english = "Device Status"
            , kinyarwanda = Just "Uko igikoresho cy'ikoranabuhanga gihagaze"
            }

        Diabetes ->
            { english = "Diabetes"
            , kinyarwanda = Just "Diyabete (Indwara y'igisukari)"
            }

        Diagnosis ->
            { english = "Diagnosis"
            , kinyarwanda = Just "Uburwayi bwabonetse"
            }

        Disabled ->
            { english = "Disabled"
            , kinyarwanda = Nothing
            }

        DistributionNotice notice ->
            case notice of
                DistributedFully ->
                    { english = "Complete"
                    , kinyarwanda = Nothing
                    }

                DistributedPartiallyLackOfStock ->
                    { english = "Lack of stock"
                    , kinyarwanda = Just "Byashize mu bubiko"
                    }

                DistributedPartiallyOther ->
                    { english = "Other"
                    , kinyarwanda = Just "Izindi mpamvu"
                    }

        District ->
            { english = "District"
            , kinyarwanda = Just "Akarere"
            }

        DOB ->
            { english = "DOB"
            , kinyarwanda = Nothing
            }

        Downloading ->
            { english = "Downloading"
            , kinyarwanda = Nothing
            }

        DropzoneDefaultMessage ->
            { english = "Touch here to take a photo, or drop a photo file here."
            , kinyarwanda = Just "Kanda hano niba ushaka gufotora cg ukure ifoto mu bubiko hano."
            }

        DueDate ->
            { english = "Due Date"
            , kinyarwanda = Just "Itariki azabyariraho"
            }

        Edd ->
            { english = "EDD"
            , kinyarwanda = Nothing
            }

        EddHeader ->
            { english = "Estimated Date of Delivery"
            , kinyarwanda = Just "Itariki y'agateganyo azabyariraho"
            }

        Edema ->
            { english = "Edema"
            , kinyarwanda = Just "Kubyimba"
            }

        EditRelationship ->
            { english = "Edit Relationship"
            , kinyarwanda = Nothing
            }

        Ega ->
            { english = "EGA"
            , kinyarwanda = Nothing
            }

        EgaHeader ->
            { english = "Estimated Gestational Age"
            , kinyarwanda = Just "Amezi y'agateganyo y'inda"
            }

        EgaWeeks ->
            { english = "EGA (Weeks)"
            , kinyarwanda = Just "EGA (Ibyumweru)"
            }

        EmptyString ->
            { english = ""
            , kinyarwanda = Just ""
            }

        EndEncounter ->
            { english = "End Encounter"
            , kinyarwanda = Just "Rangiza ibyo wakoraga"
            }

        EndEncounterQuestion ->
            { english = "End Encounter?"
            , kinyarwanda = Just "Gusoza igikorwa?"
            }

        EndGroupEncounter ->
            { english = "End Group Encounter"
            , kinyarwanda = Just "Gusoza igikorwa"
            }

        EnterAmountDistributed ->
            { english = "Enter amount distributed"
            , kinyarwanda = Nothing
            }

        EnterPairingCode ->
            { english = "Enter pairing code"
            , kinyarwanda = Just "Umubare uhuza igikoresho cy'ikoranabuhanga na apulikasiyo"
            }

        MemoryQuota quota ->
            { english = "Memory used " ++ String.fromInt (quota.usedJSHeapSize // (1024 * 1024)) ++ " MB of available " ++ String.fromInt (quota.jsHeapSizeLimit // (1024 * 1024)) ++ " MB"
            , kinyarwanda = Just <| "Hamaze gukoreshwa umwanya wa memori (ushobora kubika amakuru igihe gito) ungana na MB" ++ String.fromInt (quota.usedJSHeapSize // (1024 * 1024)) ++ " kuri MB" ++ String.fromInt (quota.jsHeapSizeLimit // (1024 * 1024))
            }

        StorageQuota quota ->
            { english = "Storage used " ++ String.fromInt (quota.usage // (1024 * 1024)) ++ " MB of available " ++ String.fromInt (quota.quota // (1024 * 1024)) ++ " MB"
            , kinyarwanda = Just <| "Hamaze gukoreshwa umwanya ungana na MB" ++ String.fromInt (quota.usage // (1024 * 1024)) ++ " umwanya wose ungana na MB" ++ String.fromInt (quota.quota // (1024 * 1024))
            }

        SubmitPairingCode ->
            { english = "Submit Pairing Code"
            , kinyarwanda = Just "Umubare uhuza igikoresho cy'ikoranabuhanga na apulikasiyo"
            }

        ErrorCheckLocalConfig ->
            { english = "Check your LocalConfig.elm file and make sure you have defined the enviorement properly"
            , kinyarwanda = Nothing
            }

        ErrorConfigurationError ->
            { english = "Configuration error"
            , kinyarwanda = Just "Ikosa mu igena miterere"
            }

        Estimated ->
            { english = "Estimated"
            , kinyarwanda = Just "Itariki y'amavuko igenekerejwe"
            }

        ExaminationTask task ->
            case task of
                Vitals ->
                    { english = "Vitals"
                    , kinyarwanda = Just "Ibimenyetso by'ubuzima"
                    }

                NutritionAssessment ->
                    { english = "Nutrition Assessment"
                    , kinyarwanda = Just "Gusuzuma imirire"
                    }

                CorePhysicalExam ->
                    { english = "Core Physical Exam"
                    , kinyarwanda = Just "Isuzuma ryimbitse"
                    }

                ObstetricalExam ->
                    { english = "Obstetrical Exam"
                    , kinyarwanda = Just "Ibipimo by'inda"
                    }

                Pages.PrenatalActivity.Model.BreastExam ->
                    translationSet BreastExam

        ExposureTask task ->
            case task of
                ExposureTravel ->
                    { english = "Travel History"
                    , kinyarwanda = Just "Amakuru y'ingendo wakoze"
                    }

                ExposureExposure ->
                    { english = "Contact Exposure"
                    , kinyarwanda = Just "Abantu mwahuye"
                    }

        Failure ->
            { english = "Failure"
            , kinyarwanda = Nothing
            }

        Extremities ->
            { english = "Extremities"
            , kinyarwanda = Just "Ku mpera z'ibice by'umubiri (ibiganza,ibirenge)"
            }

        Eyes ->
            { english = "Eyes"
            , kinyarwanda = Just "Amaso"
            }

        Facility ->
            { english = "Facility"
            , kinyarwanda = Nothing
            }

        FamilyInformation ->
            { english = "Family Information"
            , kinyarwanda = Just "Amakuru ku muryango"
            }

        FamilyMembers ->
            { english = "Family Members"
            , kinyarwanda = Just "Abagize umuryango"
            }

        FamilyPlanningInFutureQuestion ->
            { english = "Which, if any, of these methods will you use after your pregnancy"
            , kinyarwanda = Just "Niba buhari, ni ubuhe buryo uzakoresha nyuma yo kubyara?"
            }

        FamilyPlanningSignLabel sign ->
            case sign of
                AutoObservation ->
                    { english = "Auto-observation"
                    , kinyarwanda = Just "Kwigenzura ururenda"
                    }

                Condoms ->
                    { english = "Condoms"
                    , kinyarwanda = Just "Udukingirizo"
                    }

                CycleBeads ->
                    { english = "Cycle beads"
                    , kinyarwanda = Just "Urunigi"
                    }

                CycleCounting ->
                    { english = "Cycle counting"
                    , kinyarwanda = Just "Kubara "
                    }

                Hysterectomy ->
                    { english = "Hysterectomy"
                    , kinyarwanda = Just "Bakuyemo nyababyeyi"
                    }

                Implants ->
                    { english = "Implants"
                    , kinyarwanda = Just "Akapira ko mu kaboko"
                    }

                Injectables ->
                    { english = "Injectables"
                    , kinyarwanda = Just "Urushinge"
                    }

                IUD ->
                    { english = "IUD"
                    , kinyarwanda = Just "Akapira ko mu mura (agapira ko munda ibyara)"
                    }

                LactationAmenorrhea ->
                    { english = "Lactation amenorrhea"
                    , kinyarwanda = Just "Uburyo bwo konsa"
                    }

                NoFamilyPlanning ->
                    { english = "None of these"
                    , kinyarwanda = Just "Nta buryo bwo kuboneza urubyaro akoresha"
                    }

                OralContraceptives ->
                    { english = "Oral contraceptives"
                    , kinyarwanda = Just "Ibinini"
                    }

                Spermicide ->
                    { english = "Spermicide"
                    , kinyarwanda = Just "Ibinini byica intangangabo bicishwa mu gitsina"
                    }

                TubalLigatures ->
                    { english = "Tubal ligatures"
                    , kinyarwanda = Just "Gufunga umuyoborantanga ku bagore"
                    }

                Vasectomy ->
                    { english = "Vasectomy"
                    , kinyarwanda = Just "Gufunga umuyoborantanga ku bagabo"
                    }

        FamilyUbudehe ->
            { english = "Family Ubudehe"
            , kinyarwanda = Just "Icyiciro cy'ubudehe umuryango uherereyemo"
            }

        FbfDistribution clinicType ->
            case clinicType of
                Achi ->
                    { english = "Aheza Distribution"
                    , kinyarwanda = Just "Gutanga Aheza"
                    }

                _ ->
                    { english = "FBF Distribution"
                    , kinyarwanda = Just "Gutanga FBF (Shishakibondo)"
                    }

        FbfToReceive activity amount ->
            case activity of
                MotherActivity _ ->
                    { english = "Mother should receive: " ++ String.fromFloat amount ++ " kgs of CSB++ (FBF)"
                    , kinyarwanda = Nothing
                    }

                ChildActivity _ ->
                    { english = "Child should receive: " ++ String.fromFloat amount ++ " kgs of CSB++ (FBF)"
                    , kinyarwanda = Nothing
                    }

        FatherName ->
            { english = "Father's Name"
            , kinyarwanda = Nothing
            }

        FatherNationalId ->
            { english = "Father's National ID"
            , kinyarwanda = Nothing
            }

        FetalHeartRate ->
            { english = "Fetal Heart Rate"
            , kinyarwanda = Just "Uko umutima w'umwana utera"
            }

        FetalMovement ->
            { english = "Fetal Movement"
            , kinyarwanda = Just "Uko umwana akina mu nda"
            }

        FetalPresentationLabel ->
            { english = "Fetal Presentation"
            , kinyarwanda = Just "Uko umwana ameze mu nda"
            }

        FetalPresentation option ->
            case option of
                FetalBreech ->
                    { english = "Breech"
                    , kinyarwanda = Just "Abanje ikibuno(umwana yaje yicaye)"
                    }

                Cephalic ->
                    { english = "Cephalic"
                    , kinyarwanda = Just "Umwana abanje umutwe"
                    }

                Transverse ->
                    { english = "Transverse"
                    , kinyarwanda = Just "Gitambitse (Umwana aritambitse)"
                    }

                Twins ->
                    { english = "Twins"
                    , kinyarwanda = Just "Impanga"
                    }

                Backend.Measurement.Model.Unknown ->
                    { english = "Unknown"
                    , kinyarwanda = Just "Ntibizwi"
                    }

        Fetch ->
            { english = "Fetch"
            , kinyarwanda = Just "Gushakisha"
            }

        FilterByName ->
            { english = "Filter by name"
            , kinyarwanda = Just "Hitamo izina ryuwo ushaka"
            }

        FirstAntenatalVisit ->
            { english = "First Antenatal Visit"
            , kinyarwanda = Just "Kwipimisha inda bwa mbere"
            }

        FirstName ->
            { english = "First Name"
            , kinyarwanda = Just "Izina ry'idini"
            }

        FiveVisits ->
            { english = "Five visits"
            , kinyarwanda = Just "Inshuro eshanu"
            }

        ForIllustrativePurposesOnly ->
            { english = "For illustrative purposes only"
            , kinyarwanda = Nothing
            }

        FormError errorValue ->
            translateFormError errorValue

        FormField field ->
            translateFormField field

        FundalHeight ->
            { english = "Fundal Height"
            , kinyarwanda = Just "Uburebure bwa Nyababyeyi"
            }

        Gender gender ->
            case gender of
                Male ->
                    { english = "Male"
                    , kinyarwanda = Just "Gabo"
                    }

                Female ->
                    { english = "Female"
                    , kinyarwanda = Just "Gore"
                    }

        GenderLabel ->
            { english = "Gender"
            , kinyarwanda = Just "Igitsina"
            }

        GestationalDiabetesPreviousPregnancy ->
            { english = "Gestational Diabetes in previous pregnancy"
            , kinyarwanda = Just "Ubushize yarwaye Diyabete itewe no gutwita"
            }

        Glass value ->
            { english = value ++ " Glass"
            , kinyarwanda = Just <| "Ikirahuri " ++ value
            }

        GoHome ->
            { english = "Go to main page"
            , kinyarwanda = Just "Kujya ahabanza"
            }

        GroupAssessment ->
            { english = "Group Encounter"
            , kinyarwanda = Just "Gukorera itsinda"
            }

        GroupEncounter ->
            { english = "Group Encounter"
            , kinyarwanda = Nothing
            }

        Gravida ->
            { english = "Gravida"
            , kinyarwanda = Nothing
            }

        HandedReferralFormQuestion ->
            { english = "Did you hand the referral form to the patient"
            , kinyarwanda = Just "Wahaye umurwayi urupapuro rumwohereza"
            }

        Hands ->
            { english = "Hands"
            , kinyarwanda = Just "Ibiganza"
            }

        HandsCPESign option ->
            case option of
                PallorHands ->
                    translationSet Pallor

                EdemaHands ->
                    translationSet Edema

                NormalHands ->
                    translationSet Normal

        HCRecommendation recommendation ->
            case recommendation of
                SendAmbulance ->
                    { english = "agreed to call the District Hospital to send an ambulance"
                    , kinyarwanda = Just "bemeranya guhamagara ibitaro ngo byohereze imbangukiragutabara"
                    }

                HomeIsolation ->
                    { english = "advised patient to stay home in isolation"
                    , kinyarwanda = Just "bagira inama umurwayi yo kuguma mu rugo mu kato"
                    }

                ComeToHealthCenter ->
                    { english = "advised patient to go to the health center for further evaluation"
                    , kinyarwanda = Just "kimugira inama yo kujya ku kigo nderabuzima gukoresha isuzuma ryimbitse"
                    }

                ChwMonitoring ->
                    { english = "CHW should continue to monitor"
                    , kinyarwanda = Just "cyemeza ko umujyanama w’ubuzima agomba gukomeza gukurikirana umurwayi"
                    }

                HCRecommendationNotApplicable ->
                    { english = "Not Applicable"
                    , kinyarwanda = Just "Ibi ntibikorwa"
                    }

        HCResponseQuestion ->
            { english = "What was the Health Center's response"
            , kinyarwanda = Just "Ni ikihe gisubizo cyavuye ku kigo nderabuzima"
            }

        HCResponsePeriodQuestion ->
            { english = "How long did it take the Health Center to respond"
            , kinyarwanda = Just "Byatwaye igihe kingana gute ngo ikigo nderabuzima gisubize"
            }

        HeadHair ->
            { english = "Head/Hair"
            , kinyarwanda = Just "Umutwe/Umusatsi"
            }

        HealthCenter ->
            { english = "Health Center"
            , kinyarwanda = Just "Ikigo Nderabuzima"
            }

        HealthCenterDetermined ->
            { english = "Health center determined this is a"
            , kinyarwanda = Just "Ikigo nderabuzima cyagaragaje ko"
            }

        HealthEducationProvidedQuestion ->
            { english = "Have you provided health education (or anticipatory guidance)"
            , kinyarwanda = Just "Watanze ikiganiro ku buzima (Cyangwa ubujyanama bw'ibanze)"
            }

        Heart ->
            { english = "Heart"
            , kinyarwanda = Just "Umutima"
            }

        HeartMurmur ->
            { english = "Heart Murmur"
            , kinyarwanda = Just "Ijwi ry'umutima igihe utera"
            }

        HeartCPESign sign ->
            case sign of
                IrregularRhythm ->
                    { english = "Irregular Rhythm"
                    , kinyarwanda = Just "Injyana ihindagurika"
                    }

                NormalRateAndRhythm ->
                    { english = "Normal Rate And Rhythm"
                    , kinyarwanda = Just "Bimeze neza/Injyana imeze neza"
                    }

                SinusTachycardia ->
                    { english = "Sinus Tachycardia"
                    , kinyarwanda = Just "Gutera k'umutima birenze cyane igipimo gisanzwe"
                    }

        HeartRate ->
            { english = "Heart Rate"
            , kinyarwanda = Just "Gutera k'umutima (inshuro umutima utera)"
            }

        Height ->
            { english = "Height"
            , kinyarwanda = Just "Uburebure"
            }

        High ->
            { english = "High"
            , kinyarwanda = Nothing
            }

        HighRiskCase ->
            { english = "high-risk case"
            , kinyarwanda = Just "afite ibyago byinshi byo kuba yaranduye"
            }

        HighRiskFactor factor ->
            case factor of
                PrenatalActivity.Model.ConvulsionsAndUnconsciousPreviousDelivery ->
                    { english = "Patient experienced convulsions in previous delivery and became unconscious after delivery"
                    , kinyarwanda = Nothing
                    }

                PrenatalActivity.Model.ConvulsionsPreviousDelivery ->
                    { english = "Patient experienced convulsions in previous delivery"
                    , kinyarwanda = Nothing
                    }

        HighRiskFactors ->
            { english = "High Risk Factors"
            , kinyarwanda = Just "Abafite ibyago byinshi byo"
            }

        HighSeverityAlert alert ->
            case alert of
                PrenatalActivity.Model.BodyTemperature ->
                    { english = "Body Temperature"
                    , kinyarwanda = Just "Ubushyuhe bw'umubiri"
                    }

                PrenatalActivity.Model.FetalHeartRate ->
                    { english = "No fetal heart rate noted"
                    , kinyarwanda = Just "Umutima w'umwana ntutera"
                    }

                PrenatalActivity.Model.FetalMovement ->
                    { english = "No fetal movement noted"
                    , kinyarwanda = Just "Umwana ntakina mu nda"
                    }

                PrenatalActivity.Model.HeartRate ->
                    { english = "Heart Rate"
                    , kinyarwanda = Nothing
                    }

                PrenatalActivity.Model.RespiratoryRate ->
                    { english = "Respiratory Rate"
                    , kinyarwanda = Just "Inshuro ahumeka"
                    }

        HighSeverityAlerts ->
            { english = "High Severity Alerts"
            , kinyarwanda = Just "Bimenyetso mpuruza bikabije"
            }

        HistoryTask task ->
            case task of
                Obstetric ->
                    { english = "Obstetric History"
                    , kinyarwanda = Just "Amateka y'inda zibanza (ku nda yatwise)"
                    }

                Medical ->
                    { english = "Medical History"
                    , kinyarwanda = Just "Amateka y'uburwayi busanzwe"
                    }

                Social ->
                    { english = "Partner Information"
                    , kinyarwanda = Just "Amakuru y'uwo bashakanye (umugabo)"
                    }

        HIV ->
            { english = "HIV"
            , kinyarwanda = Just "Amaguru atameze neza(yagize imitego)"
            }

        HIVStatus status ->
            case status of
                HIVExposedInfant ->
                    { english = "HIV-exposed Infant"
                    , kinyarwanda = Just "Umwana uvuka ku mubyeyi ubana n'ubwandu bwa virusi ya SIDA"
                    }

                Negative ->
                    { english = "Negative"
                    , kinyarwanda = Just "Nta bwandu afite"
                    }

                NegativeDiscordantCouple ->
                    { english = "Negative - discordant couple"
                    , kinyarwanda = Just "Nta bwandu afite ariko abana n'ubufite"
                    }

                Positive ->
                    { english = "Positive"
                    , kinyarwanda = Just "Afite ubwandu"
                    }

                Backend.Person.Model.Unknown ->
                    { english = "Unknown"
                    , kinyarwanda = Just "Ntabizi"
                    }

        HIVStatusLabel ->
            { english = "HIV Status"
            , kinyarwanda = Just "Uko ahagaze ku bijyanye n'ubwandu bwa virusi ya SIDA"
            }

        Home ->
            { english = "Home"
            , kinyarwanda = Nothing
            }

        HouseholdSize ->
            { english = "Household Size"
            , kinyarwanda = Nothing
            }

        HowManyDoses ->
            { english = "How many doses"
            , kinyarwanda = Just "Ingahe"
            }

        HaveAnyOfTheFollowingQuestion ->
            { english = "Do you have any of the following"
            , kinyarwanda = Just "Waba wagize ibi bikurikira?"
            }

        HttpError error ->
            translateHttpError error

        HypertensionBeforePregnancy ->
            { english = "Hypertension before pregnancy"
            , kinyarwanda = Just "Umuvuduko w'amaraso mbere yo gutwita"
            }

        IdleWaitingForSync ->
            { english = "Idle, waiting for next Sync cycle"
            , kinyarwanda = Nothing
            }

        IncompleteCervixPreviousPregnancy ->
            { english = "Incomplete Cervix in previous pregnancy"
            , kinyarwanda = Just "Ubushize inkondo y'umura ntiyashoboye kwifunga neza "
            }

        IndividualEncounter ->
            { english = "Individual Encounter"
            , kinyarwanda = Just "Gukorera umuntu umwe"
            }

        IndividualEncounterFirstVisit encounterType ->
            case encounterType of
                AcuteIllnessEncounter ->
                    { english = "First Acute Illness Encounter"
                    , kinyarwanda = Just "Igikorwa cya mbere ku burwayi"
                    }

                AntenatalEncounter ->
                    { english = "First Antenatal Encounter"
                    , kinyarwanda = Just "Isuzuma rya mbere ku mugore utwite"
                    }

                InmmunizationEncounter ->
                    { english = "First Inmmunization Encounter"
                    , kinyarwanda = Nothing
                    }

                NutritionEncounter ->
                    { english = "First Nutrition Encounter"
                    , kinyarwanda = Just "Isuzuma rya mbere ku mirire"
                    }

        IndividualEncounterLabel encounterType ->
            case encounterType of
                AcuteIllnessEncounter ->
                    { english = "Acute Illness Encounter"
                    , kinyarwanda = Just "Igikorwa ku burwayi butunguranye"
                    }

                AntenatalEncounter ->
                    { english = "Antenatal Encounter"
                    , kinyarwanda = Just "Isuzuma k’umugore utwite"
                    }

                InmmunizationEncounter ->
                    { english = "Inmmunization Encounter"
                    , kinyarwanda = Nothing
                    }

                NutritionEncounter ->
                    { english = "Nutrition Encounter"
                    , kinyarwanda = Just "Isuzuma ry’imirire"
                    }

        IndividualEncounterSelectVisit encounterType ->
            case encounterType of
                AcuteIllnessEncounter ->
                    { english = "Select Acute Illness Visit"
                    , kinyarwanda = Just "Hitamo inshuro aje kuri ubwo burwayi butunguranye"
                    }

                AntenatalEncounter ->
                    { english = "Select Antenatal Visit"
                    , kinyarwanda = Just "Hitamo isuzuma k’umugore utwite"
                    }

                InmmunizationEncounter ->
                    { english = "Select Inmmunization Visit"
                    , kinyarwanda = Nothing
                    }

                NutritionEncounter ->
                    { english = "Select Nutrition Visit"
                    , kinyarwanda = Just "Hitamo isuzuma ry’imirire"
                    }

        IndividualEncounterSubsequentVisit encounterType ->
            case encounterType of
                AcuteIllnessEncounter ->
                    { english = "Subsequent Acute Illness Encounter"
                    , kinyarwanda = Just "Ibikorwa bikurikiyeho kuri ubwo burwayi butunguraye"
                    }

                AntenatalEncounter ->
                    { english = "Subsequent Antenatal Encounter"
                    , kinyarwanda = Just "Isuzuma rikurikiyeho ku mugore utwite"
                    }

                InmmunizationEncounter ->
                    { english = "Subsequent Inmmunization Encounter"
                    , kinyarwanda = Nothing
                    }

                NutritionEncounter ->
                    { english = "Subsequent Nutrition Encounter"
                    , kinyarwanda = Just "Isuzuma rikurikiyeho ku mugore utwite"
                    }

        IndividualEncounterType encounterType ->
            case encounterType of
                AcuteIllnessEncounter ->
                    { english = "Acute Illness"
                    , kinyarwanda = Just "Uburwayi butunguranye"
                    }

                AntenatalEncounter ->
                    { english = "Antenatal"
                    , kinyarwanda = Nothing
                    }

                InmmunizationEncounter ->
                    { english = "Inmmunization"
                    , kinyarwanda = Nothing
                    }

                NutritionEncounter ->
                    { english = "Child Nutrition"
                    , kinyarwanda = Just "Imirire y'umwana"
                    }

        IndividualEncounterTypes ->
            { english = "Individual Encounter Types"
            , kinyarwanda = Nothing
            }

        InitialResultsDisplay display ->
            case display of
                InitialResultsHidden ->
                    { english = "Display all mothers / caregivers"
                    , kinyarwanda = Just "Kugaragaza ababyeyi bose / abarezi"
                    }

                InitialResultsShown ->
                    { english = "Hide all mothers / caregivers"
                    , kinyarwanda = Just "Hisha ababyeyi bose / abarezi"
                    }

        IntractableVomiting isIntractable ->
            if isIntractable then
                { english = "Intractable Vomiting"
                , kinyarwanda = Just "Kuruka Bikabije"
                }

            else
                { english = "Non-intractable Vomiting"
                , kinyarwanda = Just "Kuruka Bidakabije"
                }

        IntractableVomitingQuestion ->
            { english = "Is Vomiting Intractable"
            , kinyarwanda = Just "Kuruka bikabije"
            }

        IsCurrentlyBreastfeeding ->
            { english = "Is the mother currently breastfeeding her infant"
            , kinyarwanda = Just "Muri iki gihe, umubyeyi yonsa umwana we?"
            }

        IsolatedAtHome ->
            { english = "Isolated at home"
            , kinyarwanda = Just "Yashyizwe mu kato mu rugo"
            }

        KilogramShorthand ->
            { english = "kg"
            , kinyarwanda = Just "kg"
            }

        KilogramsPerMonth ->
            { english = "kgs / month"
            , kinyarwanda = Nothing
            }

        LaboratoryTask task ->
            case task of
                LaboratoryMalariaTesting ->
                    { english = "Malaria"
                    , kinyarwanda = Just "Malariya"
                    }

        LastChecked ->
            { english = "Last checked"
            , kinyarwanda = Just "Isuzuma riheruka"
            }

        LastSuccesfulContactLabel ->
            { english = "Last Successful Contact"
            , kinyarwanda = Just "Itariki n'isaha yanyuma igikoresho giheruka gukoresherezaho interineti bikagenda neza"
            }

        Legs ->
            { english = "Legs"
            , kinyarwanda = Just "Amaguru"
            }

        LegsCPESign option ->
            case option of
                PallorLegs ->
                    translationSet Pallor

                EdemaLegs ->
                    translationSet Edema

                NormalLegs ->
                    translationSet Normal

        LevelOfEducationLabel ->
            { english = "Level of Education"
            , kinyarwanda = Just <| "Amashuri wize"
            }

        LevelOfEducation educationLevel ->
            case educationLevel of
                NoSchooling ->
                    { english = "No Schooling"
                    , kinyarwanda = Just "Ntayo"
                    }

                PrimarySchool ->
                    { english = "Primary School"
                    , kinyarwanda = Just "Abanza"
                    }

                VocationalTrainingSchool ->
                    { english = "Vocational Training School"
                    , kinyarwanda = Just "Imyuga"
                    }

                SecondarySchool ->
                    { english = "Secondary School"
                    , kinyarwanda = Just "Ayisumbuye"
                    }

                DiplomaProgram ->
                    { english = "Diploma Program (2 years of University)"
                    , kinyarwanda = Just "Amashuri 2 ya Kaminuza"
                    }

                HigherEducation ->
                    { english = "Higher Education (University)"
                    , kinyarwanda = Just "(A0)"
                    }

                AdvancedDiploma ->
                    { english = "Advanced Diploma"
                    , kinyarwanda = Just "(A1)"
                    }

        LinkToMother ->
            { english = "Link to mother"
            , kinyarwanda = Just "Guhuza n'amakuru y'umubyeyi"
            }

        LiveChildren ->
            { english = "Live Children"
            , kinyarwanda = Just "Abana bariho"
            }

        LmpDateConfidentHeader ->
            { english = "Is the Patient confident of LMP Date"
            , kinyarwanda = Just "Ese umubyeyi azi neza itariki aherukira mu mihango?"
            }

        LmpDateHeader ->
            { english = "Last Menstrual Period Date"
            , kinyarwanda = Just "Itariki aherukira mu mihango"
            }

        LmpRangeHeader ->
            { english = "When was the Patient's Last Menstrual Period"
            , kinyarwanda = Just "Ni ryari umubyeyi aherukira mu mihango?"
            }

        LmpRange range ->
            case range of
                OneMonth ->
                    { english = "Within 1 month"
                    , kinyarwanda = Just "Mu kwezi kumwe"
                    }

                ThreeMonth ->
                    { english = "Within 3 months"
                    , kinyarwanda = Just "Mu mezi atatu"
                    }

                SixMonth ->
                    { english = "Within 6 months"
                    , kinyarwanda = Just "Mu mezi atandatu"
                    }

        LoginPhrase phrase ->
            translateLoginPhrase phrase

        Low ->
            { english = "Low"
            , kinyarwanda = Just "Kwemeza amakosa"
            }

        LowRiskCase ->
            { english = "low-risk case"
            , kinyarwanda = Just "afite ibyago bike byo kuba yaranduye"
            }

        Lungs ->
            { english = "Lungs"
            , kinyarwanda = Just "Ibihaha"
            }

        LungsCPESign option ->
            case option of
                Wheezes ->
                    { english = "Wheezes"
                    , kinyarwanda = Just "Ijwi ryumvikana igihe umuntu ahumeka"
                    }

                Crackles ->
                    { english = "Crackles"
                    , kinyarwanda = Just "Ijwi ryumvikana umuntu ahumeka ariko afite indwara z'ubuhumekero"
                    }

                NormalLungs ->
                    translationSet Normal

        MakeSureYouAreConnected ->
            { english = "Make sure you are connected to the internet. If the issue continues, call The Ihangane Project at +250 788 817 542."
            , kinyarwanda = Just "Banza urebe ko ufite interineti. Ikibazo nigikomeza, hamagara The Ihangane Project kuri +250 788 817 542"
            }

        MalariaRapidDiagnosticTest ->
            { english = "Malaria Rapid Diagnostic Test"
            , kinyarwanda = Just "Igikoresho gipima Malariya ku buryo bwihuse"
            }

        MalariaRapidTestResult result ->
            case result of
                RapidTestNegative ->
                    { english = "Negative"
                    , kinyarwanda = Just "Nta gakoko ka malariya afite"
                    }

                RapidTestPositive ->
                    { english = "Positive"
                    , kinyarwanda = Just "Afite agakoko gatera malariya "
                    }

                RapidTestPositiveAndPregnant ->
                    { english = "Positive and Pregnant"
                    , kinyarwanda = Nothing
                    }

                RapidTestIndeterminate ->
                    { english = "Indeterminate"
                    , kinyarwanda = Just "Ntibisobanutse"
                    }

                RapidTestUnableToRun ->
                    { english = "Unable to run"
                    , kinyarwanda = Just "Ikizamini nticyakozwe"
                    }

        MalnutritionWithComplications ->
            { english = "Malnutrition with complications"
            , kinyarwanda = Just "Imirire mibi n'indwara ziyikomokaho"
            }

        MaritalStatusLabel ->
            { english = "Marital Status"
            , kinyarwanda = Just "Irangamimerere"
            }

        MaritalStatus status ->
            case status of
                Divorced ->
                    { english = "Divorced"
                    , kinyarwanda = Just "Yatandukanye n'uwo bashakanye"
                    }

                Married ->
                    { english = "Married"
                    , kinyarwanda = Just "Arubatse"
                    }

                Single ->
                    { english = "Single"
                    , kinyarwanda = Just "Ingaragu"
                    }

                Widowed ->
                    { english = "Widowed"
                    , kinyarwanda = Just "Umupfakazi"
                    }

        MeasurementNoChange ->
            { english = "No Change"
            , kinyarwanda = Just "nta cyahindutse"
            }

        MeasurementGained amount ->
            { english = "Gained " ++ String.fromFloat amount
            , kinyarwanda = Just <| "Kwiyongera " ++ String.fromFloat amount
            }

        MeasurementLost amount ->
            { english = "Lost " ++ String.fromFloat amount
            , kinyarwanda = Just <| "Kwiyongera " ++ String.fromFloat amount
            }

        MedicalDiagnosis ->
            { english = "Medical Diagnosis"
            , kinyarwanda = Just "Uburwayi bwemejwe na Muganga"
            }

        MedicalDiagnosisAlert diagnosis ->
            case diagnosis of
                DiagnosisUterineMyoma ->
                    { english = "Uterine Myoma"
                    , kinyarwanda = Just "Ibibyimba byo mu mura/Nyababyeyi"
                    }

                DiagnosisDiabetes ->
                    { english = "Diabetes"
                    , kinyarwanda = Just "Diyabete (Indwara y'igisukari)"
                    }

                DiagnosisCardiacDisease ->
                    { english = "Cardiac Disease"
                    , kinyarwanda = Just "Indwara z'umutima"
                    }

                DiagnosisRenalDisease ->
                    { english = "Renal Disease"
                    , kinyarwanda = Just "Indwara z'impyiko"
                    }

                DiagnosisHypertensionBeforePregnancy ->
                    { english = "Hypertension"
                    , kinyarwanda = Nothing
                    }

                DiagnosisTuberculosis ->
                    { english = "Tuberculosis"
                    , kinyarwanda = Just "Igituntu"
                    }

                DiagnosisAsthma ->
                    { english = "Asthma"
                    , kinyarwanda = Just "Asthma (Agahema)"
                    }

                DiagnosisBowedLegs ->
                    { english = "Bowed Legs"
                    , kinyarwanda = Just "Amaguru atameze neza (yagize imitego)"
                    }

                DiagnosisHIV ->
                    { english = "HIV"
                    , kinyarwanda = Just "Virus itera SIDA"
                    }

                DiagnosisMentalHealthHistory ->
                    { english = "History of Mental Health Problems"
                    , kinyarwanda = Just "Niba yaragize uburwayi bwo mumutwe"
                    }

        MedicationCausesSideEffectsQuestion ->
            { english = "Did you experience adverse events of the medication"
            , kinyarwanda = Just "Waba hari ibintu wabonye bidasanzwe(bitewe n'imiti wafashe)"
            }

        MedicationDistributionSign sign ->
            case sign of
                Amoxicillin ->
                    { english = "Amoxicillin (125mg)"
                    , kinyarwanda = Just "Amoxicillin (125mg)"
                    }

                Coartem ->
                    { english = "Coartem"
                    , kinyarwanda = Just "Kowariteme"
                    }

                ORS ->
                    { english = "Oral Rehydration Solution (ORS)"
                    , kinyarwanda = Just "SRO"
                    }

                Zinc ->
                    { english = "Zinc"
                    , kinyarwanda = Just "Zinc"
                    }

                LemonJuiceOrHoney ->
                    { english = "Lemon Juice and/or Honey"
                    , kinyarwanda = Just "Umutobe w'indimu n'ubuki"
                    }

                NoMedicationDistributionSigns ->
                    { english = ""
                    , kinyarwanda = Nothing
                    }

        MedicationDosesMissedQuestion ->
            { english = "Did you miss any doses of medications"
            , kinyarwanda = Just "Waba hari imiti wibagiwe gufata"
            }

        MedicationForFeverPast6Hours ->
            { english = "Patient took medication to treat a fever in the past six hours"
            , kinyarwanda = Just "Umurwayi yanyoye imiti y’umuriro mu masaha atandatu ashize"
            }

        MedicationHelpedEnding helped ->
            if helped then
                { english = "and improved"
                , kinyarwanda = Just "none yorohewe"
                }

            else
                { english = "but no improvement"
                , kinyarwanda = Just "ariko ntiyorohewe"
                }

        MedicationFeelBetterAfterTakingQuestion ->
            { english = "Do you feel better after taking medications"
            , kinyarwanda = Just "Wumva umeze neza nyuma yo gufata imiti"
            }

        MedicationForMalariaToday ->
            { english = "Patient received medication for malaria today before this visit"
            , kinyarwanda = Just "Umurwayi yahawe imiti ya malariya uyu munsi mbere yuko aza mu isuzuma"
            }

        MedicationForMalariaPastMonth ->
            { english = "Patient received medication for malaria within the past month before today's visit"
            , kinyarwanda = Just "Umurwayi yahawe imiti ya malariya mu kwezi gushize mbere yuko aza mu isuzuma uyu munsi "
            }

        MedicalFormHelper ->
            { english = "Please record if the mother was diagnosed with the following medical issues"
            , kinyarwanda = Just "Andika niba umubyeyi yaragaragaweho indwara zikurikira"
            }

        MedicationForFeverPast6HoursQuestion ->
            { english = "Have you taken any medication to treat a fever in the past six hours"
            , kinyarwanda = Just "Hari imiti y'umuriro waba wafashe mu masaha atandatu ashize"
            }

        MedicationForMalariaTodayQuestion ->
            { english = "Did you receive medication for malaria today before this visit"
            , kinyarwanda = Just "Hari imiti ivura Maraliya waba wanyoye mbere y'uko uza kwivuza"
            }

        MedicationForMalariaWithinPastMonthQuestion ->
            { english = "Have you received medication for malaria within the past month before today's visit"
            , kinyarwanda = Just "Hari imiti ivura Maraliya waba waranyoye mukwezi gushize mbere yuko uza hano kwivuza"
            }

        MedicationHelpedQuestion ->
            { english = "Do you feel better after taking this"
            , kinyarwanda = Just "Urumva umeze neza nyuma yo kunywa iyi miti"
            }

        MedicationTaken ->
            { english = "Medication taken"
            , kinyarwanda = Just "Imiti yafashe"
            }

        MedicationTakenAsPrescribedQuestion ->
            { english = "Did you take the medication as prescribed"
            , kinyarwanda = Just "Wafashe imiti neza uko wayandikiwe na muganga"
            }

        MentalHealthHistory ->
            { english = "History of Mental Health Problems"
            , kinyarwanda = Just "Niba yaragize uburwayi bwo mumutwe"
            }

        MMHGUnit ->
            { english = "mmHG"
            , kinyarwanda = Nothing
            }

        MiddleName ->
            { english = "Middle Name"
            , kinyarwanda = Nothing
            }

        MinutesAgo minutes ->
            { english =
                if minutes == 0 then
                    "just now"

                else if minutes == 1 then
                    "one minute ago"

                else
                    String.fromInt minutes ++ " minutes ago"
            , kinyarwanda =
                if minutes == 0 then
                    Just "Nonaha"

                else if minutes == 1 then
                    Just "Umunota umwe ushize"

                else
                    Just <| String.fromInt minutes ++ " hashize iminota micye"
            }

        MissedDosesOfMedicatgion val ->
            if val == 0 then
                { english = "No missed doses of medication"
                , kinyarwanda = Just "Yafashe kandi arangiza neza imiti uko yayandikiwe"
                }

            else
                { english = "Missed " ++ String.fromInt val ++ " doses of medication"
                , kinyarwanda = Just <| "Yasimbutse gufata imiti inshuro " ++ String.fromInt val
                }

        ModeOfDelivery mode ->
            case mode of
                VaginalDelivery (Spontaneous True) ->
                    { english = "Spontaneous vaginal delivery with episiotomy"
                    , kinyarwanda = Just "Yabyaye neza ariko bamwongereye"
                    }

                VaginalDelivery (Spontaneous False) ->
                    { english = "Spontaneous vaginal delivery without episiotomy"
                    , kinyarwanda = Just "Yabyaye neza"
                    }

                VaginalDelivery WithVacuumExtraction ->
                    { english = "Vaginal delivery with vacuum extraction"
                    , kinyarwanda = Just "Yabyaye neza ariko hanifashishijwe icyuma gikurura umwana"
                    }

                CesareanDelivery ->
                    { english = "Cesarean delivery"
                    , kinyarwanda = Just "Yabyaye bamubaze"
                    }

        ModeOfDeliveryLabel ->
            { english = "Mode of delivery"
            , kinyarwanda = Just "Uburyo yabyayemo"
            }

        ModeratelyUnderweight ->
            { english = "Moderately Underweight"
            , kinyarwanda = Nothing
            }

        Month ->
            { english = "Month"
            , kinyarwanda = Just "Ukwezi"
            }

        MonthAbbrev ->
            { english = "mo"
            , kinyarwanda = Just "am"
            }

        MonthsOld ->
            { english = "months old"
            , kinyarwanda = Just "Amezi"
            }

        Mother ->
            { english = "Mother"
            , kinyarwanda = Just "Umubyeyi"
            }

        MotherDemographicInformation ->
            { english = "Mother Demographic Information"
            , kinyarwanda = Nothing
            }

        MotherName name ->
            { english = "Mother/Caregiver: " ++ name
            , kinyarwanda = Just <| "Umubyeyi: " ++ name
            }

        MotherNameLabel ->
            { english = "Mother's Name"
            , kinyarwanda = Nothing
            }

        MotherNationalId ->
            { english = "Mother's National ID"
            , kinyarwanda = Nothing
            }

        Mothers ->
            { english = "Mothers"
            , kinyarwanda = Just "Ababyeyi"
            }

        MUAC ->
            { english = "MUAC"
            , kinyarwanda = Just "Ikizigira"
            }

        MuacHelper ->
            { english = "Make sure to measure at the center of the baby’s upper arm."
            , kinyarwanda = Just "Ibuka gupima icya kabiri cy'akaboko ko hejuru kugira bigufashe gupima ikizigira cy'akaboko"
            }

        MuacIndication indication ->
            case indication of
                MuacRed ->
                    { english = "red"
                    , kinyarwanda = Just "Umutuku"
                    }

                MuacYellow ->
                    { english = "yellow"
                    , kinyarwanda = Just "Umuhondo"
                    }

                MuacGreen ->
                    { english = "green"
                    , kinyarwanda = Just "Icyatsi"
                    }

        MyAccount ->
            { english = "My Account"
            , kinyarwanda = Just "Konti yanjye"
            }

        MyRelatedBy relationship ->
            translateMyRelatedBy relationship

        MyRelatedByQuestion relationship ->
            translateMyRelatedByQuestion relationship

        Name ->
            { english = "Name"
            , kinyarwanda = Nothing
            }

        NationalIdNumber ->
            { english = "National ID Number"
            , kinyarwanda = Just "Numero y'irangamuntu"
            }

        Neck ->
            { english = "Neck"
            , kinyarwanda = Just "Ijosi"
            }

        NeckCPESign option ->
            case option of
                EnlargedThyroid ->
                    { english = "Enlarged Thyroid"
                    , kinyarwanda = Just "Umwingo"
                    }

                EnlargedLymphNodes ->
                    { english = "Enlarged Lymph Nodes"
                    , kinyarwanda = Just "Inturugunyu/Amatakara"
                    }

                NormalNeck ->
                    translationSet Normal

        NegativeLabel ->
            { english = "Negative"
            , kinyarwanda = Just "Nta bwandu afite"
            }

        Never ->
            { english = "Never"
            , kinyarwanda = Nothing
            }

        Next ->
            { english = "Next"
            , kinyarwanda = Just "Ibikurikiyeho"
            }

        NextStepsTask task ->
            case task of
                NextStepsIsolation ->
                    { english = "Isolate Patient"
                    , kinyarwanda = Just "Shyira umurwayi mu kato"
                    }

                NextStepsContactHC ->
                    { english = "Contact Health Center"
                    , kinyarwanda = Just "Menyesha ikigo nderabuzima"
                    }

                NextStepsCall114 ->
                    { english = "Call 114"
                    , kinyarwanda = Just "Hamagara 114"
                    }

                NextStepsMedicationDistribution ->
                    { english = "Medication Distribution"
                    , kinyarwanda = Just "Gutanga Imiti"
                    }

                NextStepsSendToHC ->
                    { english = "Send to Health Center"
                    , kinyarwanda = Just "Ohereza Ku kigo nderabuzima"
                    }

                NextStepsHealthEducation ->
                    { english = "Health Education"
                    , kinyarwanda = Just "Inyigisho ku buzima"
                    }

        No ->
            { english = "No"
            , kinyarwanda = Just "Oya"
            }

        NoActivitiesCompleted ->
            { english = "No activities are entirely completed for the attending participants."
            , kinyarwanda = Just "Nta gikorwa cyarangiye cyose kubitabiriye."
            }

        NoActivitiesPending ->
            { english = "All activities are completed for the attending participants."
            , kinyarwanda = Just "Ibikorwa byose byarangiye kubitabiriye."
            }

        NoActivitiesCompletedForThisParticipant ->
            { english = "No activities are completed for this participant."
            , kinyarwanda = Just "Nta gikorwa cyarangiye kubitabiriye."
            }

        NoActivitiesPendingForThisParticipant ->
            { english = "All activities are completed for this participant."
            , kinyarwanda = Just "Ibikorwa byose byarangiye kubitabiriye."
            }

        NoGroupsFound ->
            { english = "No groups found."
            , kinyarwanda = Nothing
            }

        NoMatchesFound ->
            { english = "No matches found"
            , kinyarwanda = Nothing
            }

        ReasonForNotSendingToHC reason ->
            case reason of
                ClientRefused ->
                    { english = "Client refused"
                    , kinyarwanda = Just "Umurwayi yabyanze"
                    }

                NoAmbulance ->
                    { english = "No ambulance available"
                    , kinyarwanda = Just "Nta mbangukiragutabara ihari"
                    }

                ClientUnableToAffordFees ->
                    { english = "Client unable to afford fees"
                    , kinyarwanda = Just "Nta bushobozi bwo kwishyura afite"
                    }

                ReasonForNotSendingToHCOther ->
                    { english = "Other"
                    , kinyarwanda = Just "Ibindi"
                    }

                NoReasonForNotSendingToHC ->
                    { english = "No Reason"
                    , kinyarwanda = Nothing
                    }

        MedicationNonAdministrationReason reason ->
            case reason of
                NonAdministrationLackOfStock ->
                    { english = "Lack of Stock"
                    , kinyarwanda = Just "Nta miti iri mu bubiko"
                    }

                NonAdministrationKnownAllergy ->
                    { english = "Known Allergy"
                    , kinyarwanda = Just "Uyu muti usanzwe umutera ifurutwa"
                    }

                NonAdministrationPatientDeclined ->
                    { english = "Patient Declined"
                    , kinyarwanda = Just "Umurwayi yanze"
                    }

                NonAdministrationPatientUnableToAfford ->
                    { english = "Patient unable to afford"
                    , kinyarwanda = Just "Nta bushobozi bwo kwishyura afite"
                    }

                NonAdministrationOther ->
                    { english = "Other"
                    , kinyarwanda = Just "Ibindi"
                    }

        NoParticipantsCompleted ->
            { english = "No participants have completed all their activities yet."
            , kinyarwanda = Just "Ntagikorwa nakimwe kirarangira kubitabiriye."
            }

        NoParticipantsPending ->
            { english = "All attending participants have completed their activities."
            , kinyarwanda = Just "Abaje bose barangirijwe"
            }

        NoParticipantsCompletedForThisActivity ->
            { english = "No participants have completed this activity yet."
            , kinyarwanda = Just "Ntawaje warangirijwe kukorerwa."
            }

        NoParticipantsPendingForThisActivity ->
            { english = "All attending participants have completed this activitity."
            , kinyarwanda = Just "Ababje bose barangirijwe."
            }

        Normal ->
            { english = "Normal"
            , kinyarwanda = Just "Bimeze neza/Nta kibazo gihari"
            }

        NoChildrenRegisteredInTheSystem ->
            { english = "No children registered in the system"
            , kinyarwanda = Just "Ntamwana wanditswe muriyi sisiteme"
            }

        NoParticipantsFound ->
            { english = "No participants found"
            , kinyarwanda = Just "Ntamuntu ugaragaye"
            }

        NotAvailable ->
            { english = "not available"
            , kinyarwanda = Just "Ntibiboneste"
            }

        NotConnected ->
            { english = "Not Connected"
            , kinyarwanda = Just "Ntamurandasi"
            }

        NotTaken ->
            { english = "Not taken"
            , kinyarwanda = Just "Nta bipimo byafashwe"
            }

        NumberOfAbortions ->
            { english = "Number of Abortions"
            , kinyarwanda = Just "Umubare w'inda zavuyemo"
            }

        NumberOfChildrenUnder5 ->
            { english = "Number of Children under 5"
            , kinyarwanda = Just "Umubare w'abana bari munsi y'imyaka 5"
            }

        NumberOfCSections ->
            { english = "Number of C-Sections"
            , kinyarwanda = Just "Umubare w'inshuro yabazwe"
            }

        NumberOfLiveChildren ->
            { english = "Number of Live Children"
            , kinyarwanda = Just "Umubare w'abana bariho"
            }

        NumberOfStillbirthsAtTerm ->
            { english = "Number of Stillbirths at Term"
            , kinyarwanda = Just "Umubare w'abapfiriye mu nda bashyitse"
            }

        NumberOfStillbirthsPreTerm ->
            { english = "Number of Stillbirths pre Term"
            , kinyarwanda = Just "Umubare w'abapfiriye mu nda badashyitse"
            }

        NutritionActivityHelper activity ->
            case activity of
                Backend.NutritionActivity.Model.Muac ->
                    { english = "Make sure to measure at the center of the baby’s upper arm."
                    , kinyarwanda = Just "Ibuka gupima icya kabiri cy'akaboko ko hejuru kugira bigufashe gupima ikizigira cy'akaboko"
                    }

                Backend.NutritionActivity.Model.Height ->
                    { english = "Ask the mother to hold the baby’s head at the end of the measuring board. Move the slider to the baby’s heel and pull their leg straight."
                    , kinyarwanda = Just "Saba Umubyeyi guhagarara inyuma y’umwana we agaramye, afata umutwe ku gice cy’amatwi. Sunikira akabaho ku buryo gakora mu bworo by’ibirenge byombi."
                    }

                Backend.NutritionActivity.Model.Nutrition ->
                    { english = "Explain to the mother how to check the malnutrition signs for their own child."
                    , kinyarwanda = Just "Sobanurira umubyeyi gupima ibimenyetso by'imirire mibi ku giti cye."
                    }

                Backend.NutritionActivity.Model.Photo ->
                    { english = "Take each baby’s photo at each health assessment. Photos should show the entire body of each child."
                    , kinyarwanda = Just "Fata ifoto ya buri mwana kuri buri bikorwa by'ipimwa Ifoto igomba kwerekana ibice by'umubiri wose by'umwana"
                    }

                Backend.NutritionActivity.Model.Weight ->
                    { english = "Calibrate the scale before taking the first baby's weight. Place baby in harness with no clothes on."
                    , kinyarwanda = Just "Ibuka kuregera umunzani mbere yo gupima ibiro by'umwana wa mbere. Ambika umwana ikariso y'ibiro wabanje kumukuramo imyenda iremereye"
                    }

                -- No helper for activity.
                Backend.NutritionActivity.Model.SendToHC ->
                    { english = ""
                    , kinyarwanda = Nothing
                    }

                -- No helper for activity.
                Backend.NutritionActivity.Model.HealthEducation ->
                    { english = ""
                    , kinyarwanda = Nothing
                    }

        NutritionActivityTitle activity ->
            case activity of
                Backend.NutritionActivity.Model.Muac ->
                    { english = "MUAC"
                    , kinyarwanda = Just "Ikizigira cy'akaboko"
                    }

                Backend.NutritionActivity.Model.Height ->
                    { english = "Height"
                    , kinyarwanda = Just "Uburebure"
                    }

                Backend.NutritionActivity.Model.Nutrition ->
                    { english = "Nutrition"
                    , kinyarwanda = Just "Imirire"
                    }

                Backend.NutritionActivity.Model.Photo ->
                    { english = "Photo"
                    , kinyarwanda = Just "Ifoto"
                    }

                Backend.NutritionActivity.Model.Weight ->
                    { english = "Weight"
                    , kinyarwanda = Just "Ibiro"
                    }

                Backend.NutritionActivity.Model.SendToHC ->
                    { english = "Send to Health Center"
                    , kinyarwanda = Just "Ohereza Ku kigo nderabuzima"
                    }

                Backend.NutritionActivity.Model.HealthEducation ->
                    { english = "Health Education"
                    , kinyarwanda = Just "Inyigisho ku buzima"
                    }

        NutritionAssesment assessment ->
            case assessment of
                AssesmentEdema ->
                    { english = "Malnutrition Sign: Edema"
                    , kinyarwanda = Nothing
                    }

                AssesmentMuacModerate ->
                    { english = "Moderate value for MUAC"
                    , kinyarwanda = Nothing
                    }

                AssesmentMuacSevere ->
                    { english = "Severe value for MUAC"
                    , kinyarwanda = Nothing
                    }

                AssesmentUnderweightModerate ->
                    { english = "Moderately underweight"
                    , kinyarwanda = Nothing
                    }

                AssesmentUnderweightSevere ->
                    { english = "Severely underweight"
                    , kinyarwanda = Nothing
                    }

        NutritionHelper ->
            { english = "Explain to the mother how to check the malnutrition signs for their own child."
            , kinyarwanda = Just "Sobanurira umubyeyi gupima ibimenyetso by'imirire mibi ku giti cye."
            }

        ObstetricalDiagnosis ->
            { english = "Obstetrical Diagnosis"
            , kinyarwanda = Just "Uburwayi bwemejwe n'inzobere mu gusuzuma abagore batwite"
            }

        ObstetricalDiagnosisAlert diagnosis ->
            case diagnosis of
                DiagnosisRhNegative ->
                    { english = "Patient is RH Negative"
                    , kinyarwanda = Nothing
                    }

                DiagnosisModerateUnderweight ->
                    { english = "Moderate underweight"
                    , kinyarwanda = Just "Ibiro bike bidakabije ugendeye ku myaka"
                    }

                DiagnosisSevereUnderweight ->
                    { english = "Severe underweight"
                    , kinyarwanda = Just "Afite ibiro bikie bikabije"
                    }

                DiagnosisOverweight ->
                    { english = "Overweight"
                    , kinyarwanda = Nothing
                    }

                DiagnosisObese ->
                    { english = "Obese"
                    , kinyarwanda = Just "Kubyibuha gukabije"
                    }

                DisgnosisPeripheralEdema ->
                    { english = "Peripheral Edema"
                    , kinyarwanda = Nothing
                    }

                DiagnosisFetusBreech ->
                    { english = "Fetus is in breech"
                    , kinyarwanda = Nothing
                    }

                DiagnosisFetusTransverse ->
                    { english = "Fetus is transverse"
                    , kinyarwanda = Nothing
                    }

                DiagnosisBreastExamination ->
                    { english = "Breast exam showed"
                    , kinyarwanda = Nothing
                    }

                DiagnosisHypotension ->
                    { english = "Hypotension"
                    , kinyarwanda = Nothing
                    }

                DiagnosisPregnancyInducedHypertension ->
                    { english = "Pregnancy-induced hypertension"
                    , kinyarwanda = Nothing
                    }

                DiagnosisPreeclampsiaHighRisk ->
                    { english = "High Risk for Preeclampsia"
                    , kinyarwanda = Nothing
                    }

        OK ->
            { english = "OK"
            , kinyarwanda = Just "Nibyo, yego"
            }

        Old ->
            { english = "old"
            , kinyarwanda = Just "imyaka"
            }

        On ->
            { english = "On"
            , kinyarwanda = Just "Ku itariki"
            }

        OneVisit ->
            { english = "One visit"
            , kinyarwanda = Just "Inshuro imwe"
            }

        OnceYouEndTheEncounter ->
            { english = "Once you end the Encounter, you will no longer be able to edit or add data."
            , kinyarwanda = Just "Igihe cyose urangije igikorwa ,nta bushobozi wongera kugira bwo guhindura ibyo winjije cyangwa amakuru."
            }

        OnceYouEndYourGroupEncounter ->
            { english = "Once you end your Group Encounter, you will no longer be able to edit or add data."
            , kinyarwanda = Just "Igihe ushoze igikorwa, ntabwo ushobora guhindura cg wongeremo andi makuru."
            }

        OngoingTreatmentTask task ->
            case task of
                OngoingTreatmentReview ->
                    { english = "Treatment Review"
                    , kinyarwanda = Just "Kureba imiti yahawe"
                    }

        Or ->
            { english = "or"
            , kinyarwanda = Nothing
            }

        PackagesPerMonth ->
            { english = "packages / month"
            , kinyarwanda = Just "Amapaki ku kwezi"
            }

        Page ->
            { english = "Page"
            , kinyarwanda = Just "Paji"
            }

        Page404 ->
            { english = "404 page"
            , kinyarwanda = Just "404 paji"
            }

        PageNotFoundMsg ->
            { english = "Sorry, nothing found in this URL."
            , kinyarwanda = Just "Mutwihanganire ntabwo ubufasha mwasabye mubashije kuboneka."
            }

        Pallor ->
            { english = "Pallor"
            , kinyarwanda = Just "Kweruruka (k'urugingo rw'umubiri)"
            }

        Para ->
            { english = "Para"
            , kinyarwanda = Nothing
            }

        PaleConjuctiva ->
            { english = "Pale Conjuctiva"
            , kinyarwanda = Just "Ibihenehene byeruruka"
            }

        PartialPlacentaPreviousDelivery ->
            { english = "Partial Placenta in previous delivery"
            , kinyarwanda = Just "Ubwo aheruka kubyara iya nyuma ntiyavuyeyo  yose (yaje igice)"
            }

        ParticipantDirectory ->
            { english = "Participant Directory"
            , kinyarwanda = Just "Ububiko bw'amakuru y'umurwayi"
            }

        Participants ->
            { english = "Participants"
            , kinyarwanda = Just "Ubwitabire"
            }

        ParticipantReviewed ->
            { english = "I have reviewed and understand the above."
            , kinyarwanda = Nothing
            }

        ParticipantSignature ->
            { english = "Participant Signature"
            , kinyarwanda = Nothing
            }

        ParticipantSummary ->
            { english = "Participant Summary"
            , kinyarwanda = Just "Umwirondoro w’Umwana"
            }

        ParticipantDemographicInformation ->
            { english = "Participant Demographic Information"
            , kinyarwanda = Just "Umwirondoro w'umugenerwabikorwa"
            }

        ParticipantInformation ->
            { english = "Participant Information"
            , kinyarwanda = Nothing
            }

        PartnerHivTestResult ->
            { english = "What was the partners HIV Test result"
            , kinyarwanda = Just "Ni ikihe gisubizo cy'ubwandu bwa Virusi itera SIDA kuwo babana?"
            }

        PartnerReceivedHivCounseling ->
            { english = "Did partner receive HIV Counseling during this pregnancy"
            , kinyarwanda = Just "Umugabo yahawe ubujyanama kuri Virusi itera SIDA? "
            }

        PartnerReceivedHivTesting ->
            { english = "Did partner receive HIV Testing during this pregnancy"
            , kinyarwanda = Just "Umugabo  yasuzumwe Virusi itera SIDA?"
            }

        PatientExhibitAnyFindings ->
            { english = "Does the patient exhibit any of these findings"
            , kinyarwanda = Just "Umurwayi agaragaza bimwe muri ibi bikurikira"
            }

        PatientExhibitAnyRespiratoryFindings ->
            { english = "Does the patient exhibit any of these Respiratory findings"
            , kinyarwanda = Just "Umurwayi agaragaza bimwe muri ibi bimenyetso by'ubuhumekero"
            }

        PatientGotAnySymptoms ->
            { english = "Does the patient have any of these symptoms"
            , kinyarwanda = Just "Umurwayi yaba afite bimwe muri ibi bimenyetso"
            }

        PatientProgress ->
            { english = "Patient Progress"
            , kinyarwanda = Just "Uruhererekane rw'ibyakorewe umubyeyi"
            }

        PatientInformation ->
            { english = "Patient Information"
            , kinyarwanda = Just "Amakuru k'umurwayi"
            }

        PatientIsolatedQuestion ->
            { english = "Have you isolated the patient"
            , kinyarwanda = Just "Washyize umurwayi mu kato"
            }

        PatientProvisionsTask task ->
            case task of
                Medication ->
                    { english = "Medication"
                    , kinyarwanda = Nothing
                    }

                Resources ->
                    { english = "Resources"
                    , kinyarwanda = Just "Ibihabwa umubyeyi utwite"
                    }

        People ->
            { english = "People"
            , kinyarwanda = Just "Abantu"
            }

        PersistentStorage authorized ->
            if authorized then
                { english = "Persistent storage has been authorized. The browser will not delete locally cached data without your approval."
                , kinyarwanda = Just "Ububiko buhoraho bwaremejwe,amakuru wabitse ntabwo yatsibama udatanze uburenganzira/utabyemeje"
                }

            else
                { english = "Persistent storage has not been authorized. The browser may delete locally cached data if storage runs low."
                , kinyarwanda = Just "Ibikwa ry'amakuru ntabwo remejwe. Sisiteme mushakisha ukoreramo ishobora kubisiba umwanya ubaye muto."
                }

        Person ->
            { english = "Person"
            , kinyarwanda = Just "Umuntu"
            }

        PersonHasBeenSaved ->
            { english = "Person has been saved"
            , kinyarwanda = Just "Amakuru kuri uyu muntu yabitswe"
            }

        PertinentSymptoms ->
            { english = "Pertinent Symptoms"
            , kinyarwanda = Just " Ibimenyetso by'ingenzi"
            }

        PhotosTransferStatus ->
            { english = "Photos Transfer Status"
            , kinyarwanda = Nothing
            }

        PhysicalExam ->
            { english = "Physical Exam"
            , kinyarwanda = Just "Gusuzuma umurwayi"
            }

        PhysicalExamTask task ->
            case task of
                PhysicalExamVitals ->
                    { english = "Vitals"
                    , kinyarwanda = Just "Ibipimo by'ubuzima"
                    }

                PhysicalExamMuac ->
                    { english = "Muac"
                    , kinyarwanda = Just "Ikizigira"
                    }

                PhysicalExamAcuteFindings ->
                    { english = "Acute Findings"
                    , kinyarwanda = Just "Ibimenyetso biziyeho"
                    }

                PhysicalExamNutrition ->
                    { english = "Nutrition"
                    , kinyarwanda = Just "Imirire"
                    }

        PlaceholderEnterHeight ->
            { english = "Enter height here…"
            , kinyarwanda = Just "Andika uburebure hano…"
            }

        PlaceholderEnterMUAC ->
            { english = "Enter MUAC here…"
            , kinyarwanda = Just "Andika uburebure hano…"
            }

        PlaceholderEnterParticipantName ->
            { english = "Enter participant name here"
            , kinyarwanda = Just "Andika izina ry'umurwayi hano"
            }

        PlaceholderEnterWeight ->
            { english = "Enter weight here…"
            , kinyarwanda = Just "Andika ibiro hano…"
            }

        PleaseSelectGroup ->
            { english = "Please select the relevant Group for the new encounter"
            , kinyarwanda = Nothing
            }

        PleaseSync ->
            { english = "Please sync data for selected Health Center."
            , kinyarwanda = Nothing
            }

        PositiveLabel ->
            { english = "Positive"
            , kinyarwanda = Just "Afite ubwandu"
            }

        PreeclampsiaPreviousPregnancy ->
            { english = "Preeclampsia in previous pregnancy "
            , kinyarwanda = Just "Ubushize yagize ibimenyetso bibanziriza guhinda umushyitsi"
            }

        PregnancyTrimester trimester ->
            case trimester of
                FirstTrimester ->
                    { english = "First Trimester"
                    , kinyarwanda = Just "Igihembwe cya mbere"
                    }

                SecondTrimester ->
                    { english = "Second Trimester"
                    , kinyarwanda = Just "Igihembwe cya kabiri"
                    }

                ThirdTrimester ->
                    { english = "Third Trimester"
                    , kinyarwanda = Just "Igihembwe cya gatatu"
                    }

        PrenatalActivitiesTitle activity ->
            case activity of
                DangerSigns ->
                    { english = "Danger Signs"
                    , kinyarwanda = Just "Ibimenyetso mpuruza"
                    }

                Examination ->
                    { english = "Examination"
                    , kinyarwanda = Just "Gusuzuma"
                    }

                PrenatalActivity.Model.FamilyPlanning ->
                    { english = "Family Planning"
                    , kinyarwanda = Just "Kuboneza Urubyaro"
                    }

                History ->
                    { english = "History"
                    , kinyarwanda = Just "Amateka y'ibyamubayeho"
                    }

                PatientProvisions ->
                    { english = "Patient Provisions"
                    , kinyarwanda = Just "Ibyo umubyeyi/umurwayi yahawe"
                    }

                PregnancyDating ->
                    { english = "Pregnancy Dating"
                    , kinyarwanda = Just "Igihe inda imaze"
                    }

                PrenatalPhoto ->
                    { english = "Photo"
                    , kinyarwanda = Just "Ifoto"
                    }

        PrenatalPhotoHelper ->
            { english = "Take a picture of the mother's belly. Then you and the mother will see how the belly has grown!"
            , kinyarwanda = Just "Fata ifoto y'inda y'umubyeyi hanyuma uyimwereke arebe uko yakuze/yiyongereye."
            }

        PreTerm ->
            { english = "Pre Term"
            , kinyarwanda = Just "Inda itaragera igihe"
            }

        PregnancyConcludedLabel ->
            { english = "or Pregnancy Concluded"
            , kinyarwanda = Just "Cyangwa Iherezo ry'inda"
            }

        PregnancyOutcomeLabel ->
            { english = "Pregnancy Outcome"
            , kinyarwanda = Nothing
            }

        PregnancyOutcome outcome ->
            case outcome of
                OutcomeLiveAtTerm ->
                    { english = "Live Birth at Term (38 weeks EGA or more)"
                    , kinyarwanda = Just "Kubyara umwana muzima/Ushyitse (ku byumweru 38 kuzamura)"
                    }

                OutcomeLivePreTerm ->
                    { english = "Live Birth Preterm (less than 38 weeks EGA)"
                    , kinyarwanda = Just "Kubyara mwana udashyitse (munsi y'ibyumweru 38)"
                    }

                OutcomeStillAtTerm ->
                    { english = "Stillbirth at Term (38 weeks EGA or more)"
                    , kinyarwanda = Just "Abana bapfiriye mu nda bageze igihe cyo kuvuka (ku byumweru 38 kuzamura)"
                    }

                OutcomeStillPreTerm ->
                    { english = "Stillbirth Preterm (less than 38 weeks EGA)"
                    , kinyarwanda = Just "Abana bapfiriye mu nda batagejeje igihe cyo kuvuka (munsi y'ibyumweru 38)"
                    }

                OutcomeAbortions ->
                    { english = "Abortions (before 24 weeks EGA)"
                    , kinyarwanda = Just "Kuvanamo inda (mbere y'ibyumweru 24)"
                    }

        PreviousCSectionScar ->
            { english = "Previous C-section scar"
            , kinyarwanda = Just "Inkovu yaho babaze ubushize"
            }

        PreviousDelivery ->
            { english = "Previous Delivery"
            , kinyarwanda = Just "Kubyara guheruka"
            }

        PreviousDeliveryPeriods period ->
            case period of
                LessThan18Month ->
                    { english = "Less than 18 month ago"
                    , kinyarwanda = Just "Munsi y'amezi 18 ashize"
                    }

                MoreThan5Years ->
                    { english = "More than 5 years ago"
                    , kinyarwanda = Just "Hejuru y'imyaka itanu ishize"
                    }

                Neither ->
                    { english = "Neither"
                    , kinyarwanda = Just "Nta na kimwe"
                    }

        PreviousFloatMeasurement value ->
            { english = "Previous measurement: " ++ String.fromFloat value
            , kinyarwanda = Just <| "Ibipimo by'ubushize: " ++ String.fromFloat value
            }

        PreviousMeasurementNotFound ->
            { english = "No previous measurement on record"
            , kinyarwanda = Just "Nta gipimo cy'ubushize cyanditswe"
            }

        PriorTreatmentTask task ->
            case task of
                TreatmentReview ->
                    { english = "Treatment Review"
                    , kinyarwanda = Just "Kureba imiti yahawe"
                    }

        Profession ->
            { english = "Profession"
            , kinyarwanda = Nothing
            }

        Programs ->
            { english = "Programs"
            , kinyarwanda = Just "Porogaramu"
            }

        ProgressPhotos ->
            { english = "Progress Photos"
            , kinyarwanda = Just "Uko amafoto agenda ahinduka"
            }

        ProgressReport ->
            { english = "Progress Report"
            , kinyarwanda = Just "Raporo y’ibyakozwe"
            }

        ProgressTimeline ->
            { english = "Progress Timeline"
            , kinyarwanda = Just "Uko inda igenda ikura"
            }

        ProgressTrends ->
            { english = "Progress Trends"
            , kinyarwanda = Just "Uko ibipimo bigenda bizamuka"
            }

        PrenatalParticipant ->
            { english = "Antenatal Participant"
            , kinyarwanda = Just "Umubyeyi witabiriye kwipimisha inda"
            }

        PrenatalParticipants ->
            { english = "Antenatal Participants"
            , kinyarwanda = Just "Ababyeyi bitabiriye kwipimisha inda"
            }

        PreTermPregnancy ->
            { english = "Number of Pre-term Pregnancies (Live Birth)"
            , kinyarwanda = Just "Umubare w'abavutse ari bazima badashyitse"
            }

        ProvidedHealthEducationAction ->
            { english = "Provided health education and anticipatory guidance"
            , kinyarwanda = Nothing
            }

        ProvideHealthEducation ->
            { english = "Provide health education and anticipatory guidance for the prevention of"
            , kinyarwanda = Just "Tanga inyigisho ku buzima n' umurongo ngenderwaho ku kwirinda"
            }

        ProvidedPreventionEducationQuestion ->
            { english = "Have you provided health education and anticipatory guidance for the prevention of"
            , kinyarwanda = Just "Mwatanze inyigisho ku buzima n' umurongo ngenderwaho ku kwirinda"
            }

        Province ->
            { english = "Province"
            , kinyarwanda = Just "Intara"
            }

        ReasonForCSection ->
            { english = "Reason for C-section"
            , kinyarwanda = Nothing
            }

        ReasonForNotIsolating reason ->
            case reason of
                NoSpace ->
                    { english = "No space available at home or clinic"
                    , kinyarwanda = Just "Nta mwanya uboneka mu rugo cyangwa mu ivuriro"
                    }

                TooIll ->
                    { english = "Too ill to leave alone"
                    , kinyarwanda = Just "Umurwayi ararembye ntagomba gusigara wenyine"
                    }

                CanNotSeparateFromFamily ->
                    { english = "Unable to separate from family"
                    , kinyarwanda = Just "Ntibishoboka kumutandukanya n'umuryango"
                    }

                OtherReason ->
                    { english = "Other"
                    , kinyarwanda = Just "Ikindi"
                    }

                IsolationReasonNotApplicable ->
                    { english = "Not Applicable "
                    , kinyarwanda = Just "Ibi ntibikorwa"
                    }

        ReasonForNotTaking reason ->
            case reason of
                NotTakingAdverseEvent ->
                    { english = "Adverse event"
                    , kinyarwanda = Just "Ibintu bidasanzwe (bitewe n'imiti wafashe)"
                    }

                NotTakingNoMoney ->
                    { english = "No money for medication"
                    , kinyarwanda = Just "Nta mafaranga yo kwishyura imiti afite"
                    }

                NotTakingMemoryProblems ->
                    { english = "Memory problems"
                    , kinyarwanda = Just "Ibibazo byo kwibagirwa"
                    }

                NotTakingOther ->
                    { english = "Other"
                    , kinyarwanda = Just "Ibindi"
                    }

                NoReasonForNotTakingSign ->
                    { english = ""
                    , kinyarwanda = Nothing
                    }

        ReceivedDewormingPill ->
            { english = "Has the mother received deworming pill"
            , kinyarwanda = Nothing
            }

        ReasonForNotProvidingHealthEducation reason ->
            case reason of
                PatientNeedsEmergencyReferral ->
                    { english = "Patient needs an emergency referral"
                    , kinyarwanda = Just "Umurwayi akeneye kwoherezwa ku ivuriro byihutirwa"
                    }

                ReceivedEmergencyCase ->
                    { english = "Received an emergency case to treat"
                    , kinyarwanda = Just "Nakiriye undi murwayi ukeneye kuvurwa byihutirwa"
                    }

                LackOfAppropriateEducationUserGuide ->
                    { english = "Lack of appropriate education user guide"
                    , kinyarwanda = Just "Nta mfashanyigisho yabugenewe ihari"
                    }

                PatientRefused ->
                    { english = "Patient refused"
                    , kinyarwanda = Just "Umurwayi yabyanze"
                    }

                NoReasonForNotProvidingHealthEducation ->
                    { english = "No reason"
                    , kinyarwanda = Just "Nta mpamvu"
                    }

        ReceivedIronFolicAcid ->
            { english = "Has the mother received iron and folic acid supplement"
            , kinyarwanda = Just "Umubyeyi yahawe ibinini bya Fer cg Folic Acid byongera amaraso?"
            }

        ReceivedMosquitoNet ->
            { english = "Has the mother received a mosquito net"
            , kinyarwanda = Just "Umubyeyi yahawe inzitiramubu?"
            }

        Recommendation114 recommendation ->
            case recommendation of
                SendToHealthCenter ->
                    { english = "Send Patient to the nearest health center"
                    , kinyarwanda = Just "Ohereza umurwayi ku kigo nderabuzima kikwegereye"
                    }

                SendToRRTCenter ->
                    { english = "Send patient to the Rapid Response Team center"
                    , kinyarwanda = Just "Ohereza umurwayi ku itsinda rishinzwe gutanga ubuvuzi bwihuse"
                    }

                SendToHospital ->
                    { english = "Send patient to the nearest hospital"
                    , kinyarwanda = Just "Ohereza umurwayi ku bitaro bikwegereye"
                    }

                OtherRecommendation114 ->
                    { english = "Other"
                    , kinyarwanda = Just "Ibindi"
                    }

                NoneNoAnswer ->
                    { english = "No answer"
                    , kinyarwanda = Just "Nta Gisubizo cyabonetse"
                    }

                NoneBusySignal ->
                    { english = "Busy Signal"
                    , kinyarwanda = Just "Umurongo bawuvugiragaho"
                    }

                NoneOtherRecommendation114 ->
                    { english = "Other"
                    , kinyarwanda = Just "Ibindi"
                    }

        RecommendationSite recommendation ->
            case recommendation of
                TeamComeToVillage ->
                    { english = "Team will come to village"
                    , kinyarwanda = Just "Itsinda rizaza mu mudugudu"
                    }

                SendToSiteWithForm ->
                    { english = "Advised to send patient to site with referral form"
                    , kinyarwanda = Just "Nagiriwe inama yo kohereza umurwayi ku rwego rubishinzwe yitwaje impapuro zimwohereza"
                    }

                OtherRecommendationSite ->
                    { english = "Other"
                    , kinyarwanda = Just "Ibindi"
                    }

                NoneSentWithForm ->
                    { english = "No response. Sent patient with referral form."
                    , kinyarwanda = Just "Nta gisubizo. Nohereje umurwayi yitwaje impapuro zimwohereza."
                    }

                NonePatientRefused ->
                    { english = "Patient refused"
                    , kinyarwanda = Just "Umurwayi yabyanze"
                    }

                NoneOtherRecommendationSite ->
                    { english = "Other"
                    , kinyarwanda = Just "Ibindi"
                    }

                RecommendationSiteNotApplicable ->
                    { english = "Not Applicable"
                    , kinyarwanda = Just "Ibi ntibikorwa"
                    }

        RecommendedButNotGivenDueTo ->
            { english = "recommended but not given due to"
            , kinyarwanda = Nothing
            }

        RecordAcuteIllnessOutcome ->
            { english = "Record Acute Illness Outcome"
            , kinyarwanda = Just "Andika iherezo ry'indwara ifatiyeho"
            }

        RecordPregnancyOutcome ->
            { english = "Record Pregnancy Outcome"
            , kinyarwanda = Just "Andika iherezo ry'inda"
            }

        RecurringHighSeverityAlert alert ->
            case alert of
                PrenatalActivity.Model.BloodPressure ->
                    { english = "Blood Pressure"
                    , kinyarwanda = Just "Umuvuduko w'amaraso"
                    }

        ReferredPatientToHealthCenterQuestion ->
            { english = "Have you referred the patient to the health center"
            , kinyarwanda = Just "Waba wohereje umurwayi ku kigo nderabuzima"
            }

        Register ->
            { english = "Register"
            , kinyarwanda = Nothing
            }

        RegisterHelper ->
            { english = "Not the participant you were looking for?"
            , kinyarwanda = Just "Umugenerwabikorwa ubonye si we washakaga?"
            }

        RegisterNewParticipant ->
            { english = "Register a new participant"
            , kinyarwanda = Just "Andika umurwayi mushya"
            }

        RegistratingHealthCenter ->
            { english = "Registrating Health Center"
            , kinyarwanda = Just "Izina ry'ikigo nderabuzima umugenerwabikorwa abarizwamo"
            }

        RegistrationSuccessful ->
            { english = "Registration Successful"
            , kinyarwanda = Nothing
            }

        RegistrationSuccessfulParticipantAdded ->
            { english = "The participant has been added to E-Heza."
            , kinyarwanda = Nothing
            }

        RegistrationSuccessfulSuggestAddingChild ->
            { english = "The participant has been added to E-Heza. Would you like to add a child for this participant?"
            , kinyarwanda = Nothing
            }

        RegistrationSuccessfulSuggestAddingMother ->
            { english = "The participant has been added to E-Heza. Would you like to add a mother for this participant?"
            , kinyarwanda = Nothing
            }

        RelationSuccessful ->
            { english = "Relation Successful"
            , kinyarwanda = Nothing
            }

        RelationSuccessfulChildWithMother ->
            { english = "Child succesfully assocoated with mother."
            , kinyarwanda = Nothing
            }

        RelationSuccessfulMotherWithChild ->
            { english = "Mother succesfully assocoated with child."
            , kinyarwanda = Nothing
            }

        RenalDisease ->
            { english = "Renal Disease"
            , kinyarwanda = Just "Indwara z'impyiko"
            }

        RemainingForDownloadLabel ->
            { english = "Remaining for Download"
            , kinyarwanda = Just "Ibisigaye gukurwa kuri seriveri"
            }

        RemainingForUploadLabel ->
            { english = "Remaining for Upload"
            , kinyarwanda = Just "Ibisigaye koherezwa kuri seriveri"
            }

        RemainingTotalToUpload ->
            { english = "Remaining to upload, in total"
            , kinyarwanda = Nothing
            }

        ReportAge age ->
            { english = "Age: " ++ age
            , kinyarwanda = Just <| "Imyaka: " ++ age
            }

        ReportDOB dob ->
            { english = "DOB: " ++ dob
            , kinyarwanda = Just <| "Itariki y'amavuko: " ++ dob
            }

        ReportRemaining remaining ->
            { english = String.fromInt remaining ++ " remaning"
            , kinyarwanda = Just <| String.fromInt remaining ++ " iyibutswa rya raporo"
            }

        ReportResultsOfSearch total ->
            case total of
                1 ->
                    { english = "There is 1 participant that matches your search."
                    , kinyarwanda = Just "Hari umujyenerwabikorwa 1 uhuye nuwo washatse"
                    }

                _ ->
                    { english = "There are " ++ String.fromInt total ++ " participants that match your search."
                    , kinyarwanda = Just <| "Hari abagenerwabikorwa " ++ String.fromInt total ++ " bahuye nuwo ushaka mu ishakiro"
                    }

        Reports ->
            { english = "Reports"
            , kinyarwanda = Just "Raporo"
            }

        RecentAndUpcomingGroupEncounters ->
            { english = "Recent and upcoming Group Encounters"
            , kinyarwanda = Just "Ahabarizwa amatsinda aheruka gukorerwa n'agiye gukorerwa"
            }

        ReportCompleted { pending, completed } ->
            { english = String.fromInt completed ++ " / " ++ String.fromInt (pending + completed) ++ " Completed"
            , kinyarwanda = Just <| String.fromInt completed ++ " / " ++ String.fromInt (pending + completed) ++ " Raporo irarangiye"
            }

        ResolveMonth short month ->
            translateMonth month short

        ResolveMonthYY year short month ->
            translateMonthYY month year short

        RespiratoryDistress ->
            { english = "Respiratory Distress"
            , kinyarwanda = Just "Ahumeka bimugoye"
            }

        RespiratoryRate ->
            { english = "Respiratory Rate"
            , kinyarwanda = Just "Inshuro ahumeka"
            }

        ResponsePeriod period ->
            case period of
                LessThan30Min ->
                    { english = "Less than 30 min"
                    , kinyarwanda = Just "Munsi y'iminota mirongo itatu"
                    }

                Between30min1Hour ->
                    { english = "30 min - 1 hour"
                    , kinyarwanda = Just "Hagati y’iminota mirongo itatu n’isaha"
                    }

                Between1Hour2Hour ->
                    { english = "1 hour - 2 hours"
                    , kinyarwanda = Just "Hagati y'isaha n'amasaha abiri"
                    }

                Between2Hour1Day ->
                    { english = "2 hours - 1 day"
                    , kinyarwanda = Just "Hagati y'amasaha abiri n'umunsi"
                    }

                ResponsePeriodNotApplicable ->
                    { english = "Not Applicable"
                    , kinyarwanda = Just "Ibi ntibikorwa"
                    }

        ResultOfContacting114 recommendation ->
            case recommendation of
                SendToHealthCenter ->
                    { english = "114 recommended to send patient to the nearest health center"
                    , kinyarwanda = Just "Ku 114 Bangiriye inama yo kohereza umurwayi ku kigo nderabuzima kinyegereye"
                    }

                SendToRRTCenter ->
                    { english = "114 recommended to send patient to Rapid Response Team center"
                    , kinyarwanda = Just "Ku 114 Bangiriye inama yo kohereza umurwayi ku itsinda rishinzwe gutanga ubuvuzi bwihuse"
                    }

                SendToHospital ->
                    { english = "114 recommended to send patient to the nearest hospital"
                    , kinyarwanda = Just "Ku 114 bangiriye inama yo kohereza umurwayi ku bitaro binyegereye"
                    }

                OtherRecommendation114 ->
                    { english = "114 did not recommended to send patient to site"
                    , kinyarwanda = Just "Ku 114 bansabye kutohereza umurwayi"
                    }

                NoneNoAnswer ->
                    { english = "Not able to talk to 114 - no answer"
                    , kinyarwanda = Just "Ntibyakunze kuvugana ku 114- nta gisubizo"
                    }

                NoneBusySignal ->
                    { english = "Not able to talk to 114 - busy signal"
                    , kinyarwanda = Just "Ntibyakunze kuvugana ku 114- umurongo bawuvugiragaho"
                    }

                NoneOtherRecommendation114 ->
                    { english = "Not able to talk to 114 - other reason"
                    , kinyarwanda = Just "Ntibyakunze kuvugana ku 114- Izindi mpamvu"
                    }

        ResultOfContactingRecommendedSite recommendation ->
            case recommendation of
                TeamComeToVillage ->
                    { english = "Site recommendation: Team will come to village"
                    , kinyarwanda = Just "Imyanzuro y’urwego rubishinzwe: Itsinda rizaza mu mudugudu"
                    }

                SendToSiteWithForm ->
                    { english = "Site recommendation: Send patient to site with referral form"
                    , kinyarwanda = Just "Imyanzuro y’urwego rubishinzwe: Twohereze umurwayi yitwaje impapuro zimwohereza"
                    }

                OtherRecommendationSite ->
                    { english = "Site recommendation: Other"
                    , kinyarwanda = Just "Imyanzuro y’urwego rubishinzwe: Ibindi"
                    }

                NoneSentWithForm ->
                    { english = "Not able to talk to site due - no response. Sent patient with referral form"
                    , kinyarwanda = Just "Ntibyakunze kuvugana n’urwego rubishinzwe kubera- nta gisubizo cyabonetse. Nohereje umurwayi yitwaje impapuro zimwohereza"
                    }

                NonePatientRefused ->
                    { english = "Did not talk to site as patient has refused"
                    , kinyarwanda = Just "Ntibyakunze kuvugana n’urwego rubishinzwe kubera umurwayi yanze"
                    }

                NoneOtherRecommendationSite ->
                    { english = "Not able to talk to site - other reason"
                    , kinyarwanda = Just "Ntibyakunze kuvugana n’urwego rubishinzwe- Izindi mpamvu"
                    }

                RecommendationSiteNotApplicable ->
                    { english = "Not Applicable"
                    , kinyarwanda = Just "Ibi ntibikorwa"
                    }

        Retry ->
            { english = "Retry"
            , kinyarwanda = Just "Kongera kugerageza"
            }

        ReviewCaseWith144Respondent ->
            { english = "Review case with 114 Respondent"
            , kinyarwanda = Just "Ongera ukore isuzuma ufatanije n’ukwitabye kuri 114"
            }

        RhNegative ->
            { english = "RH Negative"
            , kinyarwanda = Just "Ubwoko bw'amaraso ni Negatifu"
            }

        RiskFactorAlert factor ->
            case factor of
                FactorNumberOfCSections number ->
                    if number == 1 then
                        { english = "1 previous C-section"
                        , kinyarwanda = Just "Yabazwe inshuro imwe ubushize"
                        }

                    else
                        { english = String.fromInt number ++ " previous C-sections"
                        , kinyarwanda = Just <| String.fromInt number ++ " ubushize yarabazwe"
                        }

                FactorCSectionInPreviousDelivery ->
                    { english = "C-section in previous delivery"
                    , kinyarwanda = Just "Yarabazwe ku nda ishize"
                    }

                FactorCSectionReason ->
                    { english = "C-section in previous delivery due to"
                    , kinyarwanda = Just "Ubushize yabazwe abyara kubera"
                    }

                FactorPreviousDeliveryPeriod ->
                    { english = "Previous delivery"
                    , kinyarwanda = Just "kubyara guheruka"
                    }

                FactorSuccessiveAbortions ->
                    { english = "Patient experienced successive abortions"
                    , kinyarwanda = Just "Umubyeyi yavanyemo inda zikurikiranye"
                    }

                FactorSuccessivePrematureDeliveries ->
                    { english = "Patient experienced successive preterm deliveries"
                    , kinyarwanda = Just "Umubyeyi yabyaye inda zidashyitse zikurikiranye"
                    }

                FactorStillbornPreviousDelivery ->
                    { english = "Stillbirth in previous delivery"
                    , kinyarwanda = Just "Ubushize yabyaye umwana upfuye(wapfiriye mu nda)"
                    }

                FactorBabyDiedOnDayOfBirthPreviousDelivery ->
                    { english = "Live Birth but the baby died the same day in previous delivery"
                    , kinyarwanda = Just "Aheruka kubyara umwana muzima apfa uwo munsi"
                    }

                FactorPartialPlacentaPreviousDelivery ->
                    { english = "Patient had partial placenta in previous pregnancy"
                    , kinyarwanda = Just "Ku nda y'ubushize iya nyuma ntiyavutse yose/yaje igice"
                    }

                FactorSevereHemorrhagingPreviousDelivery ->
                    { english = "Patient experienced severe hemorrhage in previous pregnancy"
                    , kinyarwanda = Just "Umubyeyi yaravuye cyane/bikabije ku nda y'ubushize"
                    }

                FactorPreeclampsiaPreviousPregnancy ->
                    { english = "Patient had preeclampsia in previous pregnancy"
                    , kinyarwanda = Just "Umubyeyi yagize ibimenyetso bibanziriza kugagara ku nda y'ubushize"
                    }

                FactorConvulsionsPreviousDelivery ->
                    { english = "Patient experienced convulsions in previous delivery"
                    , kinyarwanda = Just "Ubushize mubyeyi yagize ibimenyetso byo kugagara/Guhinda umushyitsi abyara"
                    }

                FactorConvulsionsAndUnconsciousPreviousDelivery ->
                    { english = "Patient experienced convulsions and resulted in becoming unconscious after delivery"
                    , kinyarwanda = Just "Umubyeyi yagize ibimenyetso byo kugagara nyuma yo kubyara bimuviramo kutumva/guta ubwenge"
                    }

                FactorIncompleteCervixPreviousPregnancy ->
                    { english = "Patient had an Incomplete Cervix in previous pregnancy"
                    , kinyarwanda = Just "Ku nda y'ubushize inkondo y'umura ntiyashoboye kwifunga neza"
                    }

                FactorVerticalCSectionScar ->
                    { english = "Vertical C-Section Scar"
                    , kinyarwanda = Just "Inkovu yo kubagwa irahagaze"
                    }

                FactorGestationalDiabetesPreviousPregnancy ->
                    { english = "Patient had Gestational Diabetes in previous pregnancy"
                    , kinyarwanda = Just "Ubushize umubyeyi yagize indwara ya Diyabete itewe no gutwita"
                    }

        RiskFactors ->
            { english = "Risk Factors"
            , kinyarwanda = Just "Abashobora kwibasirwa n'indwara runaka (kubera impamvu zitandukanye:kuba atwite..)"
            }

        Save ->
            { english = "Save"
            , kinyarwanda = Just "Kubika"
            }

        SaveAndNext ->
            { english = "Save & Next"
            , kinyarwanda = Just "Bika & ukomeze"
            }

        SaveAndRecordOutcome ->
            { english = "Save & Record Outcome"
            , kinyarwanda = Just "Bika & Andika iherezo ry'uburwayi"
            }

        SaveError ->
            { english = "Save Error"
            , kinyarwanda = Just "Kubika error (ikosa mu kubika)"
            }

        Search ->
            { english = "Search"
            , kinyarwanda = Nothing
            }

        SearchByName ->
            { english = "Search by Name"
            , kinyarwanda = Just "Gushakisha izina"
            }

        SearchExistingParticipants ->
            { english = "Search Existing Participants"
            , kinyarwanda = Just "Gushaka abagenerwabikorwa basanzwe muri sisiteme"
            }

        SearchHelper ->
            { english = "Search to see if the participant already exists in E-Heza. If the person you are looking for does not appear in the search, please create a new record for them."
            , kinyarwanda = Just "Shakisha kugirango urebe niba umugenerwabikorwa asanzwe ari muri E-Heza. Niba atagaragara, mwandike nku mushya."
            }

        SearchHelperFamilyMember ->
            { english = "Search to see if the additional family member already exists in E-Heza. If the person you are looking for does not appear in the search, please create a new record for them."
            , kinyarwanda = Just "Kanda ku Ishakiro kugirango urebe niba umugenerwabikorwa asanzwe ari muri E-Heza. Niba uwo muntu atagaragara mu ishakiro, mwandike nk'umugenerwabikorwa mushya."
            }

        SecondName ->
            { english = "Second Name"
            , kinyarwanda = Just "Izina ry'umuryango"
            }

        Sector ->
            { english = "Sector"
            , kinyarwanda = Just "Umurenge"
            }

        SelectAntenatalVisit ->
            { english = "Select an Antenatal Visit"
            , kinyarwanda = Just "Hitamo inshuro aje kwipimishaho inda"
            }

        SelectAllSigns ->
            { english = "Select all signs that are present"
            , kinyarwanda = Just "Hitamo ibimenyetso by'imirire byose bishoboka umwana afite"
            }

        SelectDangerSigns ->
            { english = "Please select one or more of the danger signs the patient is experiencing"
            , kinyarwanda = Just "Hitamo kimwe cg byinshi mu bimenyetso mpuruza umubyeyi yaba afite"
            }

        SelectedProgram ->
            { english = "Selected Program"
            , kinyarwanda = Just "Porogaramu Yatoranyijwe"
            }

        SelectedVillage ->
            { english = "Selected Village"
            , kinyarwanda = Just "Umudugudu Watoranyijwe"
            }

        SelectEncounterType ->
            { english = "Select encounter type"
            , kinyarwanda = Just "Hitamo ubwoko bw'icyiciro cyo gukorera"
            }

        SelectLanguage ->
            { english = "Select language"
            , kinyarwanda = Nothing
            }

        SelectExistingAcuteIllness ->
            { english = "Select Existing Acute Illness"
            , kinyarwanda = Just "Hitamo Indwara ifatiyeho iheruka kuvurwa"
            }

        SelectExistingAcuteIllnessToRecordOutcome ->
            { english = "Select Existing Acute Illness to Record Outcome"
            , kinyarwanda = Just "Hitamo indwara ifatiyeho iheruka kuvurwa kugira ngo wandike iherezo ryayo"
            }

        SelectGroup ->
            { english = "Select Group..."
            , kinyarwanda = Just "Hitamo itsinda ryawe..."
            }

        SelectProgram ->
            { english = "Select Program"
            , kinyarwanda = Just "Hitamo porogaramu"
            }

        SelectYourGroup ->
            { english = "Select your Group"
            , kinyarwanda = Just "Hitamo itsinda ryawe"
            }

        SelectYourHealthCenter ->
            { english = "Select your Health Center"
            , kinyarwanda = Just "Hitamo ikigo nderabuzima"
            }

        SelectYourVillage ->
            { english = "Select your village"
            , kinyarwanda = Just "Hitamo umudugudu wawe"
            }

        SelectedHCDownloading ->
            { english = "Downloading data for selected Health Center. Please wait until completed."
            , kinyarwanda = Nothing
            }

        SelectedHCNotSynced ->
            { english = "Data is not synced"
            , kinyarwanda = Nothing
            }

        SelectedHCSyncing ->
            { english = "Data is syncing"
            , kinyarwanda = Nothing
            }

        SelectedHCUploading ->
            { english = "Uploading data for selected Health Center. Please wait until completed."
            , kinyarwanda = Nothing
            }

        ServiceWorkerActive ->
            { english = "The app is installed on this device."
            , kinyarwanda = Just "Apulikasiyo muri icyi cyuma cy'inkoranabuhanga yinjijwe."
            }

        ServiceWorkerCurrent ->
            { english = "You have the current version of the app."
            , kinyarwanda = Just "Ufite apulikasiyo nshya igezweho uyu munsi"
            }

        ServiceWorkerCheckForUpdates ->
            { english = "Check for updates"
            , kinyarwanda = Just "Kugenzura ibyavuguruwe"
            }

        ServiceWorkerInstalling ->
            { english = "A new version of the app has been detected and is being downloaded. You can continue to work while this is in progress."
            , kinyarwanda = Nothing
            }

        ServiceWorkerInstalled ->
            { english = "A new version of the app has been downloaded."
            , kinyarwanda = Just "Gufungura verisio nshyashya byarangiye."
            }

        ServiceWorkerSkipWaiting ->
            { english = "Activate new version of the app"
            , kinyarwanda = Just "Gufungura verisio nshyashya"
            }

        ServiceWorkerRestarting ->
            { english = "The app should reload momentarily with the new version."
            , kinyarwanda = Nothing
            }

        ServiceWorkerActivating ->
            { english = "A new version of the app is preparing itself for use."
            , kinyarwanda = Nothing
            }

        ServiceWorkerActivated ->
            { english = "A new version of the app is ready for use."
            , kinyarwanda = Nothing
            }

        ServiceWorkerRedundant ->
            { english = "An error occurred installing a new version of the app."
            , kinyarwanda = Nothing
            }

        ServiceWorkerInactive ->
            { english = "The app is not yet installed on this device."
            , kinyarwanda = Nothing
            }

        ServiceWorkerRegNotAsked ->
            { english = "We have not yet attempted to install the app on this device."
            , kinyarwanda = Nothing
            }

        ServiceWorkerRegLoading ->
            { english = "Installation of the app on this device is progressing."
            , kinyarwanda = Nothing
            }

        ServiceWorkerRegErr ->
            { english = "There was an error installing the app on this device. To try again, reload this page."
            , kinyarwanda = Nothing
            }

        ServiceWorkerRegSuccess ->
            { english = "The app was successfully registered with this device."
            , kinyarwanda = Just "Igikorwa cyo gushyira apulikasiyo kuri iki gikoresho cy'ikoranabuhanga cyagenze neza."
            }

        ServiceWorkerStatus ->
            { english = "Deployment Status"
            , kinyarwanda = Just "Ibijyanye no kuvugurura no kongerera ubushobozi sisiteme"
            }

        SevereAcuteMalnutrition ->
            { english = "Severe acute malnutrition"
            , kinyarwanda = Just "Imirire mibi ikabije imaze igihe gito"
            }

        SevereHemorrhagingPreviousDelivery ->
            { english = "Severe Hemorrhaging in previous delivery (>500 ml)"
            , kinyarwanda = Just "Ubushize yavuye cyane akimara kubyara hejuru ya Ml 500"
            }

        SignOnDoorPostedQuestion ->
            { english = "Have you posted signs on the door indicating that the space is an isolation area"
            , kinyarwanda = Just "Waba washyize ibimenyetso ku rugi byerekana ko iki cyumba ari ikijyamo abantu bari mu kato"
            }

        SocialHistoryHivTestingResult result ->
            case result of
                ResultHivPositive ->
                    { english = "Positive"
                    , kinyarwanda = Nothing
                    }

                ResultHivNegative ->
                    { english = "Negative"
                    , kinyarwanda = Nothing
                    }

                ResultHivIndeterminate ->
                    { english = "Indeterminate"
                    , kinyarwanda = Nothing
                    }

                NoHivTesting ->
                    { english = "Ntibiboneste"
                    , kinyarwanda = Nothing
                    }

        StillbornPreviousDelivery ->
            { english = "Stillborn in previous delivery"
            , kinyarwanda = Just "Aheruka kubyara umwana upfuye"
            }

        SubsequentAntenatalVisit ->
            { english = "Subsequent Antenatal Visit"
            , kinyarwanda = Just "Igihe cyo kongera kwipimisha inda"
            }

        SuccessiveAbortions ->
            { english = "Successive Abortions"
            , kinyarwanda = Just "Inda zavuyemo zikurikiranye"
            }

        SuccessivePrematureDeliveries ->
            { english = "Successive Premature Deliveries"
            , kinyarwanda = Just "Inda zavutse zidashyitse zikurikiranye"
            }

        SuspectedCovid19CaseAlert ->
            { english = "Suspected COVID-19 case"
            , kinyarwanda = Just "Acyekwaho kwandura COVID-19"
            }

        SuspectedCovid19CaseAlertHelper ->
            { english = "Please isolate immediately from family and contact health center"
            , kinyarwanda = Just "Mutandukanye n'umuryango we byihuse uhite umenyesha Ikigo nderabuzima"
            }

        SuspectedCovid19CaseIsolate ->
            { english = "Isolate immediately from family"
            , kinyarwanda = Just "Mutandukanye ako kanya n'umuryango we umushyire mu kato"
            }

        SuspectedCovid19CaseContactHC ->
            { english = "Contact health center immediately"
            , kinyarwanda = Just "Menyesha ikigo nderabuzima ako kanya "
            }

        Symptoms ->
            { english = "Symptoms"
            , kinyarwanda = Just "Ibimenyetso"
            }

        SymptomsAtFirstEncounter ->
            { english = "Symptoms at first encounter"
            , kinyarwanda = Just "Ibimenyetso ku isuzuma rya mbere"
            }

        SymptomsGeneralSign sign ->
            case sign of
                BodyAches ->
                    { english = "Body Aches"
                    , kinyarwanda = Just "Ububabare bw'umubiri wose"
                    }

                Chills ->
                    { english = "Chills"
                    , kinyarwanda = Just "Gutengurwa"
                    }

                SymptomGeneralFever ->
                    { english = "Fever"
                    , kinyarwanda = Just "Umuriro"
                    }

                Headache ->
                    { english = "Headache"
                    , kinyarwanda = Just "Kubabara umutwe"
                    }

                NightSweats ->
                    { english = "Night Sweats"
                    , kinyarwanda = Just "Kubira ibyuya nijoro"
                    }

                Lethargy ->
                    { english = "Lethargy"
                    , kinyarwanda = Just "Guhwera"
                    }

                PoorSuck ->
                    { english = "Poor Suck"
                    , kinyarwanda = Just "Yonka nta mbaraga"
                    }

                UnableToDrink ->
                    { english = "Unable to Drink"
                    , kinyarwanda = Just "Ntashobora kunywa"
                    }

                UnableToEat ->
                    { english = "Unable to Eat"
                    , kinyarwanda = Just "Ntashobora kurya"
                    }

                IncreasedThirst ->
                    { english = "Increased Thirst"
                    , kinyarwanda = Just "Afite inyota cyane"
                    }

                DryMouth ->
                    { english = "Dry/Sticky Mouth"
                    , kinyarwanda = Just "Iminwa yumye"
                    }

                SevereWeakness ->
                    { english = "Severe Weakness"
                    , kinyarwanda = Just "Yacitse intege cyane"
                    }

                YellowEyes ->
                    { english = "Yellow Eyes"
                    , kinyarwanda = Just "Amaso y'umuhondo"
                    }

                CokeColoredUrine ->
                    { english = "Coca-Cola Colored Urine"
                    , kinyarwanda = Just "Inkari zisa na kokakola"
                    }

                SymptomsGeneralConvulsions ->
                    { english = "Convulsions"
                    , kinyarwanda = Just "Kugagara"
                    }

                SpontaneousBleeding ->
                    { english = "Spontaneous Bleeding"
                    , kinyarwanda = Just "Kuva amaraso bitunguranye"
                    }

                NoSymptomsGeneral ->
                    { english = "None of the above"
                    , kinyarwanda = Just "Nta na kimwe mu byavuzwe haruguru"
                    }

        SymptomsGISign sign ->
            case sign of
                SymptomGIAbdominalPain ->
                    { english = "Abdominal Pain"
                    , kinyarwanda = Just "Kubabara mu nda"
                    }

                BloodyDiarrhea ->
                    { english = "Bloody Diarrhea"
                    , kinyarwanda = Just "Arituma amaraso"
                    }

                Nausea ->
                    { english = "Nausea"
                    , kinyarwanda = Just "Afite iseseme"
                    }

                NonBloodyDiarrhea ->
                    { english = "Non-Bloody Diarrhea - >3 liquid stools in the last 24 hours"
                    , kinyarwanda = Just "Nta maraso yituma- yituma ibyoroshye inshuro zirenze 3 mu masaha 24"
                    }

                Vomiting ->
                    { english = "Vomiting"
                    , kinyarwanda = Just "Araruka"
                    }

                NoSymptomsGI ->
                    { english = "None of the above"
                    , kinyarwanda = Just "Nta na kimwe mu byavuzwe haruguru"
                    }

        SymptomsGISignAbbrev sign ->
            case sign of
                NonBloodyDiarrhea ->
                    { english = "Non-Bloody Diarrhea"
                    , kinyarwanda = Just "Nta maraso yituma"
                    }

                _ ->
                    translationSet (SymptomsGISign sign)

        SymptomsRespiratorySign sign ->
            case sign of
                BloodInSputum ->
                    { english = "Blood in Sputum"
                    , kinyarwanda = Just "Amaraso mu gikororwa"
                    }

                Cough ->
                    { english = "Cough"
                    , kinyarwanda = Just "Inkorora"
                    }

                NasalCongestion ->
                    { english = "Nasal Congestion"
                    , kinyarwanda = Just "Gufungana mu mazuru"
                    }

                ShortnessOfBreath ->
                    { english = "Shortness of Breath"
                    , kinyarwanda = Just "Guhumeka nabi"
                    }

                SoreThroat ->
                    { english = "Sore Throat"
                    , kinyarwanda = Just "Kubabara mu muhogo"
                    }

                LossOfSmell ->
                    { english = "Loss of Smell"
                    , kinyarwanda = Just "Kudahumurirwa"
                    }

                StabbingChestPain ->
                    { english = "Stabbing Chest Pain"
                    , kinyarwanda = Just "Kubabara mu gatuza"
                    }

                NoSymptomsRespiratory ->
                    { english = "None of the above"
                    , kinyarwanda = Just "Nta na kimwe mu byavuzwe haruguru"
                    }

        SymptomsTask task ->
            case task of
                SymptomsGeneral ->
                    { english = "General"
                    , kinyarwanda = Just "Ibimenyesto rusange"
                    }

                SymptomsRespiratory ->
                    { english = "Respiratory"
                    , kinyarwanda = Just "Ubuhumekero"
                    }

                SymptomsGI ->
                    { english = "GI"
                    , kinyarwanda = Just "Urwungano ngogozi"
                    }

        GroupEncounterClosed ->
            { english = "Group Encounter closed"
            , kinyarwanda = Nothing
            }

        GroupEncounterClosed2 sessionId ->
            { english =
                String.join " "
                    [ "Group Encounter"
                    , fromEntityUuid sessionId
                    , """is closed. If you need to make further modifications
            to it, please contact an administrator to have it
            re-opened."""
                    ]
            , kinyarwanda = Nothing
            }

        GroupEncounterLoading ->
            { english = "Loading Group Encounter"
            , kinyarwanda = Just "Gufungura icyiciro cyo gukorera"
            }

        GroupEncounterUnauthorized ->
            { english = "Group Encounter unauthorized"
            , kinyarwanda = Nothing
            }

        GroupEncounterUnauthorized2 ->
            { english =
                """You are not authorized to view this health assessment.
        Please contact the Ihangane project for further
        instructions."""
            , kinyarwanda = Nothing
            }

        SendPatientToHC ->
            { english = "Send patient to the health center"
            , kinyarwanda = Just "Ohereza umurwayi ku kigo nderabuzima"
            }

        SentPatientToHC ->
            { english = "Sent patient to the health center"
            , kinyarwanda = Just "Kohereza umurwayi ku kigo nderabuzima"
            }

        ShowAll ->
            { english = "Show All"
            , kinyarwanda = Just "Erekana amazina yose"
            }

        StartEndDate ->
            { english = "Start - End"
            , kinyarwanda = Nothing
            }

        StrartNewAcuteIllnessHelper ->
            { english = "If existing Acute Illness is not part of the list above, start a new encounter"
            , kinyarwanda = Just "Niba Indwara ifatiyeho iheruka kuvurwa itagaragara ku rutonde rwavuzwe haruguru , tangira isuzuma rishya"
            }

        StartDate ->
            { english = "Start Date"
            , kinyarwanda = Just "Itariki utangireyeho"
            }

        EndDate ->
            { english = "End Date"
            , kinyarwanda = Just "Itariki urangirijeho"
            }

        StartSyncing ->
            { english = "Start Syncing"
            , kinyarwanda = Just "Tangira uhuze amakuru kuri seriveri"
            }

        StatusLabel ->
            { english = "Status"
            , kinyarwanda = Just "Uko bihagaze kugeza ubu"
            }

        StopSyncing ->
            { english = "Stop Syncing"
            , kinyarwanda = Just "Tangira gukura amakuru kuri seriveri"
            }

        Submit ->
            { english = "Submit"
            , kinyarwanda = Nothing
            }

        Success ->
            { english = "Success"
            , kinyarwanda = Just "Byagezweho"
            }

        SyncGeneral ->
            { english = "Sync Status (General)"
            , kinyarwanda = Just "Ibijyanye no guhuza amakuru yafashwe n'igikoresho cy'ikoranabuhanga n'abitse kuri seriveri"
            }

        TabletSinglePlural value ->
            if value == "1" then
                { english = "1 tablet"
                , kinyarwanda = Just "Ikinini cyimwe"
                }

            else
                { english = value ++ " tablets"
                , kinyarwanda = Just <| "ibinini " ++ value
                }

        TakenCareOfBy ->
            { english = "Taken care of by"
            , kinyarwanda = Nothing
            }

        TakingMedicationAsPrescribed taking ->
            if taking then
                { english = "Taking medication as prescribed"
                , kinyarwanda = Just "Yafashe imiti uko yayandikiwe"
                }

            else
                { english = "Not taking medication as prescribed because of"
                , kinyarwanda = Just "Ntabwo yafashe imiti uko yayandikiwe kubera ko"
                }

        TasksCompleted completed total ->
            { english = String.fromInt completed ++ "/" ++ String.fromInt total ++ " Tasks Completed"
            , kinyarwanda = Just <| String.fromInt completed ++ "/" ++ String.fromInt total ++ " Ibikorwa byarangiye"
            }

        TelephoneNumber ->
            { english = "Telephone Number"
            , kinyarwanda = Just "Numero ya telefoni"
            }

        Term ->
            { english = "Term"
            , kinyarwanda = Just "Inda igeze igihe"
            }

        TermPregnancy ->
            { english = "Number of Term Pregnancies (Live Birth)"
            , kinyarwanda = Just "Umubare w'abavutse ari bazima bashyitse"
            }

        ThisActionCannotBeUndone ->
            { english = "This action cannot be undone."
            , kinyarwanda = Nothing
            }

        ThisGroupHasNoMothers ->
            { english = "This Group has no mothers assigned to it."
            , kinyarwanda = Just "Iki cyiciro nta mubyeyi cyagenewe."
            }

        To ->
            { english = "to"
            , kinyarwanda = Just "kuri"
            }

        ToThePatient ->
            { english = "to the patient"
            , kinyarwanda = Just "ku murwayi"
            }

        Training ->
            { english = "Training"
            , kinyarwanda = Nothing
            }

        TrainingGroupEncounterCreateSuccessMessage ->
            { english = "Training encounters were created."
            , kinyarwanda = Nothing
            }

        TrainingGroupEncounterDeleteSuccessMessage ->
            { english = "Training encounters were deleted."
            , kinyarwanda = Nothing
            }

        TraveledToCOVID19CountryQuestion ->
            { english = "Have you traveled to any country or district in Rwanda known to have COVID-19 in the past 14 days"
            , kinyarwanda = Just "Waba waragiye mu gihugu cyangwa mu karere mu Rwanda bizwi ko hagaragayemo ubwandu bwa Covid 19 mu minsi 14 ishize"
            }

        TravelHistory ->
            { english = "Travel History"
            , kinyarwanda = Just "Amukuru ku ngendo"
            }

        TrySyncing ->
            { english = "Try syncing with backend"
            , kinyarwanda = Just "Gerageza guhuza amakuru y'iki gikoresho cy'ikoranabuhanga n'abakoze E-Heza"
            }

        TuberculosisPast ->
            { english = "Tuberculosis in the past"
            , kinyarwanda = Just "Yigeze kurwara igituntu"
            }

        TuberculosisPresent ->
            { english = "Tuberculosis in the present"
            , kinyarwanda = Just "Arwaye igituntu"
            }

        TwoVisits ->
            { english = "Two visits"
            , kinyarwanda = Just "Inshuro ebyiri"
            }

        UbudeheLabel ->
            { english = "Ubudehe: "
            , kinyarwanda = Nothing
            }

        Unknown ->
            { english = "Unknown"
            , kinyarwanda = Just "Ntabizi"
            }

        Update ->
            { english = "Update"
            , kinyarwanda = Just "Kuvugurura"
            }

        UpdateError ->
            { english = "Update Error"
            , kinyarwanda = Just "ikosa mwivugurura"
            }

        Uploading ->
            { english = "Uploading"
            , kinyarwanda = Nothing
            }

        UterineMyoma ->
            { english = "Uterine Myoma"
            , kinyarwanda = Just "Ibibyimba byo mu mura/Nyababyeyi"
            }

        ValidationErrors ->
            { english = "Validation Errors"
            , kinyarwanda = Nothing
            }

        -- As in, the version the app
        Version ->
            { english = "Version"
            , kinyarwanda = Nothing
            }

        View ->
            { english = "View"
            , kinyarwanda = Nothing
            }

        ViewProgressReport ->
            { english = "View Progress Report"
            , kinyarwanda = Just "Raporo y’ibyakozwe"
            }

        Village ->
            { english = "Village"
            , kinyarwanda = Just "Umudugudu"
            }

        Warning ->
            { english = "Warning"
            , kinyarwanda = Just "Impuruza"
            }

        WasFbfDistirbuted activity ->
            case activity of
                ChildActivity _ ->
                    { english = "If distributed amount is not as per guidelines, select the reason"
                    , kinyarwanda = Just "Niba ingano ya FBF yatanzwe idahuye n’amabwiriza, hitamo impamvu"
                    }

                MotherActivity _ ->
                    { english = "If distributed amount is not as per guidelines, select the reason"
                    , kinyarwanda = Just "Niba ingano ya FBF yatanzwe idahuye n’amabwiriza, hitamo impamvu"
                    }

        WeekSinglePlural value ->
            if value == 1 then
                { english = "1 Week"
                , kinyarwanda = Just "1 Icyumweru"
                }

            else
                { english = String.fromInt value ++ " Weeks"
                , kinyarwanda = Just <| String.fromInt value ++ " Ibyumweru"
                }

        Weight ->
            { english = "Weight"
            , kinyarwanda = Just "Ibiro"
            }

        WelcomeUser name ->
            { english = "Welcome " ++ name
            , kinyarwanda = Just <| "Murakaza neza " ++ name
            }

        WhatDoYouWantToDo ->
            { english = "What do you want to do?"
            , kinyarwanda = Just "Urashaka gukora iki?"
            }

        WhatWasTheirResponse ->
            { english = "What was their response"
            , kinyarwanda = Just "Ni iki bagusubije"
            }

        WhyNot ->
            { english = "Why not"
            , kinyarwanda = Just "Kubera iki"
            }

        WhyDifferentFbfAmount activity ->
            case activity of
                ChildActivity _ ->
                    { english = "Select why child received a different amount of FBF"
                    , kinyarwanda = Nothing
                    }

                MotherActivity _ ->
                    { english = "Select why mother received a different amount of FBF"
                    , kinyarwanda = Nothing
                    }

        Year ->
            { english = "Year"
            , kinyarwanda = Just "Umwaka"
            }

        YearsOld int ->
            { english = String.fromInt int ++ " Years old"
            , kinyarwanda = Just (String.fromInt int)
            }

        Yes ->
            { english = "Yes"
            , kinyarwanda = Just "Yego"
            }

        YouAreNotAnAdmin ->
            { english = "You are not logged in as an Administrator."
            , kinyarwanda = Nothing
            }

        YourGroupEncounterHasBeenSaved ->
            { english = "Your Group Encounter has been saved."
            , kinyarwanda = Nothing
            }

        ZScoreHeightForAge ->
            { english = "Z-Score Height for Age: "
            , kinyarwanda = Just "Z-score Uburebure ku myaka: "
            }

        ZScoreMuacForAge ->
            { english = "MUAC for Age: "
            , kinyarwanda = Just "MUAC ku myaka: "
            }

        ZScoreWeightForAge ->
            { english = "Z-Score Weight for Age: "
            , kinyarwanda = Just "Z-score Ibiro ku myaka: "
            }

        ZScoreWeightForHeight ->
            { english = "Z-Score Weight for Height: "
            , kinyarwanda = Just "Z-score Ibiro ku uburebure: "
            }


translateMyRelatedBy : MyRelatedBy -> TranslationSet String
translateMyRelatedBy relationship =
    case relationship of
        MyChild ->
            { english = "Child"
            , kinyarwanda = Just "Umwana"
            }

        MyParent ->
            { english = "Parent"
            , kinyarwanda = Nothing
            }

        MyCaregiven ->
            { english = "Care given"
            , kinyarwanda = Nothing
            }

        MyCaregiver ->
            { english = "Caregiver"
            , kinyarwanda = Nothing
            }


{-| Basically, this is backwards. Our data is showing what the second
person is from the first person's point of view, but we want to
ask the question the opposite way.
-}
translateMyRelatedByQuestion : MyRelatedBy -> TranslationSet String
translateMyRelatedByQuestion relationship =
    case relationship of
        MyChild ->
            { english = "is the parent of"
            , kinyarwanda = Just "ni umubyeyi wa"
            }

        MyParent ->
            { english = "is the child of"
            , kinyarwanda = Just "ni umwana wa"
            }

        MyCaregiven ->
            { english = "is the caregiver for"
            , kinyarwanda = Just "ni umurezi wa"
            }

        MyCaregiver ->
            { english = "is given care by"
            , kinyarwanda = Just "arerwa na"
            }


translateActivePage : Page -> TranslationSet String
translateActivePage page =
    case page of
        DevicePage ->
            { english = "Device Status"
            , kinyarwanda = Just "Uko igikoresho cy'ikoranabuhanga gihagaze"
            }

        PinCodePage ->
            { english = "PIN Code"
            , kinyarwanda = Just "Umubare w'ibanga"
            }

        PageNotFound url ->
            { english = "Missing"
            , kinyarwanda = Just "Ibibura"
            }

        ServiceWorkerPage ->
            { english = "Deployment"
            , kinyarwanda = Nothing
            }

        UserPage userPage ->
            case userPage of
                ClinicalPage ->
                    { english = "Clinical"
                    , kinyarwanda = Nothing
                    }

                ClinicsPage _ ->
                    { english = "Groups"
                    , kinyarwanda = Just "Itsinda"
                    }

                ClinicalProgressReportPage _ ->
                    { english = "Clinical Progress Report"
                    , kinyarwanda = Just "Erekana raporo yibyavuye mu isuzuma"
                    }

                CreatePersonPage _ _ ->
                    { english = "Create Person"
                    , kinyarwanda = Nothing
                    }

                DashboardPage dashboardPage ->
                    { english = "Dashboards"
                    , kinyarwanda = Nothing
                    }

                DemographicsReportPage _ ->
                    { english = "Demographics Report"
                    , kinyarwanda = Just "Raporo y'umwirondoro"
                    }

                EditPersonPage _ ->
                    { english = "Edit Person"
                    , kinyarwanda = Nothing
                    }

                MyAccountPage ->
                    { english = "My Account"
                    , kinyarwanda = Just "Compte"
                    }

                PersonPage _ _ ->
                    { english = "Person"
                    , kinyarwanda = Nothing
                    }

                PersonsPage _ _ ->
                    { english = "Participant Directory"
                    , kinyarwanda = Just "Ububiko bw'amakuru y'umurwayi"
                    }

                PrenatalParticipantPage _ ->
                    { english = "Antenatal Participant"
                    , kinyarwanda = Nothing
                    }

                IndividualEncounterParticipantsPage encounterType ->
                    case encounterType of
                        AcuteIllnessEncounter ->
                            { english = "Acute Illness Participants"
                            , kinyarwanda = Just "Abagaragweho n'uburwayi butunguranye"
                            }

                        AntenatalEncounter ->
                            { english = "Antenatal Participants"
                            , kinyarwanda = Nothing
                            }

                        InmmunizationEncounter ->
                            { english = "Inmmunization Participants"
                            , kinyarwanda = Nothing
                            }

                        NutritionEncounter ->
                            { english = "Nutrition Participants"
                            , kinyarwanda = Nothing
                            }

                RelationshipPage _ _ _ ->
                    { english = "Relationship"
                    , kinyarwanda = Nothing
                    }

                SessionPage sessionId sessionPage ->
                    case sessionPage of
                        ActivitiesPage ->
                            { english = "Activities"
                            , kinyarwanda = Just "Ibikorwa"
                            }

                        ActivityPage activityType ->
                            { english = "Activity"
                            , kinyarwanda = Just "Igikorwa"
                            }

                        AttendancePage ->
                            { english = "Attendance"
                            , kinyarwanda = Just "Ubwitabire"
                            }

                        ParticipantsPage ->
                            { english = "Participants"
                            , kinyarwanda = Just "Abagenerwabikorwa"
                            }

                        ChildPage childId ->
                            { english = "Child"
                            , kinyarwanda = Just "Umwana"
                            }

                        MotherPage motherId ->
                            { english = "Mother"
                            , kinyarwanda = Just "Umubyeyi"
                            }

                        ProgressReportPage childId ->
                            { english = "Progress Report"
                            , kinyarwanda = Just "Raporo igaragaza imikurire y'umwana"
                            }

                PrenatalEncounterPage _ ->
                    { english = "Antenatal Encounter"
                    , kinyarwanda = Just "Isuzuma k’umugore utwite"
                    }

                PrenatalActivityPage _ _ ->
                    { english = "Antenatal Activity"
                    , kinyarwanda = Nothing
                    }

                IndividualEncounterTypesPage ->
                    { english = "Encounter Types"
                    , kinyarwanda = Nothing
                    }

                PregnancyOutcomePage _ ->
                    { english = "Pregnancy Outcome"
                    , kinyarwanda = Nothing
                    }

                NutritionParticipantPage _ ->
                    { english = "Nutrition Encounter"
                    , kinyarwanda = Just "Isuzuma ry’imirire"
                    }

                NutritionEncounterPage _ ->
                    { english = "Nutrition Encounter"
                    , kinyarwanda = Just "Isuzuma ry’imirire"
                    }

                NutritionActivityPage _ _ ->
                    { english = "Nutrition Activity"
                    , kinyarwanda = Nothing
                    }

                NutritionProgressReportPage _ ->
                    { english = "Nutrition Progress Report"
                    , kinyarwanda = Nothing
                    }

                AcuteIllnessParticipantPage _ ->
                    { english = "Acute Illness Encounter"
                    , kinyarwanda = Just "Isuzuma  ry'uburwayi butunguranye"
                    }

                AcuteIllnessEncounterPage _ ->
                    { english = "Acute Illness Encounter"
                    , kinyarwanda = Just "Isuzuma  ry'uburwayi butunguranye"
                    }

                AcuteIllnessActivityPage _ _ ->
                    { english = "Acute Illness Activity"
                    , kinyarwanda = Just "Igikorwa cyo kuvura uburwayi butunguranye"
                    }

                AcuteIllnessProgressReportPage _ ->
                    { english = "Acute Illness Progress Report"
                    , kinyarwanda = Just "Raporo y’ibyakozwe ku ndwara zifatiyeho"
                    }

                AcuteIllnessOutcomePage _ ->
                    { english = "Acute Illness Outcome"
                    , kinyarwanda = Just "Iherezo ry'indwara ifatiyeho"
                    }


translateAdherence : Adherence -> TranslationSet String
translateAdherence adherence =
    case adherence of
        PrescribedAVRs ->
            { english = "Ask the mother to name or describe her prescribed AVRs. Can she correctly describe her medication?"
            , kinyarwanda = Just "Saba umubyeyi kuvuga izina ry’imiti igabanya ubukana bamuhaye. Ese abashije kuyivuga neza?"
            }

        CorrectDosage ->
            { english = "Can she tell you the correct dosage?"
            , kinyarwanda = Just "Yaba abasha kukubwira neza uburyo ayifata?"
            }

        TimeOfDay ->
            { english = "Can she tell you the correct time of day to make her ARVs?"
            , kinyarwanda = Just "Yaba abasha kukubwira amasaha ayifatiraho buri munsi?"
            }

        Adhering ->
            { english = "Based on your conversations with her, do you think she is adhering to her ARV regimen?"
            , kinyarwanda = Just "Ugendeye ku kiganiro mwagiranye, utekereza ko ari gufata imiti ye neza?"
            }


translateCounselingTimingHeading : CounselingTiming -> TranslationSet String
translateCounselingTimingHeading timing =
    case timing of
        Entry ->
            { english = "Entry Counseling Checklist:"
            , kinyarwanda = Just "Ibigomba kugirwaho inama ku ntangiriro:"
            }

        MidPoint ->
            { english = "Mid Program Review Checklist:"
            , kinyarwanda = Just "Ibigomba kugirwaho inama hagati mu gusubiramo gahunda:"
            }

        Exit ->
            { english = "Exit Counseling Checklist:"
            , kinyarwanda = Just "Ibigomba kugirwaho inama kumuntu usohotse muri gahunda:"
            }

        BeforeMidpoint ->
            { english = "Reminder"
            , kinyarwanda = Just "Kwibutsa"
            }

        BeforeExit ->
            { english = "Reminder"
            , kinyarwanda = Just "Kwibutsa"
            }


translateChartPhrase : ChartPhrase -> TranslationSet String
translateChartPhrase phrase =
    case phrase of
        AgeCompletedMonthsYears ->
            { english = "Age (completed months and years)"
            , kinyarwanda = Just "Imyaka uzuza amezi n'imyaka"
            }

        Birth ->
            { english = "Birth"
            , kinyarwanda = Just "kuvuka"
            }

        BirthToTwoYears ->
            { english = "Birth to 2 years (z-scores)"
            , kinyarwanda = Just "kuvuka (Kuva avutse)  kugeza ku myaka 2 Z-score"
            }

        BirthToFiveYears ->
            { english = "0 to 5 years (z-scores)"
            , kinyarwanda = Just "Imyaka 0-5"
            }

        FiveToNineteenYears ->
            { english = "5 to 19 years (z-scores)"
            , kinyarwanda = Just "Imyaka 5-19"
            }

        FiveToTenYears ->
            { english = "5 to 10 years (z-scores)"
            , kinyarwanda = Just "Imyaka 5-10"
            }

        HeightCm ->
            { english = "Height (cm)"
            , kinyarwanda = Just "Uburebure cm"
            }

        HeightForAgeBoys ->
            { english = "Height-for-age BOYS"
            , kinyarwanda = Just "Uburebure ku myaka/ umuhungu"
            }

        HeightForAgeGirls ->
            { english = "Height-for-age GIRLS"
            , kinyarwanda = Just "Uburebure ku myaka/ umukobwa"
            }

        LengthCm ->
            { english = "Length (cm)"
            , kinyarwanda = Just "Uburebure cm"
            }

        LengthForAgeBoys ->
            { english = "Length-for-age BOYS"
            , kinyarwanda = Just "Uburebure ku myaka/ umuhungu"
            }

        LengthForAgeGirls ->
            { english = "Length-for-age GIRLS"
            , kinyarwanda = Just "uburebure ku myaka UMUKOBWA"
            }

        Months ->
            { english = "Months"
            , kinyarwanda = Just "Amezi"
            }

        OneYear ->
            { english = "1 year"
            , kinyarwanda = Just "Umwaka umwe"
            }

        WeightForAgeBoys ->
            { english = "Weight-for-age BOYS"
            , kinyarwanda = Just "Ibiro ku myaka umuhungu"
            }

        WeightForAgeGirls ->
            { english = "Weight-for-age GIRLS"
            , kinyarwanda = Just "ibiro ku myaka umukobwa"
            }

        WeightForLengthBoys ->
            { english = "Weight-for-height BOYS"
            , kinyarwanda = Just "Ibiro ku Uburebure umuhungu"
            }

        WeightForLengthGirls ->
            { english = "Weight-for-height GIRLS"
            , kinyarwanda = Just "ibiro ku uburebure umukobwa"
            }

        WeightKg ->
            { english = "Weight (kg)"
            , kinyarwanda = Just "Ibiro kg"
            }

        YearsPlural value ->
            { english = String.fromInt value ++ " years"
            , kinyarwanda = Just <| "Imyaka " ++ String.fromInt value
            }

        ZScoreChartsAvailableAt ->
            { english = "Z-score charts available at"
            , kinyarwanda = Just "Raporo ku mikurire y'umwana"
            }


translateDashboard : Dashboard -> TranslationSet String
translateDashboard trans =
    case trans of
        BeneficiariesLabel ->
            { english = "FBF Beneficiaries"
            , kinyarwanda = Nothing
            }

        BeneficiariesTableColumnLabel label ->
            case label of
                New ->
                    { english = "New beneficiaries to program"
                    , kinyarwanda = Nothing
                    }

                Missed ->
                    { english = "Missed session by beneficiaries"
                    , kinyarwanda = Nothing
                    }

                Malnourished ->
                    { english = "Malnourished beneficiaries"
                    , kinyarwanda = Nothing
                    }

                Total ->
                    { english = "Total beneficiaries in program"
                    , kinyarwanda = Nothing
                    }

        BeneficiariesTableLabel ->
            { english = "Grouped by age (Months)"
            , kinyarwanda = Nothing
            }

        BoysFilterLabel ->
            { english = "Boys"
            , kinyarwanda = Just "Umuhungu"
            }

        CaseManagementFirstWordHelper ->
            { english = "Review"
            , kinyarwanda = Nothing
            }

        CaseManagementHelper ->
            { english = "list of malnourished children"
            , kinyarwanda = Nothing
            }

        CaseManagementLabel ->
            { english = "Case Management"
            , kinyarwanda = Nothing
            }

        CompletedProgramLabel ->
            { english = "Completed Program"
            , kinyarwanda = Nothing
            }

        FamilyPlanningLabel ->
            { english = "Family Planning"
            , kinyarwanda = Nothing
            }

        FamilyPlanningOutOfWomen { total, useFamilyPlanning } ->
            { english = String.fromInt useFamilyPlanning ++ " out of " ++ String.fromInt total ++ " women"
            , kinyarwanda = Nothing
            }

        Filter filter ->
            case filter of
                Stunting ->
                    { english = "Stunting"
                    , kinyarwanda = Nothing
                    }

                Underweight ->
                    { english = "Underweight"
                    , kinyarwanda = Nothing
                    }

                Wasting ->
                    { english = "Wasting"
                    , kinyarwanda = Nothing
                    }

                Dashboard.MUAC ->
                    { english = "MUAC"
                    , kinyarwanda = Nothing
                    }

                MissedSession ->
                    { english = "Missed Sessions"
                    , kinyarwanda = Nothing
                    }

        FilterProgramType filterProgramType ->
            case filterProgramType of
                FilterAllPrograms ->
                    { english = "All"
                    , kinyarwanda = Nothing
                    }

                FilterProgramAchi ->
                    { english = "ACHI"
                    , kinyarwanda = Nothing
                    }

                FilterProgramFbf ->
                    { english = "FBF"
                    , kinyarwanda = Nothing
                    }

                FilterProgramPmtct ->
                    { english = "PMTCT"
                    , kinyarwanda = Nothing
                    }

                FilterProgramSorwathe ->
                    { english = "Sorwathe"
                    , kinyarwanda = Nothing
                    }

                FilterProgramCommunity ->
                    { english = "Community"
                    , kinyarwanda = Nothing
                    }

        Filters ->
            { english = "Filters"
            , kinyarwanda = Nothing
            }

        GirlsFilterLabel ->
            { english = "Girls"
            , kinyarwanda = Just "Umukobwa"
            }

        GoodNutritionLabel ->
            { english = "% Good nutrition"
            , kinyarwanda = Nothing
            }

        IncidenceOf ->
            { english = "Incidence of"
            , kinyarwanda = Nothing
            }

        LastUpdated ->
            { english = "Last updated"
            , kinyarwanda = Nothing
            }

        LoadingDataGeneral ->
            { english = "Loading dashboard stats..."
            , kinyarwanda = Nothing
            }

        Moderate ->
            { english = "Moderate"
            , kinyarwanda = Nothing
            }

        MissedSessionsLabel ->
            { english = "Missed Session"
            , kinyarwanda = Nothing
            }

        ModeratelyMalnourished ->
            { english = "Moderately Malnourished"
            , kinyarwanda = Nothing
            }

        NewCasesLabel ->
            { english = "New Cases"
            , kinyarwanda = Nothing
            }

        NewBeneficiaries ->
            { english = "New Beneficiaries"
            , kinyarwanda = Nothing
            }

        NoDataGeneral ->
            { english = "No data for this health center."
            , kinyarwanda = Nothing
            }

        NoDataForPeriod ->
            { english = "No data for the selected period."
            , kinyarwanda = Nothing
            }

        PercentageLabel period ->
            case period of
                Dashboard.OneYear ->
                    { english = "from last year"
                    , kinyarwanda = Nothing
                    }

                Dashboard.ThisMonth ->
                    { english = "from last month"
                    , kinyarwanda = Nothing
                    }

                Dashboard.LastMonth ->
                    { english = "from last month"
                    , kinyarwanda = Nothing
                    }

                Dashboard.ThreeMonthsAgo ->
                    { english = "from last month"
                    , kinyarwanda = Nothing
                    }

        PeriodFilter period ->
            case period of
                Dashboard.OneYear ->
                    { english = "1 year"
                    , kinyarwanda = Nothing
                    }

                Dashboard.ThisMonth ->
                    { english = "This month"
                    , kinyarwanda = Nothing
                    }

                Dashboard.LastMonth ->
                    { english = "Last month"
                    , kinyarwanda = Nothing
                    }

                Dashboard.ThreeMonthsAgo ->
                    { english = "Three months"
                    , kinyarwanda = Nothing
                    }

        ProgramType ->
            { english = "Program Type"
            , kinyarwanda = Nothing
            }

        Severe ->
            { english = "Severe"
            , kinyarwanda = Nothing
            }

        SeverelyMalnourished ->
            { english = "Severely Malnourished"
            , kinyarwanda = Nothing
            }

        StatisticsFirstWordHelper ->
            { english = "See"
            , kinyarwanda = Nothing
            }

        StatisticsHelper ->
            { english = "statistics for this month"
            , kinyarwanda = Nothing
            }

        SubFilter filter ->
            case filter of
                FilterTotal ->
                    { english = "Total"
                    , kinyarwanda = Nothing
                    }

                FilterModerate ->
                    { english = "Moderate"
                    , kinyarwanda = Nothing
                    }

                FilterSevere ->
                    { english = "Severe"
                    , kinyarwanda = Nothing
                    }

        SyncNotice ->
            { english = "If the dashboard statistics doesn't load shortly, please sync data from the backend."
            , kinyarwanda = Nothing
            }

        TotalBeneficiaries ->
            { english = "Total Beneficiaries"
            , kinyarwanda = Nothing
            }

        TotalMalnourished ->
            { english = "Total Malnourished"
            , kinyarwanda = Nothing
            }

        TotalEncountersLabel ->
            { english = "Total encounters completed"
            , kinyarwanda = Nothing
            }

        UseFamilyPlanning ->
            { english = "use family planning"
            , kinyarwanda = Nothing
            }


translateLoginPhrase : LoginPhrase -> TranslationSet String
translateLoginPhrase phrase =
    case phrase of
        CheckingCachedCredentials ->
            { english = "Checking cached credentials"
            , kinyarwanda = Nothing
            }

        ForgotPassword1 ->
            { english = "Forgot your password?"
            , kinyarwanda = Just "Wibagiwe ijambo ry'ibanga?"
            }

        ForgotPassword2 ->
            { english = "Call The Ihangane Project at +250 788 817 542"
            , kinyarwanda = Just "Hamagara The Ihangane Project kuri +250 788 817 542(Hamagara kumushinga wa ihangane"
            }

        LoggedInAs ->
            { english = "Logged in as"
            , kinyarwanda = Just "Kwinjira nka"
            }

        LoginRejected method ->
            case method of
                ByAccessToken ->
                    { english = "Your access token has expired. You will need to sign in again."
                    , kinyarwanda = Just "Igihe cyo gukoresha sisitemu cyarangiye . Ongera winjore muri sisitemu"
                    }

                ByPassword ->
                    { english = "The server rejected your username or password."
                    , kinyarwanda = Just "Seriveri yanze ijambo ryo kwinjira cg ijambo ry'ibanga"
                    }

        LoginError error ->
            translateHttpError error

        LoginToSyncHealthCenters ->
            { english = "Please log in before syncing health centers"
            , kinyarwanda = Nothing
            }

        Logout ->
            { english = "Logout"
            , kinyarwanda = Just "Gufunga"
            }

        LogoutInProgress ->
            { english = "Logout in progress ..."
            , kinyarwanda = Just "sisitemi irikwifunga"
            }

        LogoutFailed ->
            { english = "Logout Failed"
            , kinyarwanda = Just "Gufunga byanze"
            }

        Password ->
            { english = "Password"
            , kinyarwanda = Just "Ijambo ry'ibanga"
            }

        PinCode ->
            { english = "PIN code"
            , kinyarwanda = Nothing
            }

        PinCodeRejected ->
            { english = "Your PIN code was not recognized."
            , kinyarwanda = Just "Umubare wawe w'ibanga ntabwo uzwi."
            }

        SignIn ->
            { english = "Sign In"
            , kinyarwanda = Just "Kwinjira"
            }

        SignOut ->
            { english = "Sign Out"
            , kinyarwanda = Just "Gusohoka muri sisiteme"
            }

        Username ->
            { english = "Username"
            , kinyarwanda = Just "Izina ryo kwinjira"
            }

        WorkOffline ->
            { english = "Work Offline"
            , kinyarwanda = Just "Gukora nta internet"
            }

        YouMustLoginBefore ->
            { english = "You must sign in before you can access the"
            , kinyarwanda = Just "Ugomba kubanza kwinjira muri sisitemi mbere yuko ubona"
            }


translateMonth : Month -> Bool -> TranslationSet String
translateMonth month short =
    case month of
        Jan ->
            if short then
                { english = "Jan"
                , kinyarwanda = Just "Mut"
                }

            else
                { english = "January"
                , kinyarwanda = Just "Mutarama"
                }

        Feb ->
            if short then
                { english = "Feb"
                , kinyarwanda = Just "Gas"
                }

            else
                { english = "February"
                , kinyarwanda = Just "Gashyantare"
                }

        Mar ->
            if short then
                { english = "Mar"
                , kinyarwanda = Just "Wer"
                }

            else
                { english = "March"
                , kinyarwanda = Just "Werurwe"
                }

        Apr ->
            if short then
                { english = "Apr"
                , kinyarwanda = Just "Mat"
                }

            else
                { english = "April"
                , kinyarwanda = Just "Mata"
                }

        May ->
            if short then
                { english = "May"
                , kinyarwanda = Just "Gic"
                }

            else
                { english = "May"
                , kinyarwanda = Just "Gicurasi"
                }

        Jun ->
            if short then
                { english = "Jun"
                , kinyarwanda = Just "Kam"
                }

            else
                { english = "June"
                , kinyarwanda = Just "Kamena"
                }

        Jul ->
            if short then
                { english = "Jul"
                , kinyarwanda = Just "Nya"
                }

            else
                { english = "July"
                , kinyarwanda = Just "Nyakanga"
                }

        Aug ->
            if short then
                { english = "Aug"
                , kinyarwanda = Just "Kan"
                }

            else
                { english = "August"
                , kinyarwanda = Just "Kanama"
                }

        Sep ->
            if short then
                { english = "Sep"
                , kinyarwanda = Just "Nze"
                }

            else
                { english = "September"
                , kinyarwanda = Just "Nzeri"
                }

        Oct ->
            if short then
                { english = "Oct"
                , kinyarwanda = Just "Ukw"
                }

            else
                { english = "October"
                , kinyarwanda = Just "Ukwakira"
                }

        Nov ->
            if short then
                { english = "Nov"
                , kinyarwanda = Just "Ugu"
                }

            else
                { english = "November"
                , kinyarwanda = Just "Ugushyingo"
                }

        Dec ->
            if short then
                { english = "Dec"
                , kinyarwanda = Just "Uku"
                }

            else
                { english = "December"
                , kinyarwanda = Just "Ukuboza"
                }


translateMonthYY : Month -> Int -> Bool -> TranslationSet String
translateMonthYY month year short =
    translateMonth month short
        |> (\set ->
                { english = set.english ++ "-" ++ Debug.toString year
                , kinyarwanda = Maybe.map (\kinyarwanda -> kinyarwanda ++ "-" ++ Debug.toString year) set.kinyarwanda
                }
           )


translateHttpError : Http.Error -> TranslationSet String
translateHttpError error =
    case error of
        Http.NetworkError ->
            { english = "Something went wrong. Please refresh the page and try again. If problem persisits, please contact system administrator."
            , kinyarwanda = Just "Hari ikitagenze neza. Ongera ugerageze ukoraho, niba ikibazo gikomeje hamagara umuyobozi wa sisiteme."
            }

        Http.Timeout ->
            { english = "The request to the server timed out."
            , kinyarwanda = Just "Ibyo wasabye kuri seriveri byarengeje igihe."
            }

        Http.BadUrl url ->
            { english = "URL is not valid: " ++ url
            , kinyarwanda = Nothing
            }

        Http.BadStatus response ->
            { english = "The server indicated the following error:"
            , kinyarwanda = Just "Aya makosa yagaragaye hamagara kuri seriveri:"
            }

        Http.BadPayload message response ->
            { english = "The server responded with data of an unexpected type."
            , kinyarwanda = Nothing
            }


translateValidationError : ValidationError -> TranslationSet String
translateValidationError id =
    case id of
        DigitsOnly ->
            { english = "should contain only digit characters"
            , kinyarwanda = Nothing
            }

        InvalidBirthDate ->
            { english = "is invalid"
            , kinyarwanda = Nothing
            }

        InvalidBirthDateForAdult ->
            { english = "is invalid - adult should at least 13 years old"
            , kinyarwanda = Nothing
            }

        InvalidBirthDateForChild ->
            { english = "is invalid - child should be below the age of 13"
            , kinyarwanda = Nothing
            }

        InvalidHmisNumber ->
            { english = "is invalid - child should be between 1 and 15"
            , kinyarwanda = Nothing
            }

        LengthError correctLength ->
            { english = "should contain " ++ String.fromInt correctLength ++ " characters"
            , kinyarwanda = Nothing
            }

        LettersOnly ->
            { english = "should contain only letter characters"
            , kinyarwanda = Nothing
            }

        RequiredField ->
            { english = "is a required field"
            , kinyarwanda = Just "ni ngombwa kuhuzuza"
            }

        UnknownGroup ->
            { english = "is not a known Group"
            , kinyarwanda = Nothing
            }

        UnknownProvince ->
            { english = "is not a known province"
            , kinyarwanda = Nothing
            }

        UnknownDistrict ->
            { english = "is not a known district"
            , kinyarwanda = Nothing
            }

        UnknownSector ->
            { english = "is not a known sector"
            , kinyarwanda = Nothing
            }

        UnknownCell ->
            { english = "is not a known cell"
            , kinyarwanda = Nothing
            }

        UnknownVillage ->
            { english = "is not a known village"
            , kinyarwanda = Nothing
            }

        DecoderError err ->
            { english = "Decoder error: " ++ err
            , kinyarwanda = Nothing
            }


translateFormError : ErrorValue ValidationError -> TranslationSet String
translateFormError error =
    case error of
        Empty ->
            { english = "should not be empty"
            , kinyarwanda = Nothing
            }

        InvalidString ->
            { english = "is not a valid string"
            , kinyarwanda = Just "Ntibyemewe kwandikama inyuguti"
            }

        InvalidEmail ->
            { english = "is not a valid email"
            , kinyarwanda = Nothing
            }

        InvalidFormat ->
            { english = "is not a valid format"
            , kinyarwanda = Nothing
            }

        InvalidInt ->
            { english = "is not a valid integer"
            , kinyarwanda = Nothing
            }

        InvalidFloat ->
            { english = "is not a valid number"
            , kinyarwanda = Nothing
            }

        InvalidBool ->
            { english = "is not a valid boolean"
            , kinyarwanda = Nothing
            }

        SmallerIntThan int ->
            { english = "must be smaller than " ++ String.fromInt int
            , kinyarwanda = Nothing
            }

        GreaterIntThan int ->
            { english = "must be larger than " ++ String.fromInt int
            , kinyarwanda = Nothing
            }

        SmallerFloatThan float ->
            { english = "must be smaller than " ++ String.fromFloat float
            , kinyarwanda = Nothing
            }

        GreaterFloatThan float ->
            { english = "must be larger than " ++ String.fromFloat float
            , kinyarwanda = Nothing
            }

        ShorterStringThan int ->
            { english = "must have fewer than " ++ String.fromInt int ++ " characters"
            , kinyarwanda = Nothing
            }

        LongerStringThan int ->
            { english = "must have more than " ++ String.fromInt int ++ " characters"
            , kinyarwanda = Nothing
            }

        NotIncludedIn ->
            { english = "was not among the valid options"
            , kinyarwanda = Nothing
            }

        CustomError e ->
            translateValidationError e


{-| This one is hampered by the fact that the field names in etaque/elm-form
are untyped strings, but we do our best.
-}
translateFormField : String -> TranslationSet String
translateFormField field =
    case field of
        "clinic_id" ->
            translationSet Group

        "closed" ->
            translationSet Closed

        "training" ->
            translationSet Group

        "scheduled_date.start" ->
            translationSet StartDate

        "scheduled_date.end" ->
            translationSet EndDate

        _ ->
            { english = field
            , kinyarwanda = Nothing
            }<|MERGE_RESOLUTION|>--- conflicted
+++ resolved
@@ -60,10 +60,6 @@
         , SymptomsTask(..)
         )
 import Pages.Attendance.Model exposing (InitialResultsDisplay(..))
-<<<<<<< HEAD
-import Pages.Dashboard.Model as Dashboard exposing (BeneficiariesTableLabels(..), DashboardFilter(..), DashboardSubFilter(..), FilterPeriod(..))
-import Pages.NutritionEncounter.Model exposing (NutritionAssesment(..))
-=======
 import Pages.Dashboard.Model as Dashboard
     exposing
         ( BeneficiariesTableLabels(..)
@@ -72,7 +68,7 @@
         , FilterPeriod(..)
         , FilterProgramType(..)
         )
->>>>>>> 9b21695c
+import Pages.NutritionEncounter.Model exposing (NutritionAssesment(..))
 import Pages.Page exposing (..)
 import Pages.PrenatalActivity.Model
     exposing
