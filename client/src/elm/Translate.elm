--- conflicted
+++ resolved
@@ -905,13 +905,8 @@
                     }
 
                 DiagnosisRespiratoryInfectionUncomplicated ->
-<<<<<<< HEAD
                     { english = "Acute Respiratory Infection without Complications"
-                    , kinyarwanda = Nothing
-=======
-                    { english = "Suspected Acute Respiratory Infection without Complications"
                     , kinyarwanda = Just "Indwara y'ubuhumekero yoroheje"
->>>>>>> 56dbcc58
                     }
 
                 DiagnosisFeverOfUnknownOrigin ->
@@ -927,53 +922,28 @@
                     }
 
                 DiagnosisMalariaComplicated ->
-<<<<<<< HEAD
-                    { english = "Suspected Malaria (with complications)"
-                    , kinyarwanda = Nothing
+                    { english = "Suspected Malaria( with Complications)"
+                    , kinyarwanda = Just "Aracyekwaho Malariya y'igikatu"
                     }
 
                 DiagnosisMalariaUncomplicated ->
-                    { english = "Suspected Malaria (without complications)"
-                    , kinyarwanda = Nothing
+                    { english = "Suspected Malaria (without Complications)"
+                    , kinyarwanda = Just "Aracyekwaho Malariya yoroheje"
                     }
 
                 DiagnosisMalariaUncomplicatedAndPregnant ->
-                    { english = "Suspected Malaria (without complications)"
-                    , kinyarwanda = Nothing
+                    { english = "Suspected Malaria (without Complications)"
+                    , kinyarwanda = Just "Aracyekwaho Malariya yoroheje"
                     }
 
                 DiagnosisGastrointestinalInfectionComplicated ->
                     { english = "Suspected Gastrointestinal Infection (with Complications)"
-                    , kinyarwanda = Nothing
+                    , kinyarwanda = Just "Aracyekwaho indwara yo mu nda ikabije"
                     }
 
                 DiagnosisGastrointestinalInfectionUncomplicated ->
                     { english = "Suspected Gastrointestinal Infection (without Complications)"
-                    , kinyarwanda = Nothing
-=======
-                    { english = "Suspected Malaria with complications"
-                    , kinyarwanda = Just "Aracyekwaho Malariya y'igikatu"
-                    }
-
-                DiagnosisMalariaUncomplicated ->
-                    { english = "Suspected Malaria without complications"
-                    , kinyarwanda = Just "Aracyekwaho Malariya yoroheje"
-                    }
-
-                DiagnosisMalariaUncomplicatedAndPregnant ->
-                    { english = "Suspected Malaria without complications"
-                    , kinyarwanda = Just "Aracyekwaho Malariya yoroheje"
-                    }
-
-                DiagnosisGastrointestinalInfectionComplicated ->
-                    { english = "Suspected Gastrointestinal Infection with Complications"
-                    , kinyarwanda = Just "Aracyekwaho indwara yo mu nda ikabije"
-                    }
-
-                DiagnosisGastrointestinalInfectionUncomplicated ->
-                    { english = "Suspected Gastrointestinal Infection without Complications"
                     , kinyarwanda = Just "Aracyekwaho indwara yo mu nda yoroheje"
->>>>>>> 56dbcc58
                     }
 
                 DiagnosisSimpleColdAndCough ->
@@ -982,33 +952,18 @@
                     }
 
                 DiagnosisRespiratoryInfectionComplicated ->
-<<<<<<< HEAD
                     { english = "Suspected Acute Respiratory Infection (with Complications)"
-                    , kinyarwanda = Nothing
+                    , kinyarwanda = Just "Aracyekwaho indwara y'ubuhumekero ikabije"
                     }
 
                 DiagnosisRespiratoryInfectionUncomplicated ->
                     { english = "Suspected Acute Respiratory Infection (without Complications)"
-                    , kinyarwanda = Nothing
+                    , kinyarwanda = Just "Aracyekwaho indwara y'ubuhumekero yoroheje"
                     }
 
                 DiagnosisFeverOfUnknownOrigin ->
                     { english = "Fever of Unknown Origin"
-                    , kinyarwanda = Nothing
-=======
-                    { english = "Suspected Acute Respiratory Infection with Complications"
-                    , kinyarwanda = Just "Aracyekwaho indwara y'ubuhumekero ikabije"
-                    }
-
-                DiagnosisRespiratoryInfectionUncomplicated ->
-                    { english = "Suspected Acute Respiratory Infection without Complications"
-                    , kinyarwanda = Just "Aracyekwaho indwara y'ubuhumekero yoroheje"
-                    }
-
-                DiagnosisFeverOfUnknownOrigin ->
-                    { english = "High Fever"
-                    , kinyarwanda = Just "Umuriro mwinshi"
->>>>>>> 56dbcc58
+                    , kinyarwanda = Just "Umuriro utazi icyawuteye"
                     }
 
         AddChild ->
@@ -3218,13 +3173,8 @@
         MedicationDistributionSign sign ->
             case sign of
                 Amoxicillin ->
-<<<<<<< HEAD
                     { english = "Amoxicillin (125mg)"
-                    , kinyarwanda = Nothing
-=======
-                    { english = "Amoxicillin"
-                    , kinyarwanda = Just "Amoxicilline"
->>>>>>> 56dbcc58
+                    , kinyarwanda = Just "Amoxicillin (125mg)"
                     }
 
                 Coartem ->
