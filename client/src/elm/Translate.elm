module Translate exposing
    ( Adherence(..)
    , ChartPhrase(..)
    , Language
    , LoginPhrase(..)
    , TranslationId(..)
    , ValidationError(..)
    , translate
    , translateActivePage
    , translateAdherence
    , translateChartPhrase
    , translateCounselingTimingHeading
    , translateFormError
    , translateFormField
    , translateHttpError
    , translateLoginPhrase
    , translateValidationError
    , translationSet
    )

{-| This module has just the translations ... for types and
general utilities, see `Translate.Model` and `Translate.Utils`.
-}

import Activity.Model exposing (Activity(..), ChildActivity(..), MotherActivity(..))
import AcuteIllnessActivity.Model exposing (AcuteIllnessActivity(..))
import Backend.Clinic.Model exposing (ClinicType(..))
import Backend.Counseling.Model exposing (CounselingTiming(..), CounselingTopic)
import Backend.Entities exposing (..)
import Backend.IndividualEncounterParticipant.Model exposing (IndividualEncounterType(..), PregnancyOutcome(..))
import Backend.Measurement.Model exposing (..)
import Backend.Person.Model
    exposing
        ( EducationLevel(..)
        , Gender(..)
        , HIVStatus(..)
        , MaritalStatus(..)
        , ModeOfDelivery(..)
        , VaginalDelivery(..)
        )
import Backend.Relationship.Model exposing (MyRelatedBy(..))
import Date exposing (Month)
import Form.Error exposing (ErrorValue(..))
import Http
import Measurement.Model exposing (FloatInputConstraints)
import NutritionActivity.Model exposing (NutritionActivity(..))
import Pages.AcuteIllnessActivity.Model exposing (ExposureTask(..), LaboratoryTask(..), PhysicalExamTask(..), SymptomsTask(..))
import Pages.Attendance.Model exposing (InitialResultsDisplay(..))
import Pages.Page exposing (..)
import Pages.PrenatalActivity.Model
    exposing
        ( ExaminationTask(..)
        , HistoryTask(..)
        , LmpRange(..)
        , PatientProvisionsTask(..)
        )
import PrenatalActivity.Model
    exposing
        ( HighRiskFactor(..)
        , HighSeverityAlert(..)
        , MedicalDiagnosis(..)
        , ObstetricalDiagnosis(..)
        , PregnancyTrimester(..)
        , PrenatalActivity(..)
        , RecurringHighSeverityAlert(..)
        , RiskFactor(..)
        )
import Restful.Endpoint exposing (fromEntityUuid)
import Restful.Login exposing (LoginError(..), LoginMethod(..))
import Time exposing (Month(..))
import Translate.Model exposing (TranslationSet)
import Translate.Utils exposing (..)


{-| We re-export this one for convenience, so you don't have to import
`Translate.Model` in simple cases. That is, you can do this, which will be
enough for most "view" modules:

    import Translate exposing (translate, Language)

Note that importing `Language` from here gives you only the type, not the
constructors. For more complex cases, where you need `English` and
`Kinyarwanda` as well, you have to do this instead:

    import Translate.Model exposing (Language(..))

-}
type alias Language =
    Translate.Model.Language


translate : Language -> TranslationId -> String
translate lang trans =
    selectLanguage lang (translationSet trans)


type LoginPhrase
    = CheckingCachedCredentials
    | ForgotPassword1
    | ForgotPassword2
    | LoggedInAs
    | LoginError Http.Error
    | LoginRejected LoginMethod
    | LoginOrWorkOffline
    | Logout
    | LogoutInProgress
    | LogoutFailed
    | Password
    | PinCode
    | PinCodeRejected
    | SignIn
    | SignOut
    | Username
    | WorkOffline
    | YouMustLoginBefore


type ChartPhrase
    = AgeCompletedMonthsYears
    | Birth
    | BirthToTwoYears
    | TwoToFiveYears
    | FiveToNineteenYears
    | FiveToTenYears
    | HeightCm
    | HeightForAgeBoys
    | HeightForAgeGirls
    | LengthCm
    | LengthForAgeBoys
    | LengthForAgeGirls
    | Months
    | OneYear
    | WeightForAgeBoys
    | WeightForAgeGirls
    | WeightForLengthBoys
    | WeightForLengthGirls
    | WeightKg
    | YearsPlural Int
    | ZScoreChartsAvailableAt


type ValidationError
    = DigitsOnly
    | InvalidBirthDate
    | InvalidBirthDateForAdult
    | InvalidBirthDateForChild
    | InvalidHmisNumber
    | LengthError Int
    | LettersOnly
    | RequiredField
    | UnknownGroup
    | UnknownProvince
    | UnknownDistrict
    | UnknownSector
    | UnknownCell
    | UnknownVillage
    | DecoderError String


type Adherence
    = PrescribedAVRs
    | CorrectDosage
    | TimeOfDay
    | Adhering


type TranslationId
    = Abdomen
    | AbdomenCPESign AbdomenCPESign
    | Abnormal
    | Abortions
    | AccompaniedByPartner
    | AccessDenied
    | Activities
    | ActivitiesCompleted Int
    | ActivitiesHelp Activity
    | ActivitiesLabel Activity
    | ActivitiesTitle Activity
    | ActivitiesToComplete Int
    | ActivityProgressReport Activity
    | ActivePage Page
    | AcuteIllnessActivityTitle AcuteIllnessActivity
    | AddChild
    | AddFamilyMember
    | AddFamilyMemberFor String
    | AddParentOrCaregiver
    | AddToGroup
    | Admin
    | AddressInformation
    | Adherence Adherence
    | AgeWord
    | Age Int Int
    | AgeDays Int
    | AgeMonthsWithoutDay Int
    | AgeSingleBoth Int Int
    | AgeSingleMonth Int Int
    | AgeSingleMonthWithoutDay Int
    | AgeSingleDayWithMonth Int Int
    | AgeSingleDayWithoutMonth Int Int
<<<<<<< HEAD
    | AmbulancArrivalPeriodQuestion
    | And
=======
    | AllowedValuesRangeHelper FloatInputConstraints
>>>>>>> ccfe1020
    | AppName
    | AreYouSure
    | Assessment
    | Asthma
    | Attendance
    | Baby
    | BabyDiedOnDayOfBirthPreviousDelivery
    | BabyName String
    | Back
    | BackendError
    | BeginNewEncounter
    | BloodPressure
    | BloodPressureElevatedOcassions
    | BloodPressureDiaLabel
    | BloodPressureSysLabel
    | BMI
    | BMIHelper
    | BodyTemperature
    | Born
    | BowedLegs
    | BpmUnit
    | BreastExam
    | BreastExamSign BreastExamSign
    | BreastExamQuestion
    | BrittleHair
    | Cancel
    | CardiacDisease
    | CaregiverName
    | CaregiverNationalId
    | CentimeterShorthand
    | Celsius
    | Cell
    | ChartPhrase ChartPhrase
    | CheckAllThatApply
    | CheckIn
    | ChildHmisNumber
    | ChildDemographicInformation
    | ChildNutritionSignLabel ChildNutritionSign
    | ChildNutritionSignReport ChildNutritionSign
    | ChildOf
    | Children
    | ChildrenNames
    | ChildrenNationalId
    | Clear
    | ClickTheCheckMark
    | ClinicType ClinicType
    | Clinical
    | ClinicalProgressReport
    | ContactedHCQuestion
    | ContactWithCOVID19SymptomsHelper
    | ContactWithCOVID19SymptomsQuestion
    | ContactWithSimilarSymptomsQuestion
    | ConvulsionsAndUnconsciousPreviousDelivery
    | ConvulsionsPreviousDelivery
    | CSectionScar CSectionScar
    | GroupNotFound
    | Group
    | Groups
    | GroupUnauthorized
    | Close
    | Closed
    | ConfirmationRequired
    | ConfirmDeleteTrainingGroupEncounters
    | ConfirmRegisterParticipant
    | Connected
    | ContactInformation
    | Continue
    | CounselingTimingHeading CounselingTiming
    | CounselingTopic CounselingTopic
    | CounselorReviewed
    | CounselorSignature
    | CSectionInPreviousDelivery
    | CSectionReason
    | CSectionReasons CSectionReason
    | CreateGroupEncounter
    | CreateRelationship
    | CreateTrainingGroupEncounters
    | CurrentlyPregnant
    | DangerSign DangerSign
    | Dashboard
    | DateOfLastAssessment
    | DatePregnancyConcluded
    | Day
    | DayAbbrev
    | DaySinglePlural Int
    | DateOfBirth
    | Days
<<<<<<< HEAD
    | DaysPresent
=======
    | DaysAbbrev
>>>>>>> ccfe1020
    | Delete
    | DeleteTrainingGroupEncounters
    | DeliveryLocation
    | DeliveryOutcome
    | DemographicInformation
    | DemographicsReport
    | Device
    | DeviceNotAuthorized
    | DeviceStatus
    | Diabetes
    | DistributionNotice DistributionNotice
    | District
    | DOB
    | DropzoneDefaultMessage
    | DueDate
    | Edd
    | EddHeader
    | Edema
    | EditRelationship
    | Ega
    | EgaHeader
    | EgaWeeks
    | EmptyString
    | EndEncounter
    | EndEncounterQuestion
    | EndGroupEncounter
    | EnterAmountDistributed
    | EnterPairingCode
    | ErrorCheckLocalConfig
    | ErrorConfigurationError
    | Estimated
    | ExaminationTask ExaminationTask
    | ExposureTask ExposureTask
    | Extremities
    | Eyes
    | Facility
    | Failure
    | FamilyInformation
    | FamilyMembers
    | FamilyPlanningInFutureQuestion
    | FamilyPlanningSignLabel FamilyPlanningSign
    | FamilyUbudehe
    | FbfDistribution
    | FbfToReceive Activity Float
    | FetalHeartRate
    | FetalMovement
    | FetalPresentationLabel
    | FetalPresentation FetalPresentation
    | Fetch
    | FatherName
    | FatherNationalId
    | FilterByName
    | FirstAntenatalVisit
    | FirstName
    | FiveVisits
    | ForIllustrativePurposesOnly
    | FormError (ErrorValue ValidationError)
    | FormField String
    | FundalHeight
    | Gender Gender
    | GenderLabel
    | GestationalDiabetesPreviousPregnancy
    | GoHome
    | GroupAssessment
    | Gravida
    | GroupEncounter
    | Hands
    | HandsCPESign HandsCPESign
    | HCRecomendation HCRecomendation
    | HCResponseQuestion
    | HCResponsePeriodQuestion
    | HeadHair
    | HealthCenter
    | HealthCenterDetermined
    | HealthEducationProvidedQuestion
    | Heart
    | HeartMurmur
    | HeartCPESign HeartCPESign
    | HeartRate
    | Height
    | High
    | HighRiskCase
    | HighRiskFactor HighRiskFactor
    | HighRiskFactors
    | HighSeverityAlert HighSeverityAlert
    | HighSeverityAlerts
    | HistoryTask HistoryTask
    | HIV
    | HIVStatus HIVStatus
    | HIVStatusLabel
    | Home
    | HouseholdSize
    | HttpError Http.Error
    | HypertensionBeforePregnancy
    | IncompleteCervixPreviousPregnancy
    | IndividualEncounter
    | IndividualEncounterFirstVisit IndividualEncounterType
    | IndividualEncounterLabel IndividualEncounterType
    | IndividualEncounterSelectVisit IndividualEncounterType
    | IndividualEncounterSubsequentVisit IndividualEncounterType
    | IndividualEncounterType IndividualEncounterType
    | IndividualEncounterTypes
    | InitialResultsDisplay InitialResultsDisplay
    | IntractableVomitingQuestion
    | IsCurrentlyBreastfeeding
    | KilogramShorthand
    | KilogramsPerMonth
    | LaboratoryTask LaboratoryTask
    | LastChecked
    | LastSuccesfulContactLabel
    | Legs
    | LegsCPESign LegsCPESign
    | LevelOfEducationLabel
    | LevelOfEducation EducationLevel
    | LinkToMother
    | LiveChildren
    | LmpDateConfidentHeader
    | LmpDateHeader
    | LmpRangeHeader
    | LmpRange LmpRange
    | LoginPhrase LoginPhrase
    | Low
    | LowRiskCase
    | Lungs
    | LungsCPESign LungsCPESign
    | MakeSureYouAreConnected
    | MaritalStatusLabel
    | MaritalStatus MaritalStatus
    | MeasurementNoChange
    | MeasurementGained Float
    | MeasurementLost Float
    | MedicalDiagnosis
    | MedicalDiagnosisAlert MedicalDiagnosis
    | MedicalFormHelper
    | MentalHealthHistory
    | MemoryQuota { totalJSHeapSize : Int, usedJSHeapSize : Int, jsHeapSizeLimit : Int }
    | MMHGUnit
    | MiddleName
    | MinutesAgo Int
    | ModeOfDelivery ModeOfDelivery
    | ModeOfDeliveryLabel
    | Month
    | MonthAbbrev
    | MonthsOld
    | Mother
    | MotherDemographicInformation
    | MotherName String
    | MotherNameLabel
    | MotherNationalId
    | Mothers
    | MUAC
    | MuacIndication MuacIndication
    | MyAccount
    | MyRelatedBy MyRelatedBy
    | MyRelatedByQuestion MyRelatedBy
    | Name
    | NationalIdNumber
    | Neck
    | NeckCPESign NeckCPESign
    | NegativeLabel
    | Next
    | No
    | NoActivitiesCompleted
    | NoActivitiesCompletedForThisParticipant
    | NoActivitiesPending
    | NoActivitiesPendingForThisParticipant
    | NoGroupsFound
    | NoMatchesFound
    | NoParticipantsPending
    | NoParticipantsPendingForThisActivity
    | NoParticipantsCompleted
    | NoParticipantsCompletedForThisActivity
    | Normal
    | NoChildrenRegisteredInTheSystem
    | NoParticipantsFound
    | NotAvailable
    | NotConnected
    | NumberOfAbortions
    | NumberOfChildrenUnder5
    | NumberOfCSections
    | NumberOfLiveChildren
    | NumberOfStillbirthsAtTerm
    | NumberOfStillbirthsPreTerm
    | NutritionActivityHelper NutritionActivity
    | NutritionActivityTitle NutritionActivity
    | ObstetricalDiagnosis
    | ObstetricalDiagnosisAlert ObstetricalDiagnosis
    | OK
    | Old
    | OneVisit
    | OnceYouEndTheEncounter
    | OnceYouEndYourGroupEncounter
    | Or
    | PackagesPerMonth
    | Page
    | Page404
    | PageNotFoundMsg
    | PaleConjuctiva
    | Pallor
    | Para
    | PartialPlacentaPreviousDelivery
    | ParticipantDirectory
    | Participants
    | ParticipantReviewed
    | ParticipantSignature
    | ParticipantSummary
    | ParticipantDemographicInformation
    | ParticipantInformation
    | PartnerHivTestResult
    | PartnerReceivedHivCounseling
    | PartnerReceivedHivTesting
    | PatientGotAnySymptoms
    | PatientProgress
    | PatientInformation
    | PatientIsolatedQuestion
    | PatientProvisionsTask PatientProvisionsTask
    | People
    | PersistentStorage Bool
    | Person
    | PersonHasBeenSaved
    | PhysicalExamTask PhysicalExamTask
    | PlaceholderEnterHeight
    | PlaceholderEnterMUAC
    | PlaceholderEnterParticipantName
    | PlaceholderEnterWeight
    | PleaseSelectGroup
    | PleaseSync
    | PositiveLabel
    | PreeclampsiaPreviousPregnancy
    | PregnancyTrimester PregnancyTrimester
    | PrenatalActivitiesTitle PrenatalActivity
    | PrenatalPhotoHelper
    | PreTerm
    | PregnancyConcludedLabel
    | PregnancyOutcomeLabel
    | PregnancyOutcome PregnancyOutcome
    | PreviousCSectionScar
    | PreviousDelivery
    | PreviousDeliveryPeriods PreviousDeliveryPeriod
    | PreviousFloatMeasurement Float
    | PreviousMeasurementNotFound
    | Profession
    | Programs
    | ProgressPhotos
    | ProgressReport
    | ProgressTimeline
    | ProgressTrends
    | PrenatalParticipant
    | PrenatalParticipants
    | PreTermPregnancy
    | Province
    | RapidTestResult
    | ReasonForCSection
    | ReasonForNotIsolating ReasonForNotIsolating
    | ReceivedDewormingPill
    | ReceivedIronFolicAcid
    | ReceivedMosquitoNet
    | RecordPregnancyOutcome
    | RecurringHighSeverityAlert RecurringHighSeverityAlert
    | Register
    | RegisterHelper
    | RegisterNewParticipant
    | RegistratingHealthCenter
    | RegistrationSuccessful
    | RegistrationSuccessfulParticipantAdded
    | RegistrationSuccessfulSuggestAddingChild
    | RegistrationSuccessfulSuggestAddingMother
    | RelationSuccessful
    | RelationSuccessfulChildWithMother
    | RelationSuccessfulMotherWithChild
    | RemainingForDownloadLabel
    | RemainingForUploadLabel
    | RenalDisease
    | ReportAge String
    | ReportDOB String
    | ReportRemaining Int
    | ReportResultsOfSearch Int
    | Reports
    | RecentAndUpcomingGroupEncounters
    | ReportCompleted { pending : Int, completed : Int }
    | ResolveMonth Month
    | RespiratoryRate
    | ResponsePeriod ResponsePeriod
    | Retry
    | RhNegative
    | RiskFactorAlert RiskFactor
    | RiskFactors
    | Save
    | SaveAndNext
    | SaveError
    | Search
    | SearchByName
    | SearchExistingParticipants
    | SearchHelper
    | SearchHelperFamilyMember
    | SecondName
    | Sector
    | SelectAntenatalVisit
    | SelectAllSigns
    | SelectDangerSigns
    | SelectEncounterType
    | SelectGroup
    | SelectProgram
    | SelectLanguage
    | SelectYourGroup
    | SelectYourHealthCenter
    | SelectYourVillage
    | SelectedHCDownloading
    | SelectedHCNotSynced
    | SelectedHCSyncing
    | SelectedHCUploading
    | ServiceWorkerActive
    | ServiceWorkerCurrent
    | ServiceWorkerCheckForUpdates
    | ServiceWorkerInstalling
    | ServiceWorkerInstalled
    | ServiceWorkerSkipWaiting
    | ServiceWorkerRestarting
    | ServiceWorkerActivating
    | ServiceWorkerActivated
    | ServiceWorkerRedundant
    | ServiceWorkerInactive
    | ServiceWorkerRegNotAsked
    | ServiceWorkerRegLoading
    | ServiceWorkerRegErr
    | ServiceWorkerRegSuccess
    | ServiceWorkerStatus
    | SevereHemorrhagingPreviousDelivery
    | SignOnDoorPostedQuestion
    | SocialHistoryHivTestingResult SocialHistoryHivTestingResult
    | StillbornPreviousDelivery
    | SubsequentAntenatalVisit
    | SuccessiveAbortions
    | SuccessivePrematureDeliveries
    | SuspectedCovid19CaseAlert
    | SuspectedCovid19CaseAlertHelper
    | SuspectedCovid19CaseIsolate
    | SuspectedCovid19CaseContactHC
    | SymptomsGeneralSign SymptomsGeneralSign
    | SymptomsGISign SymptomsGISign
    | SymptomsRespiratorySign SymptomsRespiratorySign
    | SymptomsTask SymptomsTask
    | GroupEncounterClosed
    | GroupEncounterClosed2 SessionId
    | GroupEncounterLoading
    | GroupEncounterUnauthorized
    | GroupEncounterUnauthorized2
    | ShowAll
    | StartEndDate
    | StartDate
    | EndDate
    | StartSyncing
    | StatusLabel
    | StopSyncing
    | StorageQuota { usage : Int, quota : Int }
    | Submit
    | SubmitPairingCode
    | Success
    | SyncGeneral
    | TakenCareOfBy
    | TasksCompleted Int Int
    | TelephoneNumber
    | Term
    | TermPregnancy
    | ThisActionCannotBeUndone
    | ThisGroupHasNoMothers
    | Training
    | TrainingGroupEncounterCreateSuccessMessage
    | TrainingGroupEncounterDeleteSuccessMessage
    | TraveledToCOVID19CountryQuestion
    | TrySyncing
    | TuberculosisPast
    | TuberculosisPresent
    | TwoVisits
    | UbudeheLabel
    | Unknown
    | Update
    | UpdateError
    | UterineMyoma
    | ValidationErrors
    | Version
    | View
    | ViewProgressReport
    | Village
    | Warning
    | WasFbfDistirbuted Activity
    | WeekSinglePlural Int
    | Weight
    | WelcomeUser String
    | WhatDoYouWantToDo
    | WhyNot
    | WhyDifferentFbfAmount Activity
    | Year
    | YearsOld Int
    | Yes
    | YouAreNotAnAdmin
    | YourGroupEncounterHasBeenSaved
    | ZScoreHeightForAge
    | ZScoreMuacForAge
    | ZScoreWeightForAge
    | ZScoreWeightForHeight


translationSet : TranslationId -> TranslationSet String
translationSet trans =
    case trans of
        Abdomen ->
            { english = "Abdomen"
            , kinyarwanda = Just "Isanzwe"
            }

        AbdomenCPESign option ->
            case option of
                Hepatomegaly ->
                    { english = "Hepatomegaly"
                    , kinyarwanda = Just "Kubyimba umwijima"
                    }

                Splenomegaly ->
                    { english = "Splenomegaly"
                    , kinyarwanda = Just "Kubyimba urwangashya"
                    }

                TPRightUpper ->
                    { english = "Tender to Palpation right upper"
                    , kinyarwanda = Just "Igice cyo hejuru iburyo kirababara  iyo ugikanze"
                    }

                TPRightLower ->
                    { english = "Tender to Palpation right lower"
                    , kinyarwanda = Just "Igice cyo hasi iburyo kirababara  iyo ugikanze"
                    }

                TPLeftUpper ->
                    { english = "Tender to Palpation left upper"
                    , kinyarwanda = Just "Igice cyo hejuru ibumoso kirababara  iyo ugikanze"
                    }

                TPLeftLower ->
                    { english = "Tender to Palpation left lower"
                    , kinyarwanda = Just "Igice cyo hasi ibumoso kirababara  iyo ugikanze"
                    }

                Hernia ->
                    { english = "Hernia"
                    , kinyarwanda = Just "Urugingo ruyobera cg rwinjira mu rundi"
                    }

                NormalAbdomen ->
                    translationSet Normal

        Abnormal ->
            { english = "Abnormal"
            , kinyarwanda = Nothing
            }

        Abortions ->
            { english = "Abortions"
            , kinyarwanda = Just "Inda yavuyemo"
            }

        AccompaniedByPartner ->
            { english = "Was the patient accompanied by partner during the assessment"
            , kinyarwanda = Just "Umubyeyi yaherekejwe n'umugabo we mu gihe yaje kwipimisha?"
            }

        AccessDenied ->
            { english = "Access denied"
            , kinyarwanda = Just "Kwinjira ntibyemera"
            }

        AddChild ->
            { english = "Add Child"
            , kinyarwanda = Just "Ongeraho umwana"
            }

        AddFamilyMember ->
            { english = "Add Family Member"
            , kinyarwanda = Nothing
            }

        AddFamilyMemberFor name ->
            { english = "Add Family Member for " ++ name
            , kinyarwanda = Nothing
            }

        AddParentOrCaregiver ->
            { english = "Add Parent or Caregiver"
            , kinyarwanda = Just "Ongeraho umubyeyi cyangwa umurezi"
            }

        AddToGroup ->
            { english = "Add to Group..."
            , kinyarwanda = Just "Ongeraho itsinda..."
            }

        Admin ->
            { english = "Administration"
            , kinyarwanda = Just "Abakuriye"
            }

        AddressInformation ->
            { english = "Address Information"
            , kinyarwanda = Just "Aho atuye/Aho abarizwa"
            }

        AgeWord ->
            { english = "Age"
            , kinyarwanda = Just "Imyaka"
            }

        Activities ->
            { english = "Activities"
            , kinyarwanda = Just "Ibikorwa"
            }

        ActivitiesCompleted count ->
            { english = "Completed (" ++ Debug.toString count ++ ")"
            , kinyarwanda = Just <| "Ibyarangiye (" ++ Debug.toString count ++ ")"
            }

        ActivitiesHelp activity ->
            case activity of
                MotherActivity Activity.Model.FamilyPlanning ->
                    { english = "Every mother should be asked about her family planning method(s) each month. If a mother needs family planning, refer her to a clinic."
                    , kinyarwanda = Just "Buri mubyeyi agomba kubazwa uburyo bwo kuboneza urubyaro akoresha buri kwezi. Niba umubyeyi akeneye kuboneza urubyaro mwohereze ku kigo nderabuzima k'ubishinzwe"
                    }

                MotherActivity Lactation ->
                    { english = "Ideally a mother exclusively breastfeeds her infant for at least 6 months. Every mother should be asked about how she is feeding her infant each month."
                    , kinyarwanda = Nothing
                    }

                MotherActivity MotherFbf ->
                    { english = "If a mother is breastfeeding, she should receive FBF every month. If she did not receive the specified amount, please record the amount distributed and select the reason why."
                    , kinyarwanda = Nothing
                    }

                MotherActivity ParticipantConsent ->
                    { english = "Please review the following forms with the participant."
                    , kinyarwanda = Nothing
                    }

                {- ChildActivity Counseling ->
                   { english = "Please refer to this list during counseling sessions and ensure that each task has been completed."
                   , kinyarwanda = Just "Kurikiza iyi lisiti mu gihe utanga ubujyanama, witondere kureba ko buri gikorwa cyakozwe."
                   }
                -}
                ChildActivity ChildFbf ->
                    { english = "Every child should receive FBF every month. If he/she did not receive the specified amount, please record the amount distributed and select the reason why."
                    , kinyarwanda = Nothing
                    }

                ChildActivity Activity.Model.Height ->
                    { english = "Ask the mother to hold the baby’s head at the end of the measuring board. Move the slider to the baby’s heel and pull their leg straight."
                    , kinyarwanda = Just "Saba Umubyeyi guhagarara inyuma y’umwana we agaramye, afata umutwe ku gice cy’amatwi. Sunikira akabaho ku buryo gakora mu bworo by’ibirenge byombi."
                    }

                ChildActivity Activity.Model.Muac ->
                    { english = "Make sure to measure at the center of the baby’s upper arm."
                    , kinyarwanda = Just "Ibuka gupima icya kabiri cy'akaboko ko hejuru kugira bigufashe guoima ikizigira cy'akaboko"
                    }

                ChildActivity Activity.Model.NutritionSigns ->
                    { english = "Explain to the mother how to check the malnutrition signs for their own child."
                    , kinyarwanda = Just "Sobanurira umubyeyi gupima ibimenyetso by'imirire mibi ku giti cye."
                    }

                ChildActivity Activity.Model.ChildPicture ->
                    { english = "Take each baby’s photo at each health assessment. Photos should show the entire body of each child."
                    , kinyarwanda = Just "Fata ifoto ya buri mwana kuri buri bikorwa by'ipimwa Ifoto igomba kwerekana ibice by'umubiri wose by'umwana"
                    }

                ChildActivity Activity.Model.Weight ->
                    { english = "Calibrate the scale before taking the first baby's weight. Place baby in harness with no clothes on."
                    , kinyarwanda = Just "Ibuka kuregera umunzani mbere yo gupima ibiro by'umwana wa mbere. Ambika umwana ikariso y'ibiro wabanje kumukuramo imyenda iremereye"
                    }

        ActivitiesLabel activity ->
            case activity of
                MotherActivity Activity.Model.FamilyPlanning ->
                    { english = "Which, if any, of the following methods do you use?"
                    , kinyarwanda = Just "Ni ubuhe buryo, niba hari ubuhari, mu buryo bukurikira bwo kuboneza urubyaro ukoresha? Muri ubu buryo bukurikira bwo kuboneza urubyaro, ni ubuhe buryo mukoresha?"
                    }

                MotherActivity Lactation ->
                    { english = ""
                    , kinyarwanda = Nothing
                    }

                MotherActivity MotherFbf ->
                    { english = "Enter the amount of CSB++ (FBF) distributed below."
                    , kinyarwanda = Nothing
                    }

                MotherActivity ParticipantConsent ->
                    { english = "Forms:"
                    , kinyarwanda = Nothing
                    }

                {- ChildActivity Counseling ->
                   { english = "Please refer to this list during counseling sessions and ensure that each task has been completed."
                   , kinyarwanda = Just "Kurikiza iyi lisiti mu gihe utanga ubujyanama, witondere kureba ko buri gikorwa cyakozwe."
                   }
                -}
                ChildActivity ChildFbf ->
                    { english = "Enter the amount of CSB++ (FBF) distributed below."
                    , kinyarwanda = Nothing
                    }

                ChildActivity Activity.Model.Height ->
                    { english = "Height:"
                    , kinyarwanda = Just "Uburere:"
                    }

                ChildActivity Activity.Model.Muac ->
                    { english = "MUAC:"
                    , kinyarwanda = Just "Ikizigira cy'akaboko:"
                    }

                ChildActivity Activity.Model.NutritionSigns ->
                    { english = "Select all signs that are present:"
                    , kinyarwanda = Just "Hitamo ibimenyetso by'imirire byose bishoboka umwana afite:"
                    }

                ChildActivity Activity.Model.ChildPicture ->
                    { english = "Photo:"
                    , kinyarwanda = Just "Ifoto"
                    }

                ChildActivity Activity.Model.Weight ->
                    { english = "Weight:"
                    , kinyarwanda = Just "Ibiro:"
                    }

        ActivitiesTitle activity ->
            case activity of
                MotherActivity Activity.Model.FamilyPlanning ->
                    { english = "Family Planning"
                    , kinyarwanda = Just "Kuboneza Urubyaro?"
                    }

                MotherActivity Lactation ->
                    { english = "Lactation"
                    , kinyarwanda = Nothing
                    }

                MotherActivity MotherFbf ->
                    { english = "FBF Mother"
                    , kinyarwanda = Nothing
                    }

                MotherActivity ParticipantConsent ->
                    { english = "Forms"
                    , kinyarwanda = Nothing
                    }

                {- ChildActivity Counseling ->
                   { english = "Counseling"
                   , kinyarwanda = Just "Ubujyanama"
                   }
                -}
                ChildActivity ChildFbf ->
                    { english = "FBF Child"
                    , kinyarwanda = Nothing
                    }

                ChildActivity Activity.Model.Height ->
                    { english = "Height"
                    , kinyarwanda = Just "Uburebure"
                    }

                ChildActivity Activity.Model.Muac ->
                    { english = "MUAC"
                    , kinyarwanda = Just "Ikizigira cy'akaboko"
                    }

                ChildActivity Activity.Model.NutritionSigns ->
                    { english = "Nutrition"
                    , kinyarwanda = Just "Imirire"
                    }

                ChildActivity Activity.Model.ChildPicture ->
                    { english = "Photo"
                    , kinyarwanda = Just "Ifoto"
                    }

                ChildActivity Activity.Model.Weight ->
                    { english = "Weight"
                    , kinyarwanda = Just "Ibiro"
                    }

        ActivityProgressReport activity ->
            case activity of
                MotherActivity Activity.Model.FamilyPlanning ->
                    { english = "Family Planning"
                    , kinyarwanda = Just "Kuboneza Urubyaro? nticyaza muri raporo yimikurire yumwana"
                    }

                MotherActivity Lactation ->
                    { english = "Lactation"
                    , kinyarwanda = Nothing
                    }

                MotherActivity MotherFbf ->
                    { english = "FBF"
                    , kinyarwanda = Nothing
                    }

                MotherActivity ParticipantConsent ->
                    { english = "Forms"
                    , kinyarwanda = Nothing
                    }

                {- ChildActivity Counseling ->
                   { english = "Counseling"
                   , kinyarwanda = Nothing
                   }
                -}
                ChildActivity ChildFbf ->
                    { english = "FBF"
                    , kinyarwanda = Nothing
                    }

                ChildActivity Activity.Model.Height ->
                    { english = "Height"
                    , kinyarwanda = Just "Uburebure"
                    }

                ChildActivity Activity.Model.Muac ->
                    { english = "MUAC"
                    , kinyarwanda = Just "Ikizigira cy'akaboko"
                    }

                ChildActivity Activity.Model.NutritionSigns ->
                    { english = "Nutrition Signs"
                    , kinyarwanda = Just "Ibimenyetso by'imirire"
                    }

                ChildActivity Activity.Model.ChildPicture ->
                    { english = "Photo"
                    , kinyarwanda = Just "Ifoto"
                    }

                ChildActivity Activity.Model.Weight ->
                    { english = "Weight"
                    , kinyarwanda = Just "Ibiro"
                    }

        ActivitiesToComplete count ->
            { english = "To Do (" ++ Debug.toString count ++ ")"
            , kinyarwanda = Just <| "Ibisabwa gukora (" ++ Debug.toString count ++ ")"
            }

        ActivePage page ->
            translateActivePage page

        AcuteIllnessActivityTitle activity ->
            case activity of
                AcuteIllnessSymptoms ->
                    { english = "Symptom Review"
                    , kinyarwanda = Nothing
                    }

                AcuteIllnessPhysicalExam ->
                    { english = "Physical Exam"
                    , kinyarwanda = Nothing
                    }

                AcuteIllnessLaboratory ->
                    { english = "Laboratory"
                    , kinyarwanda = Nothing
                    }

                AcuteIllnessExposure ->
                    { english = "Exposure / Travel History"
                    , kinyarwanda = Nothing
                    }

        Adherence adherence ->
            translateAdherence adherence

        Age months days ->
            { english = Debug.toString months ++ " months " ++ Debug.toString days ++ " days"
            , kinyarwanda = Just <| Debug.toString months ++ " Amezi " ++ Debug.toString days ++ " iminsi"
            }

        AgeDays days ->
            { english = Debug.toString days ++ " days"
            , kinyarwanda = Just <| Debug.toString days ++ " Iminsi"
            }

        AgeMonthsWithoutDay months ->
            { english = Debug.toString months ++ " month"
            , kinyarwanda = Just <| Debug.toString months ++ " Ukwezi"
            }

        AgeSingleBoth months days ->
            { english = Debug.toString months ++ " month " ++ Debug.toString days ++ " day"
            , kinyarwanda = Just <| Debug.toString months ++ " Ukwezi " ++ Debug.toString days ++ " Umunsi"
            }

        AgeSingleMonth months days ->
            { english = Debug.toString months ++ " month " ++ Debug.toString days ++ " days"
            , kinyarwanda = Just <| Debug.toString months ++ " Ukwezi " ++ Debug.toString days ++ " Iminsi"
            }

        AgeSingleDayWithMonth months days ->
            { english = Debug.toString months ++ " months " ++ Debug.toString days ++ " day"
            , kinyarwanda = Just <| Debug.toString months ++ " Amezi " ++ Debug.toString days ++ " Umunsi"
            }

        AgeSingleDayWithoutMonth months days ->
            { english = Debug.toString days ++ " day"
            , kinyarwanda = Just <| Debug.toString days ++ " Umunsi"
            }

        And ->
            { english = "and"
            , kinyarwanda = Nothing
            }

        AmbulancArrivalPeriodQuestion ->
            { english = "How long did it take the ambulance to arrive"
            , kinyarwanda = Nothing
            }

        AgeSingleMonthWithoutDay month ->
            { english = Debug.toString month ++ " month"
            , kinyarwanda = Just <| Debug.toString month ++ " Ukwezi"
            }

        AppName ->
            { english = "E-Heza System"
            , kinyarwanda = Just "E-heza sisiteme"
            }

        AllowedValuesRangeHelper constraints ->
            { english = "Allowed values are between " ++ Debug.toString constraints.minVal ++ " and " ++ Debug.toString constraints.maxVal ++ "."
            , kinyarwanda = Nothing
            }

        AreYouSure ->
            { english = "Are you sure?"
            , kinyarwanda = Just "Urabyizeye?"
            }

        Assessment ->
            { english = "Assessment"
            , kinyarwanda = Just "Ipimwa"
            }

        Asthma ->
            { english = "Asthma"
            , kinyarwanda = Just "Asthma (Agahema)"
            }

        Attendance ->
            { english = "Attendance"
            , kinyarwanda = Just "Ubwitabire"
            }

        Baby ->
            { english = "Baby"
            , kinyarwanda = Just "Umwana"
            }

        BabyDiedOnDayOfBirthPreviousDelivery ->
            { english = "Live Birth but the baby died the same day in previous delivery"
            , kinyarwanda = Just "Aheruka kubyara umwana muzima apfa uwo munsi"
            }

        BabyName name ->
            { english = "Baby: " ++ name
            , kinyarwanda = Just <| "Umwana: " ++ name
            }

        Back ->
            { english = "Back"
            , kinyarwanda = Nothing
            }

        BackendError ->
            { english = "Error contacting backend"
            , kinyarwanda = Just "Seriveri yerekanye amakosa akurikira"
            }

        BeginNewEncounter ->
            { english = "Begin a New Encounter"
            , kinyarwanda = Nothing
            }

        BloodPressure ->
            { english = "Blood Pressure"
            , kinyarwanda = Just "Umuvuduko w'amaraso"
            }

        BloodPressureElevatedOcassions ->
            { english = "Blood Pressure Elevated occasions"
            , kinyarwanda = Nothing
            }

        BloodPressureDiaLabel ->
            { english = "Diastolic"
            , kinyarwanda = Just "Umuvuduko w'amaraso wo hasi"
            }

        BloodPressureSysLabel ->
            { english = "Systolic"
            , kinyarwanda = Just "Umubare w'umuviduko w'amaraso wo hejuru"
            }

        BMI ->
            { english = "BMI"
            , kinyarwanda = Nothing
            }

        BMIHelper ->
            { english = "Calculated based on Height and Weight"
            , kinyarwanda = Just "Byabazwe hashingiwe ku burebure n'ibiro"
            }

        BodyTemperature ->
            { english = "Body Temperature"
            , kinyarwanda = Just "Ubushyuhe bw'umubiri"
            }

        Born ->
            { english = "Born"
            , kinyarwanda = Just "Kuvuka/ itariki y'amavuko"
            }

        BowedLegs ->
            { english = "Bowed Legs"
            , kinyarwanda = Just "Amaguru atameze neza (yagize imitego)"
            }

        BpmUnit ->
            { english = "bpm"
            , kinyarwanda = Just "Inshuro ahumeka ku munota"
            }

        BreastExam ->
            { english = "Breast Exam"
            , kinyarwanda = Just "Gusuzuma amabere"
            }

        BreastExamQuestion ->
            { english = "Did you show the patient how to perform a self breast exam"
            , kinyarwanda = Just "Weretse umubyeyi uko yakwisuzuma amabere?"
            }

        BreastExamSign option ->
            case option of
                Mass ->
                    { english = "Mass"
                    , kinyarwanda = Just "Uburemere"
                    }

                Discharge ->
                    { english = "Discharge"
                    , kinyarwanda = Just "Gusezererwa"
                    }

                Infection ->
                    { english = "Infection"
                    , kinyarwanda = Just "Indwara iterwa n'udukoko tutabonwa n'amaso (Microbes)"
                    }

                NormalBreast ->
                    translationSet Normal

        BrittleHair ->
            { english = "Brittle Hair"
            , kinyarwanda = Just "Gucurama no guhindura ibara ku misatsi"
            }

        Cancel ->
            { english = "Cancel"
            , kinyarwanda = Just "Guhagarika"
            }

        CardiacDisease ->
            { english = "Cardiac Disease"
            , kinyarwanda = Just "Indwara z'umutima"
            }

        CaregiverName ->
            { english = "Caregiver's Name"
            , kinyarwanda = Nothing
            }

        CaregiverNationalId ->
            { english = "Caregiver's National ID"
            , kinyarwanda = Nothing
            }

        Cell ->
            { english = "Cell"
            , kinyarwanda = Just "Akagali"
            }

        CentimeterShorthand ->
            { english = "cm"
            , kinyarwanda = Just "cm"
            }

        Celsius ->
            { english = "Celsius"
            , kinyarwanda = Nothing
            }

        ChartPhrase phrase ->
            translateChartPhrase phrase

        CheckAllThatApply ->
            { english = "Please check all that apply"
            , kinyarwanda = Nothing
            }

        CheckIn ->
            { english = "Check in:"
            , kinyarwanda = Just "Kureba abaje"
            }

        ChildHmisNumber ->
            { english = "Child HMIS Number"
            , kinyarwanda = Just "Numero y'umwana muri HMIS"
            }

        ChildDemographicInformation ->
            { english = "Child Demographic Information"
            , kinyarwanda = Nothing
            }

        ChildNutritionSignLabel sign ->
            case sign of
                AbdominalDistension ->
                    { english = "Abdominal Distension"
                    , kinyarwanda = Just "Kubyimba inda"
                    }

                Apathy ->
                    { english = "Apathy"
                    , kinyarwanda = Just "Kwigunga"
                    }

                Backend.Measurement.Model.BrittleHair ->
                    translationSet BrittleHair

                DrySkin ->
                    { english = "Dry Skin"
                    , kinyarwanda = Just "Uruhu ryumye"
                    }

                Backend.Measurement.Model.Edema ->
                    translationSet Edema

                NormalChildNutrition ->
                    { english = "None of these"
                    , kinyarwanda = Just "Nta bimenyetso "
                    }

                PoorAppetite ->
                    { english = "Poor Appetite"
                    , kinyarwanda = Just "Kubura apeti /kunanirwa kurya"
                    }

        ChildNutritionSignReport sign ->
            case sign of
                AbdominalDistension ->
                    { english = "Abdominal Distension"
                    , kinyarwanda = Just "Kubyimba inda"
                    }

                Apathy ->
                    { english = "Apathy"
                    , kinyarwanda = Just "Kwigunga"
                    }

                Backend.Measurement.Model.BrittleHair ->
                    translationSet BrittleHair

                DrySkin ->
                    { english = "Dry Skin"
                    , kinyarwanda = Just "Uruhu ryumye"
                    }

                Backend.Measurement.Model.Edema ->
                    translationSet Edema

                NormalChildNutrition ->
                    { english = "None"
                    , kinyarwanda = Just "Nta bimenyetso"
                    }

                PoorAppetite ->
                    { english = "Poor Appetite"
                    , kinyarwanda = Just "kubura apeti (kunanirwa kurya)"
                    }

        Children ->
            { english = "Children"
            , kinyarwanda = Just "Abana"
            }

        ChildrenNames ->
            { english = "Children's names"
            , kinyarwanda = Just "Amazina y'umwana"
            }

        ChildrenNationalId ->
            { english = "Children's National ID"
            , kinyarwanda = Just "Indangamuntu y'umwana"
            }

        ChildOf ->
            { english = "Child of"
            , kinyarwanda = Just "Umwana wa"
            }

        Clear ->
            { english = "Clear"
            , kinyarwanda = Just "Gukuraho"
            }

        ClickTheCheckMark ->
            { english = "Click the check mark if the mother / caregiver is in attendance. The check mark will appear green when a mother / caregiver has been signed in."
            , kinyarwanda = Just "Kanda (kuri) ku kazu niba umubyeyi ahari. Ku kazu harahita hahindura ibara habe icyaytsi niba wemeje ko umubyeyi ahari"
            }

        ClinicType clinicType ->
            case clinicType of
                Chw ->
                    { english = "CHW"
                    , kinyarwanda = Nothing
                    }

                Fbf ->
                    { english = "Fbf"
                    , kinyarwanda = Nothing
                    }

                Pmtct ->
                    { english = "Pmtct"
                    , kinyarwanda = Nothing
                    }

                Sorwathe ->
                    { english = "Sorwathe"
                    , kinyarwanda = Nothing
                    }

        Clinical ->
            { english = "Clinical"
            , kinyarwanda = Just "Ikigo Nderabuzima"
            }

        ClinicalProgressReport ->
            { english = "Clinical Progress Report"
            , kinyarwanda = Just "Erekana raporo yibyavuye mu isuzuma"
            }

        ContactedHCQuestion ->
            { english = "Have you contacted the health center"
            , kinyarwanda = Nothing
            }

        ContactWithCOVID19SymptomsHelper ->
            { english = "Symptoms include fever, dry cough, and shortness of breath"
            , kinyarwanda = Nothing
            }

        ContactWithCOVID19SymptomsQuestion ->
            { english = "Have you had contacts with others who exhibit symptoms or have been exposed to COVID-19"
            , kinyarwanda = Nothing
            }

        ContactWithSimilarSymptomsQuestion ->
            { english = "Have you had contacts with others who have similar symptoms to you"
            , kinyarwanda = Nothing
            }

        ConvulsionsAndUnconsciousPreviousDelivery ->
            { english = "Experienced convulsions and resulted in becoming unconscious after delivery"
            , kinyarwanda = Just "Ubushize yahinze umushyitsi bimuviramo kutumva akimara kubyara"
            }

        ConvulsionsPreviousDelivery ->
            { english = "Experienced convulsions in previous delivery"
            , kinyarwanda = Just "Ubushize yahinze umushyitsi abyara"
            }

        CSectionScar scar ->
            case scar of
                Vertical ->
                    { english = "Vertical"
                    , kinyarwanda = Just "Irahagaze"
                    }

                Horizontal ->
                    { english = "Horizontal"
                    , kinyarwanda = Just "Iratambitse"
                    }

                NoScar ->
                    { english = "None"
                    , kinyarwanda = Just "Ntabyo"
                    }

        GroupNotFound ->
            { english = "Group not found"
            , kinyarwanda = Nothing
            }

        Group ->
            { english = "Group"
            , kinyarwanda = Just "Itsinda"
            }

        Groups ->
            { english = "Groups"
            , kinyarwanda = Just "Itsinda"
            }

        Close ->
            { english = "Close"
            , kinyarwanda = Nothing
            }

        Closed ->
            { english = "Closed"
            , kinyarwanda = Just "Gufunga"
            }

        GroupUnauthorized ->
            { english = "You are not authorized to work with this Group."
            , kinyarwanda = Nothing
            }

        ConfirmDeleteTrainingGroupEncounters ->
            { english = "Are you sure you want to delete all training Group Encounters?"
            , kinyarwanda = Nothing
            }

        ConfirmRegisterParticipant ->
            { english = "Are you sure you want to save this participant's data?"
            , kinyarwanda = Nothing
            }

        ConfirmationRequired ->
            { english = "Please confirm:"
            , kinyarwanda = Nothing
            }

        Connected ->
            { english = "Connected"
            , kinyarwanda = Just "Ufite interineti (murandasi)"
            }

        ContactInformation ->
            { english = "Contact Information"
            , kinyarwanda = Just "Uburyo bwakwifashishwa mu kugera ku mugenerwabikorwa"
            }

        Continue ->
            { english = "Continue"
            , kinyarwanda = Just "Gukomeza"
            }

        CounselingTimingHeading timing ->
            translateCounselingTimingHeading timing

        CounselingTopic topic ->
            { english = topic.english
            , kinyarwanda = topic.kinyarwanda
            }

        CounselorReviewed ->
            { english = "I have reviewed the above with the participant."
            , kinyarwanda = Nothing
            }

        CounselorSignature ->
            { english = "Entry Counselor Signature"
            , kinyarwanda = Nothing
            }

        CSectionInPreviousDelivery ->
            { english = "C-section in previous delivery"
            , kinyarwanda = Just "Yarabazwe ku nda ishize"
            }

        CSectionReason ->
            { english = "Reason for C-section"
            , kinyarwanda = Just "Impamvu yo kubagwa"
            }

        CSectionReasons reason ->
            case reason of
                Breech ->
                    { english = "Breech"
                    , kinyarwanda = Just "Abanje ikibuno(umwana yaje yicaye)"
                    }

                Emergency ->
                    { english = "Emergency"
                    , kinyarwanda = Just "Ibyihutirwa"
                    }

                FailureToProgress ->
                    { english = "Failure to Progress"
                    , kinyarwanda = Just "Ntibyiyongera"
                    }

                Backend.Measurement.Model.None ->
                    { english = "None"
                    , kinyarwanda = Just "Ntabyo"
                    }

                Other ->
                    { english = "Other"
                    , kinyarwanda = Just "Ibindi"
                    }

        CreateGroupEncounter ->
            { english = "Create Group Encounter"
            , kinyarwanda = Just "Tangira igikorwa"
            }

        CreateRelationship ->
            { english = "Create Relationship"
            , kinyarwanda = Just "Ibijyanye no guhuza amasano"
            }

        CreateTrainingGroupEncounters ->
            { english = "Create All Training Group Encounters"
            , kinyarwanda = Nothing
            }

        CurrentlyPregnant ->
            { english = "Currently Pregnant"
            , kinyarwanda = Just "Aratwite"
            }

        DeleteTrainingGroupEncounters ->
            { english = "Delete All Training Group Encounters"
            , kinyarwanda = Nothing
            }

        DeliveryLocation ->
            { english = "Delivery Location"
            , kinyarwanda = Nothing
            }

        DeliveryOutcome ->
            { english = "Delivery Outcome"
            , kinyarwanda = Nothing
            }

        DangerSign sign ->
            case sign of
                VaginalBleeding ->
                    { english = "Vaginal bleeding"
                    , kinyarwanda = Just "Kuva"
                    }

                HeadacheBlurredVision ->
                    { english = "Severe headaches with blurred vision"
                    , kinyarwanda = Just "Kuribwa umutwe bidasanzwe ukareba ibikezikezi"
                    }

                Convulsions ->
                    { english = "Convulsions"
                    , kinyarwanda = Just "Kugagara"
                    }

                AbdominalPain ->
                    { english = "Abdominal pain"
                    , kinyarwanda = Just "Kuribwa mu nda"
                    }

                DifficultyBreathing ->
                    { english = "Difficulty breathing"
                    , kinyarwanda = Just "Guhumeka nabi"
                    }

                Fever ->
                    { english = "Fever"
                    , kinyarwanda = Just "Umuriro"
                    }

                ExtremeWeakness ->
                    { english = "Extreme weakness"
                    , kinyarwanda = Just "Gucika intege cyane"
                    }

                NoDangerSign ->
                    { english = "None of these"
                    , kinyarwanda = Just "Nta bimenyetso/nta na kimwe"
                    }

        Dashboard ->
            { english = "Dashboard"
            , kinyarwanda = Just "Tabeau de bord"
            }

        DateOfLastAssessment ->
            { english = "Date of last Assessment"
            , kinyarwanda = Just "Amakuru y'ipimwa ry'ubushize"
            }

        DatePregnancyConcluded ->
            { english = "Date Pregnancy Concluded"
            , kinyarwanda = Just "Date Pregnancy Concluded"
            }

        Day ->
            { english = "Day"
            , kinyarwanda = Just "Umunsi"
            }

        DayAbbrev ->
            { english = "Day"
            , kinyarwanda = Just "Umu"
            }

        DaySinglePlural value ->
            if value == 1 then
                { english = "1 Day"
                , kinyarwanda = Just "1 Umunsi"
                }

            else
                { english = Debug.toString value ++ " Days"
                , kinyarwanda = Just <| Debug.toString value ++ " Iminsi"
                }

        DateOfBirth ->
            { english = "Date of Birth"
            , kinyarwanda = Just "Itariki y'amavuko"
            }

        Days ->
            { english = "days"
            , kinyarwanda = Just "Iminsi"
            }

<<<<<<< HEAD
        DaysPresent ->
            { english = "Days present"
            , kinyarwanda = Nothing
=======
        DaysAbbrev ->
            { english = "days"
            , kinyarwanda = Just "Imi"
>>>>>>> ccfe1020
            }

        Delete ->
            { english = "Delete"
            , kinyarwanda = Nothing
            }

        DemographicInformation ->
            { english = "Demographic Information"
            , kinyarwanda = Just "Umwirondoro"
            }

        DemographicsReport ->
            { english = "Demographics Report"
            , kinyarwanda = Just "Raporo y'umwirondoro"
            }

        Device ->
            { english = "Device"
            , kinyarwanda = Nothing
            }

        DeviceNotAuthorized ->
            { english =
                """This device has not yet been authorized to sync data with the backend, or the
                authorization has expired or been revoked. To authorize or re-authorize this
                device, enter a pairing code below. This will permit sensitive data to be stored
                on this device and updated to the backend. You should only authorize devices that
                are under your control and which are secure."""
            , kinyarwanda = Nothing
            }

        DeviceStatus ->
            { english = "Device Status"
            , kinyarwanda = Just "Uko igikoresho cy'ikoranabuhanga gihagaze"
            }

        Diabetes ->
            { english = "Diabetes"
            , kinyarwanda = Just "Diyabete (Indwara y'igisukari)"
            }

        DistributionNotice notice ->
            case notice of
                DistributedFully ->
                    { english = "Complete"
                    , kinyarwanda = Nothing
                    }

                DistributedPartiallyLackOfStock ->
                    { english = "Lack of stock"
                    , kinyarwanda = Nothing
                    }

                DistributedPartiallyOther ->
                    { english = "Other"
                    , kinyarwanda = Nothing
                    }

        District ->
            { english = "District"
            , kinyarwanda = Just "Akarere"
            }

        DOB ->
            { english = "DOB"
            , kinyarwanda = Nothing
            }

        DropzoneDefaultMessage ->
            { english = "Touch here to take a photo, or drop a photo file here."
            , kinyarwanda = Just "Kanda hano niba ushaka gufotora cg ukure ifoto mu bubiko hano."
            }

        DueDate ->
            { english = "Due Date"
            , kinyarwanda = Just "Itariki azabyariraho"
            }

        Edd ->
            { english = "EDD"
            , kinyarwanda = Nothing
            }

        EddHeader ->
            { english = "Estimated Date of Delivery"
            , kinyarwanda = Just "Itariki y'agateganyo azabyariraho"
            }

        Edema ->
            { english = "Edema"
            , kinyarwanda = Just "Kubyimba"
            }

        EditRelationship ->
            { english = "Edit Relationship"
            , kinyarwanda = Nothing
            }

        Ega ->
            { english = "EGA"
            , kinyarwanda = Nothing
            }

        EgaHeader ->
            { english = "Estimated Gestational Age"
            , kinyarwanda = Just "Amezi y'agateganyo y'inda"
            }

        EgaWeeks ->
            { english = "EGA (Weeks)"
            , kinyarwanda = Just "EGA (Ibyumweru)"
            }

        EmptyString ->
            { english = ""
            , kinyarwanda = Just ""
            }

        EndEncounter ->
            { english = "End Encounter"
            , kinyarwanda = Just "Rangiza ibyo wakoraga"
            }

        EndEncounterQuestion ->
            { english = "End Encounter?"
            , kinyarwanda = Nothing
            }

        EndGroupEncounter ->
            { english = "End Group Encounter"
            , kinyarwanda = Just "Gusoza igikorwa"
            }

        EnterAmountDistributed ->
            { english = "Enter amount distributed"
            , kinyarwanda = Nothing
            }

        EnterPairingCode ->
            { english = "Enter pairing code"
            , kinyarwanda = Just "Umubare uhuza igikoresho cy'ikoranabuhanga na apulikasiyo"
            }

        MemoryQuota quota ->
            { english = "Memory used " ++ Debug.toString (quota.usedJSHeapSize // (1024 * 1024)) ++ " MB of available " ++ Debug.toString (quota.jsHeapSizeLimit // (1024 * 1024)) ++ " MB"
            , kinyarwanda = Just <| "Hamaze gukoreshwa umwanya wa memori (ushobora kubika amakuru igihe gito) ungana na MB" ++ Debug.toString (quota.usedJSHeapSize // (1024 * 1024)) ++ " kuri MB" ++ Debug.toString (quota.jsHeapSizeLimit // (1024 * 1024))
            }

        StorageQuota quota ->
            { english = "Storage used " ++ Debug.toString (quota.usage // (1024 * 1024)) ++ " MB of available " ++ Debug.toString (quota.quota // (1024 * 1024)) ++ " MB"
            , kinyarwanda = Just <| "Hamaze gukoreshwa umwanya ungana na MB" ++ Debug.toString (quota.usage // (1024 * 1024)) ++ " umwanya wose ungana na MB" ++ Debug.toString (quota.quota // (1024 * 1024))
            }

        SubmitPairingCode ->
            { english = "Submit Pairing Code"
            , kinyarwanda = Just "Umubare uhuza igikoresho cy'ikoranabuhanga na apulikasiyo"
            }

        ErrorCheckLocalConfig ->
            { english = "Check your LocalConfig.elm file and make sure you have defined the enviorement properly"
            , kinyarwanda = Nothing
            }

        ErrorConfigurationError ->
            { english = "Configuration error"
            , kinyarwanda = Just "Ikosa mu igena miterere"
            }

        Estimated ->
            { english = "Estimated"
            , kinyarwanda = Just "Itariki y'amavuko igenekerejwe"
            }

        ExaminationTask task ->
            case task of
                Vitals ->
                    { english = "Vitals"
                    , kinyarwanda = Just "Ibimenyetso by'ubuzima"
                    }

                NutritionAssessment ->
                    { english = "Nutrition Assessment"
                    , kinyarwanda = Just "Gusuzuma imirire"
                    }

                CorePhysicalExam ->
                    { english = "Core Physical Exam"
                    , kinyarwanda = Just "Isuzuma ryimbitse"
                    }

                ObstetricalExam ->
                    { english = "Obstetrical Exam"
                    , kinyarwanda = Just "Ibipimo by'inda"
                    }

                Pages.PrenatalActivity.Model.BreastExam ->
                    translationSet BreastExam

        ExposureTask task ->
            case task of
                ExposureTravel ->
                    { english = "Travel History"
                    , kinyarwanda = Nothing
                    }

                ExposureExposure ->
                    { english = "Contact Exposure"
                    , kinyarwanda = Nothing
                    }

                ExposureIsolation ->
                    { english = "Isolate Patient"
                    , kinyarwanda = Nothing
                    }

                ExposureContactHC ->
                    { english = "Contact Health Center"
                    , kinyarwanda = Nothing
                    }

        Failure ->
            { english = "Failure"
            , kinyarwanda = Nothing
            }

        Extremities ->
            { english = "Extremities"
            , kinyarwanda = Nothing
            }

        Eyes ->
            { english = "Eyes"
            , kinyarwanda = Just "Amaso"
            }

        Facility ->
            { english = "Facility"
            , kinyarwanda = Nothing
            }

        FamilyInformation ->
            { english = "Family Information"
            , kinyarwanda = Just "Amakuru ku muryango"
            }

        FamilyMembers ->
            { english = "Family Members"
            , kinyarwanda = Just "Abagize umuryango"
            }

        FamilyPlanningInFutureQuestion ->
            { english = "Which, if any, of these methods will you use after your pregnancy"
            , kinyarwanda = Just "Niba buhari, ni ubuhe buryo uzakoresha nyuma yo kubyara?"
            }

        FamilyPlanningSignLabel sign ->
            case sign of
                AutoObservation ->
                    { english = "Auto-observation"
                    , kinyarwanda = Just "Kwigenzura ururenda"
                    }

                Condoms ->
                    { english = "Condoms"
                    , kinyarwanda = Just "Udukingirizo"
                    }

                CycleBeads ->
                    { english = "Cycle beads"
                    , kinyarwanda = Just "Urunigi"
                    }

                CycleCounting ->
                    { english = "Cycle counting"
                    , kinyarwanda = Just "Kubara "
                    }

                Hysterectomy ->
                    { english = "Hysterectomy"
                    , kinyarwanda = Just "Bakuyemo nyababyeyi"
                    }

                Implants ->
                    { english = "Implants"
                    , kinyarwanda = Just "Akapira ko mu kaboko"
                    }

                Injectables ->
                    { english = "Injectables"
                    , kinyarwanda = Just "Urushinge"
                    }

                IUD ->
                    { english = "IUD"
                    , kinyarwanda = Just "Akapira ko mu mura (agapira ko munda ibyara)"
                    }

                LactationAmenorrhea ->
                    { english = "Lactation amenorrhea"
                    , kinyarwanda = Just "Uburyo bwo konsa"
                    }

                NoFamilyPlanning ->
                    { english = "None of these"
                    , kinyarwanda = Just "Nta buryo bwo kuboneza urubyaro akoresha"
                    }

                OralContraceptives ->
                    { english = "Oral contraceptives"
                    , kinyarwanda = Just "Ibinini"
                    }

                Spermicide ->
                    { english = "Spermicide"
                    , kinyarwanda = Just "Ibinini byica intangangabo bicishwa mu gitsina"
                    }

                TubalLigatures ->
                    { english = "Tubal ligatures"
                    , kinyarwanda = Just "Gufunga umuyoborantanga ku bagore"
                    }

                Vasectomy ->
                    { english = "Vasectomy"
                    , kinyarwanda = Just "Gufunga umuyoborantanga ku bagabo"
                    }

        FamilyUbudehe ->
            { english = "Family Ubudehe"
            , kinyarwanda = Just "Icyiciro cy'ubudehe umuryango uherereyemo"
            }

        FbfDistribution ->
            { english = "FBF Distribution"
            , kinyarwanda = Nothing
            }

        FbfToReceive activity amount ->
            case activity of
                MotherActivity _ ->
                    { english = "Mother should receive: " ++ String.fromFloat amount ++ " kgs of CSB++ (FBF)"
                    , kinyarwanda = Nothing
                    }

                ChildActivity _ ->
                    { english = "Child should receive: " ++ String.fromFloat amount ++ " kgs of CSB++ (FBF)"
                    , kinyarwanda = Nothing
                    }

        FatherName ->
            { english = "Father's Name"
            , kinyarwanda = Nothing
            }

        FatherNationalId ->
            { english = "Father's National ID"
            , kinyarwanda = Nothing
            }

        FetalHeartRate ->
            { english = "Fetal Heart Rate"
            , kinyarwanda = Just "Uko umutima w'umwana utera"
            }

        FetalMovement ->
            { english = "Fetal Movement"
            , kinyarwanda = Just "Uko umwana akina mu nda"
            }

        FetalPresentationLabel ->
            { english = "Fetal Presentation"
            , kinyarwanda = Just "Uko umwana ameze mu nda"
            }

        FetalPresentation option ->
            case option of
                FetalBreech ->
                    { english = "Breech"
                    , kinyarwanda = Just "Abanje ikibuno(umwana yaje yicaye)"
                    }

                Cephalic ->
                    { english = "Cephalic"
                    , kinyarwanda = Just "Umwana abanje umutwe"
                    }

                Transverse ->
                    { english = "Transverse"
                    , kinyarwanda = Just "Gitambitse (Umwana aritambitse)"
                    }

                Twins ->
                    { english = "Twins"
                    , kinyarwanda = Just "Impanga"
                    }

                Backend.Measurement.Model.Unknown ->
                    { english = "Unknown"
                    , kinyarwanda = Just "Ntibizwi"
                    }

        Fetch ->
            { english = "Fetch"
            , kinyarwanda = Just "Gushakisha"
            }

        FilterByName ->
            { english = "Filter by name"
            , kinyarwanda = Just "Hitamo izina ryuwo ushaka"
            }

        FirstAntenatalVisit ->
            { english = "First Antenatal Visit"
            , kinyarwanda = Just "Kwipimisha inda bwa mbere"
            }

        FirstName ->
            { english = "First Name"
            , kinyarwanda = Just "Izina ry'idini"
            }

        FiveVisits ->
            { english = "Five visits"
            , kinyarwanda = Just "Inshuro eshanu"
            }

        ForIllustrativePurposesOnly ->
            { english = "For illustrative purposes only"
            , kinyarwanda = Nothing
            }

        FormError errorValue ->
            translateFormError errorValue

        FormField field ->
            translateFormField field

        FundalHeight ->
            { english = "Fundal Height"
            , kinyarwanda = Just "Uburebure bwa Nyababyeyi"
            }

        Gender gender ->
            case gender of
                Male ->
                    { english = "Male"
                    , kinyarwanda = Just "Gabo"
                    }

                Female ->
                    { english = "Female"
                    , kinyarwanda = Just "Gore"
                    }

        GenderLabel ->
            { english = "Gender"
            , kinyarwanda = Just "Igitsina"
            }

        GestationalDiabetesPreviousPregnancy ->
            { english = "Gestational Diabetes in previous pregnancy"
            , kinyarwanda = Just "Ubushize yarwaye Diyabete itewe no gutwita"
            }

        GoHome ->
            { english = "Go to main page"
            , kinyarwanda = Just "Kujya ahabanza"
            }

        GroupAssessment ->
            { english = "Group Encounter"
            , kinyarwanda = Just "Gukorera itsinda"
            }

        GroupEncounter ->
            { english = "Group Encounter"
            , kinyarwanda = Nothing
            }

        Gravida ->
            { english = "Gravida"
            , kinyarwanda = Nothing
            }

        Hands ->
            { english = "Hands"
            , kinyarwanda = Just "Ibiganza"
            }

        HandsCPESign option ->
            case option of
                PallorHands ->
                    translationSet Pallor

                EdemaHands ->
                    translationSet Edema

                NormalHands ->
                    translationSet Normal

        HCRecomendation recomendation ->
            case recomendation of
                SendAmbulance ->
                    { english = "agreed to call the District Hospital to send an ambulance"
                    , kinyarwanda = Nothing
                    }

                HomeIsolation ->
                    { english = "advised patient to stay home in isolation"
                    , kinyarwanda = Nothing
                    }

                ComeToHealthCenter ->
                    { english = "advised patient to come to the health center for further evaluation"
                    , kinyarwanda = Nothing
                    }

                ChwMonitoring ->
                    { english = "CHW should continue to monitor"
                    , kinyarwanda = Nothing
                    }

                HCRecomendationNotApplicable ->
                    { english = "Not Applicable"
                    , kinyarwanda = Nothing
                    }

        HCResponseQuestion ->
            { english = "What was the Health Center's response"
            , kinyarwanda = Nothing
            }

        HCResponsePeriodQuestion ->
            { english = "How long did it take the Health Center to respond"
            , kinyarwanda = Nothing
            }

        HeadHair ->
            { english = "Head/Hair"
            , kinyarwanda = Just "Umutwe/Umusatsi"
            }

        HealthCenter ->
            { english = "Health Center"
            , kinyarwanda = Just "Ikigo Nderabuzima"
            }

        HealthCenterDetermined ->
            { english = "Health center determined this is a"
            , kinyarwanda = Nothing
            }

        HealthEducationProvidedQuestion ->
            { english = "Have you provided health education (or anticipatory guidance)"
            , kinyarwanda = Nothing
            }

        Heart ->
            { english = "Heart"
            , kinyarwanda = Just "Umutima"
            }

        HeartMurmur ->
            { english = "Heart Murmur"
            , kinyarwanda = Just "Ijwi ry'umutima igihe utera"
            }

        HeartCPESign sign ->
            case sign of
                IrregularRhythm ->
                    { english = "Irregular Rhythm"
                    , kinyarwanda = Just "Injyana ihindagurika"
                    }

                NormalRateAndRhythm ->
                    { english = "Normal Rate And Rhythm"
                    , kinyarwanda = Just "Bimeze neza/Injyana imeze neza"
                    }

                SinusTachycardia ->
                    { english = "Sinus Tachycardia"
                    , kinyarwanda = Just "Gutera k'umutima birenze cyane igipimo gisanzwe"
                    }

        HeartRate ->
            { english = "Heart Rate"
            , kinyarwanda = Just "Gutera k'umutima (inshuro umutima utera)"
            }

        Height ->
            { english = "Height"
            , kinyarwanda = Just "Uburebure"
            }

        High ->
            { english = "High"
            , kinyarwanda = Nothing
            }

        HighRiskCase ->
            { english = "high-risk case"
            , kinyarwanda = Nothing
            }

        HighRiskFactor factor ->
            case factor of
                PrenatalActivity.Model.ConvulsionsAndUnconsciousPreviousDelivery ->
                    { english = "Patient experienced convulsions in previous delivery and became unconscious after delivery"
                    , kinyarwanda = Nothing
                    }

                PrenatalActivity.Model.ConvulsionsPreviousDelivery ->
                    { english = "Patient experienced convulsions in previous delivery"
                    , kinyarwanda = Nothing
                    }

        HighRiskFactors ->
            { english = "High Risk Factors"
            , kinyarwanda = Just "Abafite ibyago byinshi byo"
            }

        HighSeverityAlert alert ->
            case alert of
                PrenatalActivity.Model.BodyTemperature ->
                    { english = "Body Temperature"
                    , kinyarwanda = Just "Ubushyuhe bw'umubiri"
                    }

                PrenatalActivity.Model.FetalHeartRate ->
                    { english = "No fetal heart rate noted"
                    , kinyarwanda = Just "Umutima w'umwana ntutera"
                    }

                PrenatalActivity.Model.FetalMovement ->
                    { english = "No fetal movement noted"
                    , kinyarwanda = Just "Umwana ntakina mu nda"
                    }

                PrenatalActivity.Model.HeartRate ->
                    { english = "Heart Rate"
                    , kinyarwanda = Nothing
                    }

                PrenatalActivity.Model.RespiratoryRate ->
                    { english = "Respiratory Rate"
                    , kinyarwanda = Just "Inshuro ahumeka"
                    }

        HighSeverityAlerts ->
            { english = "High Severity Alerts"
            , kinyarwanda = Just "Bimenyetso mpuruza bikabije"
            }

        HistoryTask task ->
            case task of
                Obstetric ->
                    { english = "Obstetric History"
                    , kinyarwanda = Just "Amateka y'inda zibanza (ku nda yatwise)"
                    }

                Medical ->
                    { english = "Medical History"
                    , kinyarwanda = Just "Amateka y'uburwayi busanzwe"
                    }

                Social ->
                    { english = "Partner Information"
                    , kinyarwanda = Just "Amakuru y'uwo bashakanye (umugabo)"
                    }

        HIV ->
            { english = "HIV"
            , kinyarwanda = Just "Amaguru atameze neza(yagize imitego)"
            }

        HIVStatus status ->
            case status of
                HIVExposedInfant ->
                    { english = "HIV-exposed Infant"
                    , kinyarwanda = Just "Umwana uvuka ku mubyeyi ubana n'ubwandu bwa virusi ya SIDA"
                    }

                Negative ->
                    { english = "Negative"
                    , kinyarwanda = Just "Nta bwandu afite"
                    }

                NegativeDiscordantCouple ->
                    { english = "Negative - discordant couple"
                    , kinyarwanda = Just "Nta bwandu afite ariko abana n'ubufite"
                    }

                Positive ->
                    { english = "Positive"
                    , kinyarwanda = Just "Afite ubwandu"
                    }

                Backend.Person.Model.Unknown ->
                    { english = "Unknown"
                    , kinyarwanda = Just "Ntabizi"
                    }

        HIVStatusLabel ->
            { english = "HIV Status"
            , kinyarwanda = Just "Uko ahagaze ku bijyanye n'ubwandu bwa virusi ya SIDA"
            }

        Home ->
            { english = "Home"
            , kinyarwanda = Nothing
            }

        HouseholdSize ->
            { english = "Household Size"
            , kinyarwanda = Nothing
            }

        HttpError error ->
            translateHttpError error

        HypertensionBeforePregnancy ->
            { english = "Hypertension before pregnancy"
            , kinyarwanda = Just "Umuvuduko w'amaraso mbere yo gutwita"
            }

        IncompleteCervixPreviousPregnancy ->
            { english = "Incomplete Cervix in previous pregnancy"
            , kinyarwanda = Just "Ubushize inkondo y'umura ntiyashoboye kwifunga neza "
            }

        IndividualEncounter ->
            { english = "Individual Encounter"
            , kinyarwanda = Just "Gukorera umuntu umwe"
            }

        IndividualEncounterFirstVisit encounterType ->
            case encounterType of
                AcuteIllnessEncounter ->
                    { english = "First Acute Illness Encounter"
                    , kinyarwanda = Nothing
                    }

                AntenatalEncounter ->
                    { english = "First Antenatal Encounter"
                    , kinyarwanda = Nothing
                    }

                InmmunizationEncounter ->
                    { english = "First Inmmunization Encounter"
                    , kinyarwanda = Nothing
                    }

                NutritionEncounter ->
                    { english = "First Nutrition Encounter"
                    , kinyarwanda = Nothing
                    }

        IndividualEncounterLabel encounterType ->
            case encounterType of
                AcuteIllnessEncounter ->
                    { english = "Acute Illness Encounter"
                    , kinyarwanda = Nothing
                    }

                AntenatalEncounter ->
                    { english = "Antenatal Encounter"
                    , kinyarwanda = Nothing
                    }

                InmmunizationEncounter ->
                    { english = "Inmmunization Encounter"
                    , kinyarwanda = Nothing
                    }

                NutritionEncounter ->
                    { english = "Nutrition Encounter"
                    , kinyarwanda = Nothing
                    }

        IndividualEncounterSelectVisit encounterType ->
            case encounterType of
                AcuteIllnessEncounter ->
                    { english = "Select Acute Illness Visit"
                    , kinyarwanda = Nothing
                    }

                AntenatalEncounter ->
                    { english = "Select Antenatal Visit"
                    , kinyarwanda = Nothing
                    }

                InmmunizationEncounter ->
                    { english = "Select Inmmunization Visit"
                    , kinyarwanda = Nothing
                    }

                NutritionEncounter ->
                    { english = "Select Nutrition Visit"
                    , kinyarwanda = Nothing
                    }

        IndividualEncounterSubsequentVisit encounterType ->
            case encounterType of
                AcuteIllnessEncounter ->
                    { english = "Subsequent Acute Illness Encounter"
                    , kinyarwanda = Nothing
                    }

                AntenatalEncounter ->
                    { english = "Subsequent Antenatal Encounter"
                    , kinyarwanda = Nothing
                    }

                InmmunizationEncounter ->
                    { english = "Subsequent Inmmunization Encounter"
                    , kinyarwanda = Nothing
                    }

                NutritionEncounter ->
                    { english = "Subsequent Nutrition Encounter"
                    , kinyarwanda = Nothing
                    }

        IndividualEncounterType encounterType ->
            case encounterType of
                AcuteIllnessEncounter ->
                    { english = "Acute Illness"
                    , kinyarwanda = Nothing
                    }

                AntenatalEncounter ->
                    { english = "Antenatal"
                    , kinyarwanda = Nothing
                    }

                InmmunizationEncounter ->
                    { english = "Inmmunization"
                    , kinyarwanda = Nothing
                    }

                NutritionEncounter ->
                    { english = "Child Nutrition"
                    , kinyarwanda = Nothing
                    }

        IndividualEncounterTypes ->
            { english = "Individual Encounter Types"
            , kinyarwanda = Nothing
            }

        InitialResultsDisplay display ->
            case display of
                InitialResultsHidden ->
                    { english = "Display all mothers / caregivers"
                    , kinyarwanda = Just "Kugaragaza ababyeyi bose / abarezi"
                    }

                InitialResultsShown ->
                    { english = "Hide all mothers / caregivers"
                    , kinyarwanda = Just "Hisha ababyeyi bose / abarezi"
                    }

        IntractableVomitingQuestion ->
            { english = "Is Vomiting Intractable"
            , kinyarwanda = Nothing
            }

        IsCurrentlyBreastfeeding ->
            { english = "Is the mother currently breastfeeding her infant"
            , kinyarwanda = Nothing
            }

        KilogramShorthand ->
            { english = "kg"
            , kinyarwanda = Just "kg"
            }

        KilogramsPerMonth ->
            { english = "kgs / month"
            , kinyarwanda = Nothing
            }

        LaboratoryTask task ->
            case task of
                LaboratoryMalariaTesting ->
                    { english = "Malaria Results"
                    , kinyarwanda = Nothing
                    }

        LastChecked ->
            { english = "Last checked"
            , kinyarwanda = Just "Isuzuma riheruka"
            }

        LastSuccesfulContactLabel ->
            { english = "Last Successful Contact"
            , kinyarwanda = Just "Itariki n'isaha yanyuma igikoresho giheruka gukoresherezaho interineti bikagenda neza"
            }

        Legs ->
            { english = "Legs"
            , kinyarwanda = Just "Amaguru"
            }

        LegsCPESign option ->
            case option of
                PallorLegs ->
                    translationSet Pallor

                EdemaLegs ->
                    translationSet Edema

                NormalLegs ->
                    translationSet Normal

        LevelOfEducationLabel ->
            { english = "Level of Education"
            , kinyarwanda = Just <| "Amashuri wize"
            }

        LevelOfEducation educationLevel ->
            case educationLevel of
                NoSchooling ->
                    { english = "No Schooling"
                    , kinyarwanda = Just "Ntayo"
                    }

                PrimarySchool ->
                    { english = "Primary School"
                    , kinyarwanda = Just "Abanza"
                    }

                VocationalTrainingSchool ->
                    { english = "Vocational Training School"
                    , kinyarwanda = Just "Imyuga"
                    }

                SecondarySchool ->
                    { english = "Secondary School"
                    , kinyarwanda = Just "Ayisumbuye"
                    }

                DiplomaProgram ->
                    { english = "Diploma Program (2 years of University)"
                    , kinyarwanda = Just "Amashuri 2 ya Kaminuza"
                    }

                HigherEducation ->
                    { english = "Higher Education (University)"
                    , kinyarwanda = Just "(A0)"
                    }

                AdvancedDiploma ->
                    { english = "Advanced Diploma"
                    , kinyarwanda = Just "(A1)"
                    }

        LinkToMother ->
            { english = "Link to mother"
            , kinyarwanda = Just "Guhuza n'amakuru y'umubyeyi"
            }

        LiveChildren ->
            { english = "Live Children"
            , kinyarwanda = Just "Abana bariho"
            }

        LmpDateConfidentHeader ->
            { english = "Is the Patient confident of LMP Date"
            , kinyarwanda = Just "Ese umubyeyi azi neza itariki aherukira mu mihango?"
            }

        LmpDateHeader ->
            { english = "Last Menstrual Period Date"
            , kinyarwanda = Just "Itariki aherukira mu mihango"
            }

        LmpRangeHeader ->
            { english = "When was the Patient's Last Menstrual Period"
            , kinyarwanda = Just "Ni ryari umubyeyi aherukira mu mihango?"
            }

        LmpRange range ->
            case range of
                OneMonth ->
                    { english = "Within 1 month"
                    , kinyarwanda = Just "Mu kwezi kumwe"
                    }

                ThreeMonth ->
                    { english = "Within 3 months"
                    , kinyarwanda = Just "Mu mezi atatu"
                    }

                SixMonth ->
                    { english = "Within 6 months"
                    , kinyarwanda = Just "Mu mezi atandatu"
                    }

        LoginPhrase phrase ->
            translateLoginPhrase phrase

        Low ->
            { english = "Low"
            , kinyarwanda = Just "Kwemeza amakosa"
            }

        LowRiskCase ->
            { english = "low-risk case"
            , kinyarwanda = Nothing
            }

        Lungs ->
            { english = "Lungs"
            , kinyarwanda = Just "Ibihaha"
            }

        LungsCPESign option ->
            case option of
                Wheezes ->
                    { english = "Wheezes"
                    , kinyarwanda = Just "Ijwi ryumvikana igihe umuntu ahumeka"
                    }

                Crackles ->
                    { english = "Crackles"
                    , kinyarwanda = Just "Ijwi ryumvikana umuntu ahumeka ariko afite indwara z'ubuhumekero"
                    }

                NormalLungs ->
                    translationSet Normal

        MakeSureYouAreConnected ->
            { english = "Make sure you are connected to the internet. If the issue continues, call The Ihangane Project at +250 788 817 542."
            , kinyarwanda = Just "Banza urebe ko ufite interineti. Ikibazo nigikomeza, hamagara The Ihangane Project kuri +250 788 817 542"
            }

        MaritalStatusLabel ->
            { english = "Marital Status"
            , kinyarwanda = Just "Irangamimerere"
            }

        MaritalStatus status ->
            case status of
                Divorced ->
                    { english = "Divorced"
                    , kinyarwanda = Just "Yatandukanye n'uwo bashakanye"
                    }

                Married ->
                    { english = "Married"
                    , kinyarwanda = Just "Arubatse"
                    }

                Single ->
                    { english = "Single"
                    , kinyarwanda = Just "Ingaragu"
                    }

                Widowed ->
                    { english = "Widowed"
                    , kinyarwanda = Just "Umupfakazi"
                    }

        MeasurementNoChange ->
            { english = "No Change"
            , kinyarwanda = Just "nta cyahindutse"
            }

        MeasurementGained amount ->
            { english = "Gained " ++ Debug.toString amount
            , kinyarwanda = Just <| "Kwiyongera " ++ Debug.toString amount
            }

        MeasurementLost amount ->
            { english = "Lost " ++ Debug.toString amount
            , kinyarwanda = Just <| "Kwiyongera " ++ Debug.toString amount
            }

        MedicalDiagnosis ->
            { english = "Medical Diagnosis"
            , kinyarwanda = Just "Uburwayi bwemejwe na Muganga"
            }

        MedicalDiagnosisAlert diagnosis ->
            case diagnosis of
                DiagnosisUterineMyoma ->
                    { english = "Uterine Myoma"
                    , kinyarwanda = Just "Ibibyimba byo mu mura/Nyababyeyi"
                    }

                DiagnosisDiabetes ->
                    { english = "Diabetes"
                    , kinyarwanda = Just "Diyabete (Indwara y'igisukari)"
                    }

                DiagnosisCardiacDisease ->
                    { english = "Cardiac Disease"
                    , kinyarwanda = Just "Indwara z'umutima"
                    }

                DiagnosisRenalDisease ->
                    { english = "Renal Disease"
                    , kinyarwanda = Just "Indwara z'impyiko"
                    }

                DiagnosisHypertensionBeforePregnancy ->
                    { english = "Hypertension"
                    , kinyarwanda = Nothing
                    }

                DiagnosisTuberculosis ->
                    { english = "Tuberculosis"
                    , kinyarwanda = Nothing
                    }

                DiagnosisAsthma ->
                    { english = "Asthma"
                    , kinyarwanda = Just "Asthma (Agahema)"
                    }

                DiagnosisBowedLegs ->
                    { english = "Bowed Legs"
                    , kinyarwanda = Just "Amaguru atameze neza (yagize imitego)"
                    }

                DiagnosisHIV ->
                    { english = "HIV"
                    , kinyarwanda = Just "Virus itera SIDA"
                    }

                DiagnosisMentalHealthHistory ->
                    { english = "History of Mental Health Problems"
                    , kinyarwanda = Just "Niba yaragize uburwayi bwo mumutwe"
                    }

        MedicalFormHelper ->
            { english = "Please record if the mother was diagnosed with the following medical issues"
            , kinyarwanda = Just "Andika niba umubyeyi yaragaragaweho indwara zikurikira"
            }

        MentalHealthHistory ->
            { english = "History of Mental Health Problems"
            , kinyarwanda = Just "Niba yaragize uburwayi bwo mumutwe"
            }

        MMHGUnit ->
            { english = "mmHG"
            , kinyarwanda = Nothing
            }

        MiddleName ->
            { english = "Middle Name"
            , kinyarwanda = Nothing
            }

        MinutesAgo minutes ->
            { english =
                if minutes == 0 then
                    "just now"

                else if minutes == 1 then
                    "one minute ago"

                else
                    Debug.toString minutes ++ " minutes ago"
            , kinyarwanda =
                if minutes == 0 then
                    Just "Nonaha"

                else if minutes == 1 then
                    Just "Umunota umwe ushize"

                else
                    Just <| Debug.toString minutes ++ " hashize iminota micye"
            }

        ModeOfDelivery mode ->
            case mode of
                VaginalDelivery (Spontaneous True) ->
                    { english = "Spontaneous vaginal delivery with episiotomy"
                    , kinyarwanda = Just "Yabyaye neza ariko bamwongereye"
                    }

                VaginalDelivery (Spontaneous False) ->
                    { english = "Spontaneous vaginal delivery without episiotomy"
                    , kinyarwanda = Just "Yabyaye neza"
                    }

                VaginalDelivery WithVacuumExtraction ->
                    { english = "Vaginal delivery with vacuum extraction"
                    , kinyarwanda = Just "Yabyaye neza ariko hanifashishijwe icyuma gikurura umwana"
                    }

                CesareanDelivery ->
                    { english = "Cesarean delivery"
                    , kinyarwanda = Just "Yabyaye bamubaze"
                    }

        ModeOfDeliveryLabel ->
            { english = "Mode of delivery"
            , kinyarwanda = Just "Uburyo yabyayemo"
            }

        Month ->
            { english = "Month"
            , kinyarwanda = Just "Ukwezi"
            }

        MonthAbbrev ->
            { english = "mo"
            , kinyarwanda = Just "am"
            }

        MonthsOld ->
            { english = "months old"
            , kinyarwanda = Just "Amezi"
            }

        Mother ->
            { english = "Mother"
            , kinyarwanda = Just "Umubyeyi"
            }

        MotherDemographicInformation ->
            { english = "Mother Demographic Information"
            , kinyarwanda = Nothing
            }

        MotherName name ->
            { english = "Mother/Caregiver: " ++ name
            , kinyarwanda = Just <| "Umubyeyi: " ++ name
            }

        MotherNameLabel ->
            { english = "Mother's Name"
            , kinyarwanda = Nothing
            }

        MotherNationalId ->
            { english = "Mother's National ID"
            , kinyarwanda = Nothing
            }

        Mothers ->
            { english = "Mothers"
            , kinyarwanda = Just "Ababyeyi"
            }

        MUAC ->
            { english = "MUAC"
            , kinyarwanda = Just "Ikizigira"
            }

        MuacIndication indication ->
            case indication of
                MuacRed ->
                    { english = "red"
                    , kinyarwanda = Just "Umutuku"
                    }

                MuacYellow ->
                    { english = "yellow"
                    , kinyarwanda = Just "Umuhondo"
                    }

                MuacGreen ->
                    { english = "green"
                    , kinyarwanda = Just "Icyatsi"
                    }

        MyAccount ->
            { english = "My Account"
            , kinyarwanda = Just "Konti yanjye"
            }

        MyRelatedBy relationship ->
            translateMyRelatedBy relationship

        MyRelatedByQuestion relationship ->
            translateMyRelatedByQuestion relationship

        Name ->
            { english = "Name"
            , kinyarwanda = Nothing
            }

        NationalIdNumber ->
            { english = "National ID Number"
            , kinyarwanda = Just "Numero y'irangamuntu"
            }

        Neck ->
            { english = "Neck"
            , kinyarwanda = Nothing
            }

        NeckCPESign option ->
            case option of
                EnlargedThyroid ->
                    { english = "Enlarged Thyroid"
                    , kinyarwanda = Just "Umwingo"
                    }

                EnlargedLymphNodes ->
                    { english = "Enlarged Lymph Nodes"
                    , kinyarwanda = Just "Inturugunyu/Amatakara"
                    }

                NormalNeck ->
                    translationSet Normal

        NegativeLabel ->
            { english = "Negative"
            , kinyarwanda = Just "Nta bwandu afite"
            }

        Next ->
            { english = "Nexst"
            , kinyarwanda = Nothing
            }

        No ->
            { english = "No"
            , kinyarwanda = Just "Oya"
            }

        NoActivitiesCompleted ->
            { english = "No activities are entirely completed for the attending participants."
            , kinyarwanda = Just "Nta gikorwa cyarangiye cyose kubitabiriye."
            }

        NoActivitiesPending ->
            { english = "All activities are completed for the attending participants."
            , kinyarwanda = Just "Ibikorwa byose byarangiye kubitabiriye."
            }

        NoActivitiesCompletedForThisParticipant ->
            { english = "No activities are completed for this participant."
            , kinyarwanda = Just "Nta gikorwa cyarangiye kubitabiriye."
            }

        NoActivitiesPendingForThisParticipant ->
            { english = "All activities are completed for this participant."
            , kinyarwanda = Just "Ibikorwa byose byarangiye kubitabiriye."
            }

        NoGroupsFound ->
            { english = "No groups found."
            , kinyarwanda = Nothing
            }

        NoMatchesFound ->
            { english = "No matches found"
            , kinyarwanda = Nothing
            }

        NoParticipantsCompleted ->
            { english = "No participants have completed all their activities yet."
            , kinyarwanda = Just "Ntagikorwa nakimwe kirarangira kubitabiriye."
            }

        NoParticipantsPending ->
            { english = "All attending participants have completed their activities."
            , kinyarwanda = Just "Abaje bose barangirijwe"
            }

        NoParticipantsCompletedForThisActivity ->
            { english = "No participants have completed this activity yet."
            , kinyarwanda = Just "Ntawaje warangirijwe kukorerwa."
            }

        NoParticipantsPendingForThisActivity ->
            { english = "All attending participants have completed this activitity."
            , kinyarwanda = Just "Ababje bose barangirijwe."
            }

        Normal ->
            { english = "Normal"
            , kinyarwanda = Just "Bimeze neza/Nta kibazo gihari"
            }

        NoChildrenRegisteredInTheSystem ->
            { english = "No children registered in the system"
            , kinyarwanda = Just "Ntamwana wanditswe muriyi sisiteme"
            }

        NoParticipantsFound ->
            { english = "No participants found"
            , kinyarwanda = Just "Ntamuntu ugaragaye"
            }

        NotAvailable ->
            { english = "not available"
            , kinyarwanda = Just "Ntibiboneste"
            }

        NotConnected ->
            { english = "Not Connected"
            , kinyarwanda = Just "Ntamurandasi"
            }

        NumberOfAbortions ->
            { english = "Number of Abortions"
            , kinyarwanda = Just "Umubare w'inda zavuyemo"
            }

        NumberOfChildrenUnder5 ->
            { english = "Number of Children under 5"
            , kinyarwanda = Just "Umubare w'abana bari munsi y'imyaka 5"
            }

        NumberOfCSections ->
            { english = "Number of C-Sections"
            , kinyarwanda = Just "Umubare w'inshuro yabazwe"
            }

        NumberOfLiveChildren ->
            { english = "Number of Live Children"
            , kinyarwanda = Just "Umubare w'abana bariho"
            }

        NumberOfStillbirthsAtTerm ->
            { english = "Number of Stillbirths at Term"
            , kinyarwanda = Just "Umubare w'abapfiriye mu nda bashyitse"
            }

        NumberOfStillbirthsPreTerm ->
            { english = "Number of Stillbirths pre Term"
            , kinyarwanda = Just "Umubare w'abapfiriye mu nda badashyitse"
            }

        NutritionActivityHelper activity ->
            case activity of
                NutritionActivity.Model.Muac ->
                    { english = "Make sure to measure at the center of the baby’s upper arm."
                    , kinyarwanda = Just "Ibuka gupima icya kabiri cy'akaboko ko hejuru kugira bigufashe guoima ikizigira cy'akaboko"
                    }

                NutritionActivity.Model.Height ->
                    { english = "Ask the mother to hold the baby’s head at the end of the measuring board. Move the slider to the baby’s heel and pull their leg straight."
                    , kinyarwanda = Just "Saba Umubyeyi guhagarara inyuma y’umwana we agaramye, afata umutwe ku gice cy’amatwi. Sunikira akabaho ku buryo gakora mu bworo by’ibirenge byombi."
                    }

                NutritionActivity.Model.Nutrition ->
                    { english = "Explain to the mother how to check the malnutrition signs for their own child."
                    , kinyarwanda = Just "Sobanurira umubyeyi gupima ibimenyetso by'imirire mibi ku giti cye."
                    }

                NutritionActivity.Model.Photo ->
                    { english = "Take each baby’s photo at each health assessment. Photos should show the entire body of each child."
                    , kinyarwanda = Just "Fata ifoto ya buri mwana kuri buri bikorwa by'ipimwa Ifoto igomba kwerekana ibice by'umubiri wose by'umwana"
                    }

                NutritionActivity.Model.Weight ->
                    { english = "Calibrate the scale before taking the first baby's weight. Place baby in harness with no clothes on."
                    , kinyarwanda = Just "Ibuka kuregera umunzani mbere yo gupima ibiro by'umwana wa mbere. Ambika umwana ikariso y'ibiro wabanje kumukuramo imyenda iremereye"
                    }

        NutritionActivityTitle activity ->
            case activity of
                NutritionActivity.Model.Muac ->
                    { english = "MUAC"
                    , kinyarwanda = Just "Ikizigira cy'akaboko"
                    }

                NutritionActivity.Model.Height ->
                    { english = "Height"
                    , kinyarwanda = Just "Uburebure"
                    }

                NutritionActivity.Model.Nutrition ->
                    { english = "Nutrition"
                    , kinyarwanda = Just "Imirire"
                    }

                NutritionActivity.Model.Photo ->
                    { english = "Photo"
                    , kinyarwanda = Just "Ifoto"
                    }

                NutritionActivity.Model.Weight ->
                    { english = "Weight"
                    , kinyarwanda = Just "Ibiro"
                    }

        ObstetricalDiagnosis ->
            { english = "Obstetrical Diagnosis"
            , kinyarwanda = Just "Uburwayi bwemejwe n'inzobere mu gusuzuma abagore batwite"
            }

        ObstetricalDiagnosisAlert diagnosis ->
            case diagnosis of
                DiagnosisRhNegative ->
                    { english = "Patient is RH Negative"
                    , kinyarwanda = Nothing
                    }

                DiagnosisModerateUnderweight ->
                    { english = "Moderate underweight"
                    , kinyarwanda = Nothing
                    }

                DiagnosisSevereUnderweight ->
                    { english = "Severe underweight"
                    , kinyarwanda = Just "Afite ibiro bikie bikabije"
                    }

                DiagnosisOverweight ->
                    { english = "Overweight"
                    , kinyarwanda = Nothing
                    }

                DiagnosisObese ->
                    { english = "Obese"
                    , kinyarwanda = Just "Kubyibuha gukabije"
                    }

                DisgnosisPeripheralEdema ->
                    { english = "Peripheral Edema"
                    , kinyarwanda = Nothing
                    }

                DiagnosisFetusBreech ->
                    { english = "Fetus is in breech"
                    , kinyarwanda = Nothing
                    }

                DiagnosisFetusTransverse ->
                    { english = "Fetus is transverse"
                    , kinyarwanda = Nothing
                    }

                DiagnosisBreastExamination ->
                    { english = "Breast exam showed"
                    , kinyarwanda = Nothing
                    }

                DiagnosisHypotension ->
                    { english = "Hypotension"
                    , kinyarwanda = Nothing
                    }

                DiagnosisPregnancyInducedHypertension ->
                    { english = "Pregnancy-induced hypertension"
                    , kinyarwanda = Nothing
                    }

                DiagnosisPreeclampsiaHighRisk ->
                    { english = "High Risk for Preeclampsia"
                    , kinyarwanda = Nothing
                    }

        OK ->
            { english = "OK"
            , kinyarwanda = Just "Nibyo, yego"
            }

        Old ->
            { english = "old"
            , kinyarwanda = Just "imyaka"
            }

        OneVisit ->
            { english = "One visit"
            , kinyarwanda = Just "Inshuro imwe"
            }

        OnceYouEndTheEncounter ->
            { english = "Once you end the Encounter, you will no longer be able to edit or add data."
            , kinyarwanda = Nothing
            }

        OnceYouEndYourGroupEncounter ->
            { english = "Once you end your Group Encounter, you will no longer be able to edit or add data."
            , kinyarwanda = Just "Igihe ushoze igikorwa, ntabwo ushobora guhindura cg wongeremo andi makuru."
            }

        Or ->
            { english = "or"
            , kinyarwanda = Nothing
            }

        PackagesPerMonth ->
            { english = "packages / month"
            , kinyarwanda = Nothing
            }

        Page ->
            { english = "Page"
            , kinyarwanda = Just "Paji"
            }

        Page404 ->
            { english = "404 page"
            , kinyarwanda = Just "404 paji"
            }

        PageNotFoundMsg ->
            { english = "Sorry, nothing found in this URL."
            , kinyarwanda = Just "Mutwihanganire ntabwo ubufasha mwasabye mubashije kuboneka."
            }

        Pallor ->
            { english = "Pallor"
            , kinyarwanda = Just "Kweruruka (k'urugingo rw'umubiri)"
            }

        Para ->
            { english = "Para"
            , kinyarwanda = Nothing
            }

        PaleConjuctiva ->
            { english = "Pale Conjuctiva"
            , kinyarwanda = Just "Ibihenehene byeruruka"
            }

        PartialPlacentaPreviousDelivery ->
            { english = "Partial Placenta in previous delivery"
            , kinyarwanda = Just "Ubwo aheruka kubyara iya nyuma ntiyavuyeyo  yose (yaje igice)"
            }

        ParticipantDirectory ->
            { english = "Participant Directory"
            , kinyarwanda = Just "Ububiko bw'amakuru y'umurwayi"
            }

        Participants ->
            { english = "Participants"
            , kinyarwanda = Just "Ubwitabire"
            }

        ParticipantReviewed ->
            { english = "I have reviewed and understand the above."
            , kinyarwanda = Nothing
            }

        ParticipantSignature ->
            { english = "Participant Signature"
            , kinyarwanda = Nothing
            }

        ParticipantSummary ->
            { english = "Participant Summary"
            , kinyarwanda = Just "Umwirondoro w’urera umwana"
            }

        ParticipantDemographicInformation ->
            { english = "Participant Demographic Information"
            , kinyarwanda = Just "Umwirondoro w'umugenerwabikorwa"
            }

        ParticipantInformation ->
            { english = "Participant Information"
            , kinyarwanda = Nothing
            }

        PartnerHivTestResult ->
            { english = "What was the partners HIV Test result"
            , kinyarwanda = Nothing
            }

        PartnerReceivedHivCounseling ->
            { english = "Did partner receive HIV Counseling during this pregnancy"
            , kinyarwanda = Just "Umugabo yahawe ubujyanama kuri Virusi itera SIDA? "
            }

        PartnerReceivedHivTesting ->
            { english = "Did partner receive HIV Testing during this pregnancy"
            , kinyarwanda = Just "Umugabo  yasuzumwe Virusi itera SIDA?"
            }

        PatientGotAnySymptoms ->
            { english = "Does the patient have any of these symptoms"
            , kinyarwanda = Nothing
            }

        PatientProgress ->
            { english = "Patient Progress"
            , kinyarwanda = Just "Uruhererekane rw'ibyakorewe umubyeyi"
            }

        PatientInformation ->
            { english = "Patient Information"
            , kinyarwanda = Just "Amakuru k'umurwayi"
            }

        PatientIsolatedQuestion ->
            { english = "Have you isolated the patient"
            , kinyarwanda = Nothing
            }

        PatientProvisionsTask task ->
            case task of
                Medication ->
                    { english = "Medication"
                    , kinyarwanda = Nothing
                    }

                Resources ->
                    { english = "Resources"
                    , kinyarwanda = Just "Ibihabwa umubyeyi utwite"
                    }

        People ->
            { english = "People"
            , kinyarwanda = Just "Abantu"
            }

        PersistentStorage authorized ->
            if authorized then
                { english = "Persistent storage has been authorized. The browser will not delete locally cached data without your approval."
                , kinyarwanda = Just "Ububiko buhoraho bwaremejwe,amakuru wabitse ntabwo yatsibama udatanze uburenganzira/utabyemeje"
                }

            else
                { english = "Persistent storage has not been authorized. The browser may delete locally cached data if storage runs low."
                , kinyarwanda = Just "Ibikwa ry'amakuru ntabwo remejwe. Sisiteme mushakisha ukoreramo ishobora kubisiba umwanya ubaye muto."
                }

        Person ->
            { english = "Person"
            , kinyarwanda = Just "Umuntu"
            }

        PersonHasBeenSaved ->
            { english = "Person has been saved"
            , kinyarwanda = Just "Amakuru kuri uyu muntu yabitswe"
            }

        PhysicalExamTask task ->
            case task of
                PhysicalExamVitals ->
                    { english = "Vitals"
                    , kinyarwanda = Nothing
                    }

        PlaceholderEnterHeight ->
            { english = "Enter height here…"
            , kinyarwanda = Just "Andika uburebure hano…"
            }

        PlaceholderEnterMUAC ->
            { english = "Enter MUAC here…"
            , kinyarwanda = Just "Andika uburebure hano…"
            }

        PlaceholderEnterParticipantName ->
            { english = "Enter participant name here"
            , kinyarwanda = Just "Andika izina ry'umurwayi hano"
            }

        PlaceholderEnterWeight ->
            { english = "Enter weight here…"
            , kinyarwanda = Just "Andika ibiro hano…"
            }

        PleaseSelectGroup ->
            { english = "Please select the relevant Group for the new encounter"
            , kinyarwanda = Nothing
            }

        PleaseSync ->
            { english = "Please sync data for selected Health Center."
            , kinyarwanda = Nothing
            }

        PositiveLabel ->
            { english = "Positive"
            , kinyarwanda = Just "Afite ubwandu"
            }

        PreeclampsiaPreviousPregnancy ->
            { english = "Preeclampsia in previous pregnancy "
            , kinyarwanda = Just "Ubushize yagize ibimenyetso bibanziriza guhinda umushyitsi"
            }

        PregnancyTrimester trimester ->
            case trimester of
                FirstTrimester ->
                    { english = "First Trimester"
                    , kinyarwanda = Just "Igihembwe cya mbere"
                    }

                SecondTrimester ->
                    { english = "Second Trimester"
                    , kinyarwanda = Just "Igihembwe cya kabiri"
                    }

                ThirdTrimester ->
                    { english = "Third Trimester"
                    , kinyarwanda = Just "Igihembwe cya gatatu"
                    }

        PrenatalActivitiesTitle activity ->
            case activity of
                DangerSigns ->
                    { english = "Danger Signs"
                    , kinyarwanda = Just "Ibimenyetso mpuruza"
                    }

                Examination ->
                    { english = "Examination"
                    , kinyarwanda = Just "Gusuzuma"
                    }

                PrenatalActivity.Model.FamilyPlanning ->
                    { english = "Family Planning"
                    , kinyarwanda = Just "Kuboneza Urubyaro"
                    }

                History ->
                    { english = "History"
                    , kinyarwanda = Just "Amateka y'ibyamubayeho"
                    }

                PatientProvisions ->
                    { english = "Patient Provisions"
                    , kinyarwanda = Just "Ibyo umubyeyi/umurwayi yahawe"
                    }

                PregnancyDating ->
                    { english = "Pregnancy Dating"
                    , kinyarwanda = Just "Igihe inda imaze"
                    }

                PrenatalPhoto ->
                    { english = "Photo"
                    , kinyarwanda = Just "Ifoto"
                    }

        PrenatalPhotoHelper ->
            { english = "Take a picture of the mother's belly. Then you and the mother will see how the belly has grown!"
            , kinyarwanda = Just "Fata ifoto y'inda y'umubyeyi hanyuma uyimwereke arebe uko yakuze/yiyongereye."
            }

        PreTerm ->
            { english = "Pre Term"
            , kinyarwanda = Just "Inda itaragera igihe"
            }

        PregnancyConcludedLabel ->
            { english = "or Pregnancy Concluded"
            , kinyarwanda = Just "Cyangwa Iherezo ry'inda"
            }

        PregnancyOutcomeLabel ->
            { english = "Pregnancy Outcome"
            , kinyarwanda = Nothing
            }

        PregnancyOutcome outcome ->
            case outcome of
                OutcomeLiveAtTerm ->
                    { english = "Live Birth at Term (38 weeks EGA or more)"
                    , kinyarwanda = Just "Kubyara umwana muzima/Ushyitse (ku byumweru 38 kuzamura)"
                    }

                OutcomeLivePreTerm ->
                    { english = "Live Birth Preterm (less than 38 weeks EGA)"
                    , kinyarwanda = Just "Kubyara mwana udashyitse (munsi y'ibyumweru 38)"
                    }

                OutcomeStillAtTerm ->
                    { english = "Stillbirth at Term (38 weeks EGA or more)"
                    , kinyarwanda = Just "Abana bapfiriye mu nda bageze igihe cyo kuvuka (ku byumweru 38 kuzamura)"
                    }

                OutcomeStillPreTerm ->
                    { english = "Stillbirth Preterm (less than 38 weeks EGA)"
                    , kinyarwanda = Just "Abana bapfiriye mu nda batagejeje igihe cyo kuvuka (munsi y'ibyumweru 38)"
                    }

                OutcomeAbortions ->
                    { english = "Abortions (before 24 weeks EGA)"
                    , kinyarwanda = Just "Kuvanamo inda (mbere y'ibyumweru 24)"
                    }

        PreviousCSectionScar ->
            { english = "Previous C-section scar"
            , kinyarwanda = Just "Inkovu yaho bababze ubushize"
            }

        PreviousDelivery ->
            { english = "Previous Delivery"
            , kinyarwanda = Just "Kubyara guheruka"
            }

        PreviousDeliveryPeriods period ->
            case period of
                LessThan18Month ->
                    { english = "Less than 18 month ago"
                    , kinyarwanda = Just "Munsi y'amezi 18 ashize"
                    }

                MoreThan5Years ->
                    { english = "More than 5 years ago"
                    , kinyarwanda = Just "Hejuru y'imyaka itanu ishize"
                    }

                Neither ->
                    { english = "Neither"
                    , kinyarwanda = Just "Nta na kimwe"
                    }

        PreviousFloatMeasurement value ->
            { english = "Previous measurement: " ++ Debug.toString value
            , kinyarwanda = Just <| "Ibipimo by'ubushize: " ++ Debug.toString value
            }

        PreviousMeasurementNotFound ->
            { english = "No previous measurement on record"
            , kinyarwanda = Just "Nta gipimo cy'ubushize cyanditswe"
            }

        Profession ->
            { english = "Profession"
            , kinyarwanda = Nothing
            }

        Programs ->
            { english = "Programs"
            , kinyarwanda = Just "Porogaramu"
            }

        ProgressPhotos ->
            { english = "Progress Photos"
            , kinyarwanda = Just "Uko amafoto agenda ahinduka"
            }

        ProgressReport ->
            { english = "Progress Report"
            , kinyarwanda = Just "Raporo igaragaza imikurire y'umwana"
            }

        ProgressTimeline ->
            { english = "Progress Timeline"
            , kinyarwanda = Just "Uko inda igenda ikura"
            }

        ProgressTrends ->
            { english = "Progress Trends"
            , kinyarwanda = Just "Uko ibipimo bigenda bizamuka"
            }

        PrenatalParticipant ->
            { english = "Antenatal Participant"
            , kinyarwanda = Just "Umubyeyi witabiriye kwipimisha inda"
            }

        PrenatalParticipants ->
            { english = "Antenatal Participants"
            , kinyarwanda = Just "Ababyeyi bitabiriye kwipimisha inda"
            }

        PreTermPregnancy ->
            { english = "Number of Pre-term Pregnancies (Live Birth)"
            , kinyarwanda = Just "Umubare w'abavutse ari bazima badashyitse"
            }

        Province ->
            { english = "Province"
            , kinyarwanda = Just "Intara"
            }

        RapidTestResult ->
            { english = "Rapid Test Result"
            , kinyarwanda = Nothing
            }

        ReasonForCSection ->
            { english = "Reason for C-section"
            , kinyarwanda = Nothing
            }

        ReasonForNotIsolating reason ->
            case reason of
                NoSpace ->
                    { english = "No space avilable at home or clinic"
                    , kinyarwanda = Nothing
                    }

                TooIll ->
                    { english = "Too ill to leave alone"
                    , kinyarwanda = Nothing
                    }

                CanNotSeparateFromFamily ->
                    { english = "Unable to separate from family"
                    , kinyarwanda = Nothing
                    }

                OtherReason ->
                    { english = "Other"
                    , kinyarwanda = Nothing
                    }

                IsolationReasonNotApplicable ->
                    { english = "Not Applicable "
                    , kinyarwanda = Nothing
                    }

        ReceivedDewormingPill ->
            { english = "Has the mother received deworming pill"
            , kinyarwanda = Nothing
            }

        ReceivedIronFolicAcid ->
            { english = "Has the mother received iron and folic acid supplement"
            , kinyarwanda = Just "Umubyeyi yahawe ibinini bya Fer cg Folic Acid byongera amaraso?"
            }

        ReceivedMosquitoNet ->
            { english = "Has the mother received a mosquito net"
            , kinyarwanda = Just "Umubyeyi yahawe inzitiramubu?"
            }

        RecordPregnancyOutcome ->
            { english = "Record Pregnancy Outcome"
            , kinyarwanda = Just "Andika iherezo ry'inda"
            }

        RecurringHighSeverityAlert alert ->
            case alert of
                PrenatalActivity.Model.BloodPressure ->
                    { english = "Blood Pressure"
                    , kinyarwanda = Just "Umuvuduko w'amaraso"
                    }

        Register ->
            { english = "Register"
            , kinyarwanda = Nothing
            }

        RegisterHelper ->
            { english = "Not the participant you were looking for?"
            , kinyarwanda = Just "Umugenerwabikorwa ubonye si we washakaga?"
            }

        RegisterNewParticipant ->
            { english = "Register a new participant"
            , kinyarwanda = Just "Andika umurwayi mushya"
            }

        RegistratingHealthCenter ->
            { english = "Registrating Health Center"
            , kinyarwanda = Just "Izina ry'ikigo nderabuzima umugenerwabikorwa abarizwamo"
            }

        RegistrationSuccessful ->
            { english = "Registration Successful"
            , kinyarwanda = Nothing
            }

        RegistrationSuccessfulParticipantAdded ->
            { english = "The participant has been added to E-Heza."
            , kinyarwanda = Nothing
            }

        RegistrationSuccessfulSuggestAddingChild ->
            { english = "The participant has been added to E-Heza. Would you like to add a child for this participant?"
            , kinyarwanda = Nothing
            }

        RegistrationSuccessfulSuggestAddingMother ->
            { english = "The participant has been added to E-Heza. Would you like to add a mother for this participant?"
            , kinyarwanda = Nothing
            }

        RelationSuccessful ->
            { english = "Relation Successful"
            , kinyarwanda = Nothing
            }

        RelationSuccessfulChildWithMother ->
            { english = "Child succesfully assocoated with mother."
            , kinyarwanda = Nothing
            }

        RelationSuccessfulMotherWithChild ->
            { english = "Mother succesfully assocoated with child."
            , kinyarwanda = Nothing
            }

        RenalDisease ->
            { english = "Renal Disease"
            , kinyarwanda = Just "Indwara z'impyiko"
            }

        RemainingForDownloadLabel ->
            { english = "Remaining for Download"
            , kinyarwanda = Just "Ibisigaye gukurwa kuri seriveri"
            }

        RemainingForUploadLabel ->
            { english = "Remaining for Upload"
            , kinyarwanda = Just "Ibisigaye koherezwa kuri seriveri"
            }

        ReportAge age ->
            { english = "Age: " ++ age
            , kinyarwanda = Just <| "Imyaka: " ++ age
            }

        ReportDOB dob ->
            { english = "DOB: " ++ dob
            , kinyarwanda = Just <| "Itariki y'amavuko: " ++ dob
            }

        ReportRemaining remaining ->
            { english = Debug.toString remaining ++ " remaning"
            , kinyarwanda = Just <| Debug.toString remaining ++ " iyibutswa rya raporo"
            }

        ReportResultsOfSearch total ->
            case total of
                1 ->
                    { english = "There is 1 participant that matches your search."
                    , kinyarwanda = Just "Hari umujyenerwabikorwa 1 uhuye nuwo washatse"
                    }

                _ ->
                    { english = "There are " ++ Debug.toString total ++ " participants that match your search."
                    , kinyarwanda = Just <| "Hari abagenerwabikorwa " ++ Debug.toString total ++ " bahuye nuwo ushaka mu ishakiro"
                    }

        Reports ->
            { english = "Reports"
            , kinyarwanda = Just "Raporo"
            }

        RecentAndUpcomingGroupEncounters ->
            { english = "Recent and upcoming Group Encounters"
            , kinyarwanda = Just "Ahabarizwa amatsinda aheruka gukorerwa n'agiye gukorerwa"
            }

        ReportCompleted { pending, completed } ->
            { english = Debug.toString completed ++ " / " ++ Debug.toString (pending + completed) ++ " Completed"
            , kinyarwanda = Just <| Debug.toString completed ++ " / " ++ Debug.toString (pending + completed) ++ " Raporo irarangiye"
            }

        ResolveMonth month ->
            translateMonth month

        RespiratoryRate ->
            { english = "Respiratory Rate"
            , kinyarwanda = Just "Inshuro ahumeka"
            }

        ResponsePeriod period ->
            case period of
                LessThan30Min ->
                    { english = "Less than 30 min"
                    , kinyarwanda = Nothing
                    }

                Between30min1Hour ->
                    { english = "30 min - 1 hour"
                    , kinyarwanda = Nothing
                    }

                Between1Hour2Hour ->
                    { english = "1 hour - 2 hours"
                    , kinyarwanda = Nothing
                    }

                Between2Hour1Day ->
                    { english = "2 hours - 1 day"
                    , kinyarwanda = Nothing
                    }

                ResponsePeriodNotApplicable ->
                    { english = "Not Applicable"
                    , kinyarwanda = Nothing
                    }

        Retry ->
            { english = "Retry"
            , kinyarwanda = Just "Kongera kugerageza"
            }

        RhNegative ->
            { english = "RH Negative"
            , kinyarwanda = Just "Ubwoko bw'amaraso ni Negatifu"
            }

        RiskFactorAlert factor ->
            case factor of
                FactorNumberOfCSections number ->
                    if number == 1 then
                        { english = "1 previous C-section"
                        , kinyarwanda = Just "Yabazwe inshuro imwe ubushize"
                        }

                    else
                        { english = Debug.toString number ++ " previous C-sections"
                        , kinyarwanda = Just <| Debug.toString number ++ " ubushize yarabazwe"
                        }

                FactorCSectionInPreviousDelivery ->
                    { english = "C-section in previous delivery"
                    , kinyarwanda = Just "Yarabazwe ku nda ishize"
                    }

                FactorCSectionReason ->
                    { english = "C-section in previous delivery due to"
                    , kinyarwanda = Just "Ubushize yabazwe abyara kubera"
                    }

                FactorPreviousDeliveryPeriod ->
                    { english = "Previous delivery"
                    , kinyarwanda = Just "kubyara guheruka"
                    }

                FactorSuccessiveAbortions ->
                    { english = "Patient experienced successive abortions"
                    , kinyarwanda = Just "Umubyeyi yavanyemo inda zikurikiranye"
                    }

                FactorSuccessivePrematureDeliveries ->
                    { english = "Patient experienced successive preterm deliveries"
                    , kinyarwanda = Just "Umubyeyi yabyaye inda zidashyitse zikurikiranye"
                    }

                FactorStillbornPreviousDelivery ->
                    { english = "Stillbirth in previous delivery"
                    , kinyarwanda = Just "Ubushize yabyaye umwana upfuye(wapfiriye mu nda)"
                    }

                FactorBabyDiedOnDayOfBirthPreviousDelivery ->
                    { english = "Live Birth but the baby died the same day in previous delivery"
                    , kinyarwanda = Just "Aheruka kubyara umwana muzima apfa uwo munsi"
                    }

                FactorPartialPlacentaPreviousDelivery ->
                    { english = "Patient had partial placenta in previous pregnancy"
                    , kinyarwanda = Just "Ku nda y'ubushize iya nyuma ntiyavutse yose/yaje igice"
                    }

                FactorSevereHemorrhagingPreviousDelivery ->
                    { english = "Patient experienced severe hemorrhage in previous pregnancy"
                    , kinyarwanda = Just "Umubyeyi yaravuye cyane/bikabije ku nda y'ubushize"
                    }

                FactorPreeclampsiaPreviousPregnancy ->
                    { english = "Patient had preeclampsia in previous pregnancy"
                    , kinyarwanda = Just "Umubyeyi yagize ibimenyetso bibanziriza kugagara ku nda y'ubushize"
                    }

                FactorConvulsionsPreviousDelivery ->
                    { english = "Patient experienced convulsions in previous delivery"
                    , kinyarwanda = Just "Ubushize mubyeyi yagize ibimenyetso byo kugagara/Guhinda umushyitsi abyara"
                    }

                FactorConvulsionsAndUnconsciousPreviousDelivery ->
                    { english = "Patient experienced convulsions and resulted in becoming unconscious after delivery"
                    , kinyarwanda = Just "Umubyeyi yagize ibimenyetso byo kugagara nyuma yo kubyara bimuviramo kutumva/guta ubwenge"
                    }

                FactorIncompleteCervixPreviousPregnancy ->
                    { english = "Patient had an Incomplete Cervix in previous pregnancy"
                    , kinyarwanda = Just "Ku nda y'ubushize inkondo y'umura ntiyashoboye kwifunga neza"
                    }

                FactorVerticalCSectionScar ->
                    { english = "Vertical C-Section Scar"
                    , kinyarwanda = Just "Inkovu yo kubagwa irahagaze"
                    }

                FactorGestationalDiabetesPreviousPregnancy ->
                    { english = "Patient had Gestational Diabetes in previous pregnancy"
                    , kinyarwanda = Just "Ubushize umubyeyi yagize indwara ya Diyabete itewe no gutwita"
                    }

        RiskFactors ->
            { english = "Risk Factors"
            , kinyarwanda = Just "Abashobora kwibasirwa n'indwara runaka (kubera impamvu zitandukanye:kuba atwite..)"
            }

        Save ->
            { english = "Save"
            , kinyarwanda = Just "Kubika"
            }

        SaveAndNext ->
            { english = "Save & Next"
            , kinyarwanda = Nothing
            }

        SaveError ->
            { english = "Save Error"
            , kinyarwanda = Just "Kubika error (ikosa mu kubika)"
            }

        Search ->
            { english = "Search"
            , kinyarwanda = Nothing
            }

        SearchByName ->
            { english = "Search by Name"
            , kinyarwanda = Just "Gushakisha izina"
            }

        SearchExistingParticipants ->
            { english = "Search Existing Participants"
            , kinyarwanda = Just "Gushaka abagenerwabikorwa basanzwe muri sisiteme"
            }

        SearchHelper ->
            { english = "Search to see if the participant already exists in E-Heza. If the person you are looking for does not appear in the search, please create a new record for them."
            , kinyarwanda = Just "Shakisha kugirango urebe niba umugenerwabikorwa asanzwe ari muri E-Heza. Niba atagaragara, mwandike nku mushya."
            }

        SearchHelperFamilyMember ->
            { english = "Search to see if the additional family member already exists in E-Heza. If the person you are looking for does not appear in the search, please create a new record for them."
            , kinyarwanda = Just "Kanda ku Ishakiro kugirango urebe niba umugenerwabikorwa asanzwe ari muri E-Heza. Niba uwo muntu atagaragara mu ishakiro, mwandike nk'umugenerwabikorwa mushya."
            }

        SecondName ->
            { english = "Second Name"
            , kinyarwanda = Just "Izina ry'umuryango"
            }

        Sector ->
            { english = "Sector"
            , kinyarwanda = Just "Umurenge"
            }

        SelectAntenatalVisit ->
            { english = "Select an Antenatal Visit"
            , kinyarwanda = Just "Hitamo inshuro aje kwipimishaho inda"
            }

        SelectAllSigns ->
            { english = "Select all signs that are present"
            , kinyarwanda = Just "Hitamo ibimenyetso by'imirire byose bishoboka umwana afite"
            }

        SelectDangerSigns ->
            { english = "Please select one or more of the danger signs the patient is experiencing"
            , kinyarwanda = Just "Hitamo kimwe cg byinshi mu bimenyetso mpuruza umubyeyi yaba afite"
            }

        SelectEncounterType ->
            { english = "Select encounter type"
            , kinyarwanda = Just "Hitamo ubwoko bw'icyiciro cyo gukorera"
            }

        SelectLanguage ->
            { english = "Select language"
            , kinyarwanda = Nothing
            }

        SelectGroup ->
            { english = "Select Group..."
            , kinyarwanda = Just "Hitamo itsinda ryawe..."
            }

        SelectProgram ->
            { english = "Select Program"
            , kinyarwanda = Just "Hitamo porogaramu"
            }

        SelectYourGroup ->
            { english = "Select your Group"
            , kinyarwanda = Just "Hitamo itsinda ryawe"
            }

        SelectYourHealthCenter ->
            { english = "Select your Health Center"
            , kinyarwanda = Just "Hitamo ikigo nderabuzima"
            }

        SelectYourVillage ->
            { english = "Select your village"
            , kinyarwanda = Just "Hitamo umudugudu wawe"
            }

        SelectedHCDownloading ->
            { english = "Downloading data for selected Health Center. Please wait until completed."
            , kinyarwanda = Nothing
            }

        SelectedHCNotSynced ->
            { english = "Data is not synced"
            , kinyarwanda = Nothing
            }

        SelectedHCSyncing ->
            { english = "Data is syncing"
            , kinyarwanda = Nothing
            }

        SelectedHCUploading ->
            { english = "Uploading data for selected Health Center. Please wait until completed."
            , kinyarwanda = Nothing
            }

        ServiceWorkerActive ->
            { english = "The app is installed on this device."
            , kinyarwanda = Just "Apulikasiyo muri icyi cyuma cy'inkoranabuhanga yinjijwe."
            }

        ServiceWorkerCurrent ->
            { english = "You have the current version of the app."
            , kinyarwanda = Just "Ufite apulikasiyo nshya igezweho uyu munsi"
            }

        ServiceWorkerCheckForUpdates ->
            { english = "Check for updates"
            , kinyarwanda = Just "Kugenzura ibyavuguruwe"
            }

        ServiceWorkerInstalling ->
            { english = "A new version of the app has been detected and is being downloaded. You can continue to work while this is in progress."
            , kinyarwanda = Nothing
            }

        ServiceWorkerInstalled ->
            { english = "A new version of the app has been downloaded."
            , kinyarwanda = Just "Gufungura verisio nshyashya byarangiye."
            }

        ServiceWorkerSkipWaiting ->
            { english = "Activate new version of the app"
            , kinyarwanda = Just "Gufungura verisio nshyashya"
            }

        ServiceWorkerRestarting ->
            { english = "The app should reload momentarily with the new version."
            , kinyarwanda = Nothing
            }

        ServiceWorkerActivating ->
            { english = "A new version of the app is preparing itself for use."
            , kinyarwanda = Nothing
            }

        ServiceWorkerActivated ->
            { english = "A new version of the app is ready for use."
            , kinyarwanda = Nothing
            }

        ServiceWorkerRedundant ->
            { english = "An error occurred installing a new version of the app."
            , kinyarwanda = Nothing
            }

        ServiceWorkerInactive ->
            { english = "The app is not yet installed on this device."
            , kinyarwanda = Nothing
            }

        ServiceWorkerRegNotAsked ->
            { english = "We have not yet attempted to install the app on this device."
            , kinyarwanda = Nothing
            }

        ServiceWorkerRegLoading ->
            { english = "Installation of the app on this device is progressing."
            , kinyarwanda = Nothing
            }

        ServiceWorkerRegErr ->
            { english = "There was an error installing the app on this device. To try again, reload this page."
            , kinyarwanda = Nothing
            }

        ServiceWorkerRegSuccess ->
            { english = "The app was successfully registered with this device."
            , kinyarwanda = Just "Igikorwa cyo gushyira apulikasiyo kuri iki gikoresho cy'ikoranabuhanga cyagenze neza."
            }

        ServiceWorkerStatus ->
            { english = "Deployment Status"
            , kinyarwanda = Just "Ibijyanye no kuvugurura no kongerera ubushobozi sisiteme"
            }

        SevereHemorrhagingPreviousDelivery ->
            { english = "Severe Hemorrhaging in previous delivery (>500 ml)"
            , kinyarwanda = Just "Ubushize yavuye cyane akimara kubyara hejuru ya Ml 500"
            }

        SignOnDoorPostedQuestion ->
            { english = "Have you posted signs on the door indicating that the space is an isolation area"
            , kinyarwanda = Nothing
            }

        SocialHistoryHivTestingResult result ->
            case result of
                ResultHivPositive ->
                    { english = "Positive"
                    , kinyarwanda = Nothing
                    }

                ResultHivNegative ->
                    { english = "Negative"
                    , kinyarwanda = Nothing
                    }

                ResultHivIndeterminate ->
                    { english = "Indeterminate"
                    , kinyarwanda = Nothing
                    }

                NoHivTesting ->
                    { english = "Ntibiboneste"
                    , kinyarwanda = Nothing
                    }

        StillbornPreviousDelivery ->
            { english = "Stillborn in previous delivery"
            , kinyarwanda = Just "Aheruka kubyara umwana upfuye"
            }

        SubsequentAntenatalVisit ->
            { english = "Subsequent Antenatal Visit"
            , kinyarwanda = Just "Igihe cyo kongera kwipimisha inda"
            }

        SuccessiveAbortions ->
            { english = "Successive Abortions"
            , kinyarwanda = Just "Inda zavuyemo zikurikiranye"
            }

        SuccessivePrematureDeliveries ->
            { english = "Successive Premature Deliveries"
            , kinyarwanda = Just "Inda zavutse zidashyitse zikurikiranye"
            }

        SuspectedCovid19CaseAlert ->
            { english = "Suspected COVID-19 case"
            , kinyarwanda = Nothing
            }

        SuspectedCovid19CaseAlertHelper ->
            { english = "Please isolate immediately from family and contact health center"
            , kinyarwanda = Nothing
            }

        SuspectedCovid19CaseIsolate ->
            { english = "Isolate immediately from family"
            , kinyarwanda = Nothing
            }

        SuspectedCovid19CaseContactHC ->
            { english = "Contact health center immediately"
            , kinyarwanda = Nothing
            }

        SymptomsGeneralSign sign ->
            case sign of
                BodyAches ->
                    { english = "Body Aches"
                    , kinyarwanda = Nothing
                    }

                Chills ->
                    { english = "Chills"
                    , kinyarwanda = Nothing
                    }

                SymptomGeneralFever ->
                    { english = "Fever"
                    , kinyarwanda = Nothing
                    }

                Headache ->
                    { english = "Headache"
                    , kinyarwanda = Nothing
                    }

                NightSweats ->
                    { english = "Night Sweats"
                    , kinyarwanda = Nothing
                    }

                Lethargy ->
                    { english = "Lethargy"
                    , kinyarwanda = Nothing
                    }

                PoorSuck ->
                    { english = "Poor Suck"
                    , kinyarwanda = Nothing
                    }

                UnableToDrink ->
                    { english = "Unable to Drink"
                    , kinyarwanda = Nothing
                    }

                UnableToEat ->
                    { english = "Unable to Eat"
                    , kinyarwanda = Nothing
                    }

                IncreasedThirst ->
                    { english = "Increased Thirst"
                    , kinyarwanda = Nothing
                    }

                DryMouth ->
                    { english = "Dry/Sticky Mouth"
                    , kinyarwanda = Nothing
                    }

                SevereWeakness ->
                    { english = "Severe Weakness"
                    , kinyarwanda = Nothing
                    }

                YellowEyes ->
                    { english = "Yellow Eyes"
                    , kinyarwanda = Nothing
                    }

                CokeColoredUrine ->
                    { english = "Coca-Cola Colored Urine"
                    , kinyarwanda = Nothing
                    }

                SymptomsGeneralConvulsions ->
                    { english = "Convulsions"
                    , kinyarwanda = Nothing
                    }

                SpontaneousBleeding ->
                    { english = "Spontaneous Bleeding"
                    , kinyarwanda = Nothing
                    }

                NoSymptomsGeneral ->
                    { english = "None of the above"
                    , kinyarwanda = Nothing
                    }

        SymptomsGISign sign ->
            case sign of
                SymptomGIAbdominalPain ->
                    { english = "Abdominal Pain"
                    , kinyarwanda = Nothing
                    }

                BloodyDiarrhea ->
                    { english = "Bloody Diarrhea"
                    , kinyarwanda = Nothing
                    }

                Nausea ->
                    { english = "Nausea"
                    , kinyarwanda = Nothing
                    }

                NonBloodyDiarrhea ->
                    { english = "Non-Bloody Diarrhea - >3 liquid stools in the last 24 hours"
                    , kinyarwanda = Nothing
                    }

                Vomiting ->
                    { english = "Vomiting"
                    , kinyarwanda = Nothing
                    }

                NoSymptomsGI ->
                    { english = "None of the above"
                    , kinyarwanda = Nothing
                    }

        SymptomsRespiratorySign sign ->
            case sign of
                BloodInSputum ->
                    { english = "Blood in Sputum"
                    , kinyarwanda = Nothing
                    }

                Cough ->
                    { english = "Cough"
                    , kinyarwanda = Nothing
                    }

                NasalCongestion ->
                    { english = "Nasal Congestion"
                    , kinyarwanda = Nothing
                    }

                ShortnessOfBreath ->
                    { english = "Shortness of Breath"
                    , kinyarwanda = Nothing
                    }

                SoreThroat ->
                    { english = "Sore Throat"
                    , kinyarwanda = Nothing
                    }

                StabbingChestPain ->
                    { english = "Stabbing Chest Pain"
                    , kinyarwanda = Nothing
                    }

                NoSymptomsRespiratory ->
                    { english = "None of the above"
                    , kinyarwanda = Nothing
                    }

        SymptomsTask task ->
            case task of
                SymptomsGeneral ->
                    { english = "General"
                    , kinyarwanda = Nothing
                    }

                SymptomsRespiratory ->
                    { english = "Respiratory"
                    , kinyarwanda = Nothing
                    }

                SymptomsGI ->
                    { english = "GI"
                    , kinyarwanda = Nothing
                    }

        GroupEncounterClosed ->
            { english = "Group Encounter closed"
            , kinyarwanda = Nothing
            }

        GroupEncounterClosed2 sessionId ->
            { english =
                String.join " "
                    [ "Group Encounter"
                    , fromEntityUuid sessionId
                    , """is closed. If you need to make further modifications
            to it, please contact an administrator to have it
            re-opened."""
                    ]
            , kinyarwanda = Nothing
            }

        GroupEncounterLoading ->
            { english = "Loading Group Encounter"
            , kinyarwanda = Just "Gufungura icyiciro cyo gukorera"
            }

        GroupEncounterUnauthorized ->
            { english = "Group Encounter unauthorized"
            , kinyarwanda = Nothing
            }

        GroupEncounterUnauthorized2 ->
            { english =
                """You are not authorized to view this health assessment.
        Please contact the Ihangane project for further
        instructions."""
            , kinyarwanda = Nothing
            }

        ShowAll ->
            { english = "Show All"
            , kinyarwanda = Just "Erekana amazina yose"
            }

        StartEndDate ->
            { english = "Start - End"
            , kinyarwanda = Nothing
            }

        StartDate ->
            { english = "Start Date"
            , kinyarwanda = Just "Itariki utangireyeho"
            }

        EndDate ->
            { english = "End Date"
            , kinyarwanda = Just "Itariki urangirijeho"
            }

        StartSyncing ->
            { english = "Start Syncing"
            , kinyarwanda = Just "Tangira uhuze amakuru kuri seriveri"
            }

        StatusLabel ->
            { english = "Status"
            , kinyarwanda = Just "Uko bihagaze kugeza ubu"
            }

        StopSyncing ->
            { english = "Stop Syncing"
            , kinyarwanda = Just "Tangira gukura amakuru kuri seriveri"
            }

        Submit ->
            { english = "Submit"
            , kinyarwanda = Nothing
            }

        Success ->
            { english = "Success"
            , kinyarwanda = Just "Byagezweho"
            }

        SyncGeneral ->
            { english = "Sync Status (General)"
            , kinyarwanda = Just "Ibijyanye no guhuza amakuru yafashwe n'igikoresho cy'ikoranabuhanga n'abitse kuri seriveri"
            }

        TakenCareOfBy ->
            { english = "Taken care of by"
            , kinyarwanda = Nothing
            }

        TasksCompleted completed total ->
            { english = Debug.toString completed ++ "/" ++ Debug.toString total ++ " Tasks Completed"
            , kinyarwanda = Just <| Debug.toString completed ++ "/" ++ Debug.toString total ++ " Ibikorwa byarangiye"
            }

        TelephoneNumber ->
            { english = "Telephone Number"
            , kinyarwanda = Just "Numero ya telefoni"
            }

        Term ->
            { english = "Term"
            , kinyarwanda = Just "Inda igeze igihe"
            }

        TermPregnancy ->
            { english = "Number of Term Pregnancies (Live Birth)"
            , kinyarwanda = Just "Umubare w'abavutse ari bazima bashyitse"
            }

        ThisActionCannotBeUndone ->
            { english = "This action cannot be undone."
            , kinyarwanda = Nothing
            }

        ThisGroupHasNoMothers ->
            { english = "This Group has no mothers assigned to it."
            , kinyarwanda = Just "Iki cyiciro nta mubyeyi cyagenewe."
            }

        Training ->
            { english = "Training"
            , kinyarwanda = Nothing
            }

        TrainingGroupEncounterCreateSuccessMessage ->
            { english = "Training encounters were created."
            , kinyarwanda = Nothing
            }

        TrainingGroupEncounterDeleteSuccessMessage ->
            { english = "Training encounters were deleted."
            , kinyarwanda = Nothing
            }

        TraveledToCOVID19CountryQuestion ->
            { english = "Have you traveled to any country known to have COVID-19 in the past 14 days"
            , kinyarwanda = Nothing
            }

        TrySyncing ->
            { english = "Try syncing with backend"
            , kinyarwanda = Just "Gerageza guhuza amakuru y'iki gikoresho cy'ikoranabuhanga n'abakoze E-Heza"
            }

        TuberculosisPast ->
            { english = "Tuberculosis in the past"
            , kinyarwanda = Just "Yigeze kurwara igituntu"
            }

        TuberculosisPresent ->
            { english = "Tuberculosis in the present"
            , kinyarwanda = Just "Arwaye igituntu"
            }

        TwoVisits ->
            { english = "Two visits"
            , kinyarwanda = Just "Inshuro ebyiri"
            }

        UbudeheLabel ->
            { english = "Ubudehe: "
            , kinyarwanda = Nothing
            }

        Unknown ->
            { english = "Unknown"
            , kinyarwanda = Just "Ntabizi"
            }

        Update ->
            { english = "Update"
            , kinyarwanda = Just "Kuvugurura"
            }

        UpdateError ->
            { english = "Update Error"
            , kinyarwanda = Just "ikosa mwivugurura"
            }

        UterineMyoma ->
            { english = "Uterine Myoma"
            , kinyarwanda = Just "Ibibyimba byo mu mura/Nyababyeyi"
            }

        ValidationErrors ->
            { english = "Validation Errors"
            , kinyarwanda = Nothing
            }

        -- As in, the version the app
        Version ->
            { english = "Version"
            , kinyarwanda = Nothing
            }

        View ->
            { english = "View"
            , kinyarwanda = Nothing
            }

        ViewProgressReport ->
            { english = "View Progress Report"
            , kinyarwanda = Just "Garagaza uruhererekane rw'imikurire y'umwana"
            }

        Village ->
            { english = "Village"
            , kinyarwanda = Just "Umudugudu"
            }

        Warning ->
            { english = "Warning"
            , kinyarwanda = Nothing
            }

        WasFbfDistirbuted activity ->
            case activity of
                ChildActivity _ ->
                    { english = "If distributed amount is not as per guidelines, select the reason"
                    , kinyarwanda = Nothing
                    }

                MotherActivity _ ->
                    { english = "If distributed amount is not as per guidelines, select the reason"
                    , kinyarwanda = Nothing
                    }

        WeekSinglePlural value ->
            if value == 1 then
                { english = "1 Week"
                , kinyarwanda = Just "1 Icyumweru"
                }

            else
                { english = Debug.toString value ++ " Weeks"
                , kinyarwanda = Just <| Debug.toString value ++ " Ibyumweru"
                }

        Weight ->
            { english = "Weight"
            , kinyarwanda = Just "Ibiro"
            }

        WelcomeUser name ->
            { english = "Welcome " ++ name
            , kinyarwanda = Just <| "Murakaza neza " ++ name
            }

        WhatDoYouWantToDo ->
            { english = "What do you want to do?"
            , kinyarwanda = Just "Urashaka gukora iki?"
            }

        WhyNot ->
            { english = "Why not"
            , kinyarwanda = Nothing
            }

        WhyDifferentFbfAmount activity ->
            case activity of
                ChildActivity _ ->
                    { english = "Select why child received a different amount of FBF"
                    , kinyarwanda = Nothing
                    }

                MotherActivity _ ->
                    { english = "Select why mother received a different amount of FBF"
                    , kinyarwanda = Nothing
                    }

        Year ->
            { english = "Year"
            , kinyarwanda = Just "Umwaka"
            }

        YearsOld int ->
            { english = Debug.toString int ++ " years old"
            , kinyarwanda = Nothing
            }

        Yes ->
            { english = "Yes"
            , kinyarwanda = Just "Yego"
            }

        YouAreNotAnAdmin ->
            { english = "You are not logged in as an Administrator."
            , kinyarwanda = Nothing
            }

        YourGroupEncounterHasBeenSaved ->
            { english = "Your Group Encounter has been saved."
            , kinyarwanda = Nothing
            }

        ZScoreHeightForAge ->
            { english = "Z-Score Height for Age: "
            , kinyarwanda = Just "Z-score Uburebure ku myaka: "
            }

        ZScoreMuacForAge ->
            { english = "MUAC for Age: "
            , kinyarwanda = Just "MUAC ku myaka: "
            }

        ZScoreWeightForAge ->
            { english = "Z-Score Weight for Age: "
            , kinyarwanda = Just "Z-score Ibiro ku myaka: "
            }

        ZScoreWeightForHeight ->
            { english = "Z-Score Weight for Height: "
            , kinyarwanda = Just "Z-score Ibiro ku uburebure: "
            }


translateMyRelatedBy : MyRelatedBy -> TranslationSet String
translateMyRelatedBy relationship =
    case relationship of
        MyChild ->
            { english = "Child"
            , kinyarwanda = Just "Umwana"
            }

        MyParent ->
            { english = "Parent"
            , kinyarwanda = Nothing
            }

        MyCaregiven ->
            { english = "Care given"
            , kinyarwanda = Nothing
            }

        MyCaregiver ->
            { english = "Caregiver"
            , kinyarwanda = Nothing
            }


{-| Basically, this is backwards. Our data is showing what the second
person is from the first person's point of view, but we want to
ask the question the opposite way.
-}
translateMyRelatedByQuestion : MyRelatedBy -> TranslationSet String
translateMyRelatedByQuestion relationship =
    case relationship of
        MyChild ->
            { english = "is the parent of"
            , kinyarwanda = Just "ni umubyeyi wa"
            }

        MyParent ->
            { english = "is the child of"
            , kinyarwanda = Nothing
            }

        MyCaregiven ->
            { english = "is the caregiver for"
            , kinyarwanda = Just "ni umurezi wa"
            }

        MyCaregiver ->
            { english = "is given care by"
            , kinyarwanda = Nothing
            }


translateActivePage : Page -> TranslationSet String
translateActivePage page =
    case page of
        DevicePage ->
            { english = "Device Status"
            , kinyarwanda = Just "Uko igikoresho cy'ikoranabuhanga gihagaze"
            }

        PinCodePage ->
            { english = "PIN Code"
            , kinyarwanda = Just "Umubare w'ibanga"
            }

        PageNotFound url ->
            { english = "Missing"
            , kinyarwanda = Just "Ibibura"
            }

        ServiceWorkerPage ->
            { english = "Deployment"
            , kinyarwanda = Nothing
            }

        UserPage userPage ->
            case userPage of
                ClinicalPage ->
                    { english = "Clinical"
                    , kinyarwanda = Nothing
                    }

                ClinicsPage _ ->
                    { english = "Groups"
                    , kinyarwanda = Just "Itsinda"
                    }

                ClinicalProgressReportPage _ ->
                    { english = "Clinical Progress Report"
                    , kinyarwanda = Just "Erekana raporo yibyavuye mu isuzuma"
                    }

                CreatePersonPage _ _ ->
                    { english = "Create Person"
                    , kinyarwanda = Nothing
                    }

                DemographicsReportPage _ ->
                    { english = "Demographics Report"
                    , kinyarwanda = Just "Raporo y'umwirondoro"
                    }

                EditPersonPage _ ->
                    { english = "Edit Person"
                    , kinyarwanda = Nothing
                    }

                MyAccountPage ->
                    { english = "My Account"
                    , kinyarwanda = Just "Compte"
                    }

                PersonPage id ->
                    { english = "Person"
                    , kinyarwanda = Nothing
                    }

                PersonsPage _ ->
                    { english = "Participant Directory"
                    , kinyarwanda = Just "Ububiko bw'amakuru y'umurwayi"
                    }

                PrenatalParticipantPage _ ->
                    { english = "Antenatal Participant"
                    , kinyarwanda = Nothing
                    }

                IndividualEncounterParticipantsPage encounterType ->
                    case encounterType of
                        AcuteIllnessEncounter ->
                            { english = "Acute Illness Participants"
                            , kinyarwanda = Nothing
                            }

                        AntenatalEncounter ->
                            { english = "Antenatal Participants"
                            , kinyarwanda = Nothing
                            }

                        InmmunizationEncounter ->
                            { english = "Inmmunization Participants"
                            , kinyarwanda = Nothing
                            }

                        NutritionEncounter ->
                            { english = "Nutrition Participants"
                            , kinyarwanda = Nothing
                            }

                RelationshipPage _ _ ->
                    { english = "Relationship"
                    , kinyarwanda = Nothing
                    }

                SessionPage sessionId sessionPage ->
                    case sessionPage of
                        ActivitiesPage ->
                            { english = "Activities"
                            , kinyarwanda = Just "Ibikorwa"
                            }

                        ActivityPage activityType ->
                            { english = "Activity"
                            , kinyarwanda = Just "Igikorwa"
                            }

                        AttendancePage ->
                            { english = "Attendance"
                            , kinyarwanda = Just "Ubwitabire"
                            }

                        ParticipantsPage ->
                            { english = "Participants"
                            , kinyarwanda = Just "Abagenerwabikorwa"
                            }

                        ChildPage childId ->
                            { english = "Child"
                            , kinyarwanda = Just "Umwana"
                            }

                        MotherPage motherId ->
                            { english = "Mother"
                            , kinyarwanda = Just "Umubyeyi"
                            }

                        ProgressReportPage childId ->
                            { english = "Progress Report"
                            , kinyarwanda = Just "Raporo igaragaza imikurire y'umwana"
                            }

                PrenatalEncounterPage _ ->
                    { english = "Antenatal Encounter"
                    , kinyarwanda = Nothing
                    }

                PrenatalActivityPage _ _ ->
                    { english = "Antenatal Activity"
                    , kinyarwanda = Nothing
                    }

                IndividualEncounterTypesPage ->
                    { english = "Encounter Types"
                    , kinyarwanda = Nothing
                    }

                PregnancyOutcomePage _ ->
                    { english = "Pregnancy Outcome"
                    , kinyarwanda = Nothing
                    }

                NutritionParticipantPage _ ->
                    { english = "Nutrition Encounter"
                    , kinyarwanda = Nothing
                    }

                NutritionEncounterPage _ ->
                    { english = "Nutrition Encounter"
                    , kinyarwanda = Nothing
                    }

                NutritionActivityPage _ _ ->
                    { english = "Nutrition Activity"
                    , kinyarwanda = Nothing
                    }

                NutritionProgressReportPage _ ->
                    { english = "Nutrition Progress Report"
                    , kinyarwanda = Nothing
                    }

                AcuteIllnessParticipantPage _ ->
                    { english = "Acute Illness Encounter"
                    , kinyarwanda = Nothing
                    }

                AcuteIllnessEncounterPage _ ->
                    { english = "AcuteIllness Encounter"
                    , kinyarwanda = Nothing
                    }

                AcuteIllnessActivityPage _ _ ->
                    { english = "Acute Illness Activity"
                    , kinyarwanda = Nothing
                    }


translateAdherence : Adherence -> TranslationSet String
translateAdherence adherence =
    case adherence of
        PrescribedAVRs ->
            { english = "Ask the mother to name or describe her prescribed AVRs. Can she correctly describe her medication?"
            , kinyarwanda = Just "Saba umubyeyi kuvuga izina ry’imiti igabanya ubukana bamuhaye. Ese abashije kuyivuga neza?"
            }

        CorrectDosage ->
            { english = "Can she tell you the correct dosage?"
            , kinyarwanda = Just "Yaba abasha kukubwira neza uburyo ayifata?"
            }

        TimeOfDay ->
            { english = "Can she tell you the correct time of day to make her ARVs?"
            , kinyarwanda = Just "Yaba abasha kukubwira amasaha ayifatiraho buri munsi?"
            }

        Adhering ->
            { english = "Based on your conversations with her, do you think she is adhering to her ARV regimen?"
            , kinyarwanda = Just "Ugendeye ku kiganiro mwagiranye, utekereza ko ari gufata imiti ye neza?"
            }


translateCounselingTimingHeading : CounselingTiming -> TranslationSet String
translateCounselingTimingHeading timing =
    case timing of
        Entry ->
            { english = "Entry Counseling Checklist:"
            , kinyarwanda = Just "Ibigomba kugirwaho inama ku ntangiriro:"
            }

        MidPoint ->
            { english = "Mid Program Review Checklist:"
            , kinyarwanda = Just "Ibigomba kugirwaho inama hagati mu gusubiramo gahunda:"
            }

        Exit ->
            { english = "Exit Counseling Checklist:"
            , kinyarwanda = Just "Ibigomba kugirwaho inama kumuntu usohotse muri gahunda:"
            }

        BeforeMidpoint ->
            { english = "Reminder"
            , kinyarwanda = Just "Kwibutsa"
            }

        BeforeExit ->
            { english = "Reminder"
            , kinyarwanda = Just "Kwibutsa"
            }


translateChartPhrase : ChartPhrase -> TranslationSet String
translateChartPhrase phrase =
    case phrase of
        AgeCompletedMonthsYears ->
            { english = "Age (completed months and years)"
            , kinyarwanda = Just "Imyaka uzuza amazi n'imyaka"
            }

        Birth ->
            { english = "Birth"
            , kinyarwanda = Just "kuvuka"
            }

        BirthToTwoYears ->
            { english = "Birth to 2 years (z-scores)"
            , kinyarwanda = Just "kuvuka (Kuva avutse)  kugeza ku myaka 2 Z-score"
            }

        TwoToFiveYears ->
            { english = "2 to 5 years (z-scores)"
            , kinyarwanda = Nothing
            }

        FiveToNineteenYears ->
            { english = "5 to 19 years (z-scores)"
            , kinyarwanda = Nothing
            }

        FiveToTenYears ->
            { english = "5 to 10 years (z-scores)"
            , kinyarwanda = Nothing
            }

        HeightCm ->
            { english = "Height (cm)"
            , kinyarwanda = Just "Uburere cm"
            }

        HeightForAgeBoys ->
            { english = "Height-for-age BOYS"
            , kinyarwanda = Just "Uburere ku myaka/ umuhungu"
            }

        HeightForAgeGirls ->
            { english = "Height-for-age GIRLS"
            , kinyarwanda = Just "Uburere ku myaka/ umukobwa"
            }

        LengthCm ->
            { english = "Length (cm)"
            , kinyarwanda = Just "Uburere cm"
            }

        LengthForAgeBoys ->
            { english = "Length-for-age BOYS"
            , kinyarwanda = Just "Uburebure ku myaka/ umuhungu"
            }

        LengthForAgeGirls ->
            { english = "Length-for-age GIRLS"
            , kinyarwanda = Just "uburebure ku myaka umukobwa"
            }

        Months ->
            { english = "Months"
            , kinyarwanda = Just "Amezi"
            }

        OneYear ->
            { english = "1 year"
            , kinyarwanda = Just "Umwaka umwe"
            }

        WeightForAgeBoys ->
            { english = "Weight-for-age BOYS"
            , kinyarwanda = Just "Ibiro ku myaka umuhungu"
            }

        WeightForAgeGirls ->
            { english = "Weight-for-age GIRLS"
            , kinyarwanda = Just "ibiro ku myaka umukobwa"
            }

        WeightForLengthBoys ->
            { english = "Weight-for-length BOYS"
            , kinyarwanda = Just "Ibiro ku Uburebure umuhungu"
            }

        WeightForLengthGirls ->
            { english = "Weight-for-length GIRLS"
            , kinyarwanda = Just "ibiro ku uburebure umukobwa"
            }

        WeightKg ->
            { english = "Weight (kg)"
            , kinyarwanda = Just "Ibiro kg"
            }

        YearsPlural value ->
            { english = Debug.toString value ++ " years"
            , kinyarwanda = Just <| "Imyaka " ++ Debug.toString value
            }

        ZScoreChartsAvailableAt ->
            { english = "Z-score charts available at"
            , kinyarwanda = Just "Raporo ku mikurire y'umwana"
            }


translateLoginPhrase : LoginPhrase -> TranslationSet String
translateLoginPhrase phrase =
    case phrase of
        CheckingCachedCredentials ->
            { english = "Checking cached credentials"
            , kinyarwanda = Nothing
            }

        ForgotPassword1 ->
            { english = "Forgot your password?"
            , kinyarwanda = Just "Wibagiwe ijambo ry'ibanga?"
            }

        ForgotPassword2 ->
            { english = "Call The Ihangane Project at +250 788 817 542"
            , kinyarwanda = Just "Hamagara The Ihangane Project kuri +250 788 817 542(Hamagara kumushinga wa ihangane"
            }

        LoggedInAs ->
            { english = "Logged in as"
            , kinyarwanda = Just "Kwinjira nka"
            }

        LoginRejected method ->
            case method of
                ByAccessToken ->
                    { english = "Your access token has expired. You will need to sign in again."
                    , kinyarwanda = Just "Igihe cyo gukoresha sisitemu cyarangiye . Ongera winjore muri sisitemu"
                    }

                ByPassword ->
                    { english = "The server rejected your username or password."
                    , kinyarwanda = Just "Seriveri yanze ijambo ryo kwinjira cg ijambo ry'ibanga"
                    }

        LoginError error ->
            translateHttpError error

        LoginOrWorkOffline ->
            { english = "Either login below, or work offline without logging in."
            , kinyarwanda = Nothing
            }

        Logout ->
            { english = "Logout"
            , kinyarwanda = Just "Gufunga"
            }

        LogoutInProgress ->
            { english = "Logout in progress ..."
            , kinyarwanda = Just "sisitemi irikwifunga"
            }

        LogoutFailed ->
            { english = "Logout Failed"
            , kinyarwanda = Just "Gufunga byanze"
            }

        Password ->
            { english = "Password"
            , kinyarwanda = Just "Ijambo ry'ibanga"
            }

        PinCode ->
            { english = "PIN code"
            , kinyarwanda = Nothing
            }

        PinCodeRejected ->
            { english = "Your PIN code was not recognized."
            , kinyarwanda = Just "Umubare wawe w'ibanga ntabwo uzwi."
            }

        SignIn ->
            { english = "Sign In"
            , kinyarwanda = Just "Kwinjira"
            }

        SignOut ->
            { english = "Sign Out"
            , kinyarwanda = Just "Gusohoka muri sisiteme"
            }

        Username ->
            { english = "Username"
            , kinyarwanda = Just "Izina ryo kwinjira"
            }

        WorkOffline ->
            { english = "Work Offline"
            , kinyarwanda = Just "Gukora nta internet"
            }

        YouMustLoginBefore ->
            { english = "You must sign in before you can access the"
            , kinyarwanda = Just "Ugomba kubanza kwinjira muri sisitemi mbere yuko ubona"
            }


translateMonth : Month -> TranslationSet String
translateMonth month =
    case month of
        Jan ->
            { english = "January"
            , kinyarwanda = Just "Mutarama"
            }

        Feb ->
            { english = "February"
            , kinyarwanda = Just "Gashyantare"
            }

        Mar ->
            { english = "March"
            , kinyarwanda = Just "Werurwe"
            }

        Apr ->
            { english = "April"
            , kinyarwanda = Just "Mata"
            }

        May ->
            { english = "May"
            , kinyarwanda = Just "Gicurasi"
            }

        Jun ->
            { english = "June"
            , kinyarwanda = Just "Kamena"
            }

        Jul ->
            { english = "July"
            , kinyarwanda = Just "Nyakanga"
            }

        Aug ->
            { english = "August"
            , kinyarwanda = Just "Kanama"
            }

        Sep ->
            { english = "September"
            , kinyarwanda = Just "Nzeri"
            }

        Oct ->
            { english = "October"
            , kinyarwanda = Just "Ukwakira"
            }

        Nov ->
            { english = "November"
            , kinyarwanda = Just "Ugushyingo"
            }

        Dec ->
            { english = "December"
            , kinyarwanda = Just "Ukuboza"
            }


translateHttpError : Http.Error -> TranslationSet String
translateHttpError error =
    case error of
        Http.NetworkError ->
            { english = "A network error occurred contacting the server. Are you connected to the Internet?"
            , kinyarwanda = Just "Hari ikibazo cya reseau hamagara kuri seriveri. Ufite intereneti? (murandasi)"
            }

        Http.Timeout ->
            { english = "The request to the server timed out."
            , kinyarwanda = Just "Ibyo wasabye kuri seriveri byarengeje igihe."
            }

        Http.BadUrl url ->
            { english = "URL is not valid: " ++ url
            , kinyarwanda = Nothing
            }

        Http.BadStatus response ->
            { english = "The server indicated the following error:"
            , kinyarwanda = Just "Aya makosa yagaragaye hamagara kuri seriveri:"
            }

        Http.BadPayload message response ->
            { english = "The server responded with data of an unexpected type."
            , kinyarwanda = Nothing
            }


translateValidationError : ValidationError -> TranslationSet String
translateValidationError id =
    case id of
        DigitsOnly ->
            { english = "should contain only digit characters"
            , kinyarwanda = Nothing
            }

        InvalidBirthDate ->
            { english = "is invalid"
            , kinyarwanda = Nothing
            }

        InvalidBirthDateForAdult ->
            { english = "is invalid - adult should at least 13 years old"
            , kinyarwanda = Nothing
            }

        InvalidBirthDateForChild ->
            { english = "is invalid - child should be below the age of 13"
            , kinyarwanda = Nothing
            }

        InvalidHmisNumber ->
            { english = "is invalid - child should be between 1 and 15"
            , kinyarwanda = Nothing
            }

        LengthError correctLength ->
            { english = "should contain " ++ Debug.toString correctLength ++ " characters"
            , kinyarwanda = Nothing
            }

        LettersOnly ->
            { english = "should contain only letter characters"
            , kinyarwanda = Nothing
            }

        RequiredField ->
            { english = "is a required field"
            , kinyarwanda = Just "ni ngombwa kuhuzuza"
            }

        UnknownGroup ->
            { english = "is not a known Group"
            , kinyarwanda = Nothing
            }

        UnknownProvince ->
            { english = "is not a known province"
            , kinyarwanda = Nothing
            }

        UnknownDistrict ->
            { english = "is not a known district"
            , kinyarwanda = Nothing
            }

        UnknownSector ->
            { english = "is not a known sector"
            , kinyarwanda = Nothing
            }

        UnknownCell ->
            { english = "is not a known cell"
            , kinyarwanda = Nothing
            }

        UnknownVillage ->
            { english = "is not a known village"
            , kinyarwanda = Nothing
            }

        DecoderError err ->
            { english = "Decoder error: " ++ err
            , kinyarwanda = Nothing
            }


translateFormError : ErrorValue ValidationError -> TranslationSet String
translateFormError error =
    case error of
        Empty ->
            { english = "should not be empty"
            , kinyarwanda = Nothing
            }

        InvalidString ->
            { english = "is not a valid string"
            , kinyarwanda = Just "Ntibyemewe kwandikama inyuguti"
            }

        InvalidEmail ->
            { english = "is not a valid email"
            , kinyarwanda = Nothing
            }

        InvalidFormat ->
            { english = "is not a valid format"
            , kinyarwanda = Nothing
            }

        InvalidInt ->
            { english = "is not a valid integer"
            , kinyarwanda = Nothing
            }

        InvalidFloat ->
            { english = "is not a valid number"
            , kinyarwanda = Nothing
            }

        InvalidBool ->
            { english = "is not a valid boolean"
            , kinyarwanda = Nothing
            }

        SmallerIntThan int ->
            { english = "must be smaller than " ++ Debug.toString int
            , kinyarwanda = Nothing
            }

        GreaterIntThan int ->
            { english = "must be larger than " ++ Debug.toString int
            , kinyarwanda = Nothing
            }

        SmallerFloatThan float ->
            { english = "must be smaller than " ++ Debug.toString float
            , kinyarwanda = Nothing
            }

        GreaterFloatThan float ->
            { english = "must be larger than " ++ Debug.toString float
            , kinyarwanda = Nothing
            }

        ShorterStringThan int ->
            { english = "must have fewer than " ++ Debug.toString int ++ " characters"
            , kinyarwanda = Nothing
            }

        LongerStringThan int ->
            { english = "must have more than " ++ Debug.toString int ++ " characters"
            , kinyarwanda = Nothing
            }

        NotIncludedIn ->
            { english = "was not among the valid options"
            , kinyarwanda = Nothing
            }

        CustomError e ->
            translateValidationError e


{-| This one is hampered by the fact that the field names in etaque/elm-form
are untyped strings, but we do our best.
-}
translateFormField : String -> TranslationSet String
translateFormField field =
    case field of
        "clinic_id" ->
            translationSet Group

        "closed" ->
            translationSet Closed

        "training" ->
            translationSet Group

        "scheduled_date.start" ->
            translationSet StartDate

        "scheduled_date.end" ->
            translationSet EndDate

        _ ->
            { english = field
            , kinyarwanda = Nothing
            }<|MERGE_RESOLUTION|>--- conflicted
+++ resolved
@@ -197,12 +197,9 @@
     | AgeSingleMonthWithoutDay Int
     | AgeSingleDayWithMonth Int Int
     | AgeSingleDayWithoutMonth Int Int
-<<<<<<< HEAD
+    | AllowedValuesRangeHelper FloatInputConstraints
     | AmbulancArrivalPeriodQuestion
     | And
-=======
-    | AllowedValuesRangeHelper FloatInputConstraints
->>>>>>> ccfe1020
     | AppName
     | AreYouSure
     | Assessment
@@ -290,11 +287,8 @@
     | DaySinglePlural Int
     | DateOfBirth
     | Days
-<<<<<<< HEAD
+    | DaysAbbrev
     | DaysPresent
-=======
-    | DaysAbbrev
->>>>>>> ccfe1020
     | Delete
     | DeleteTrainingGroupEncounters
     | DeliveryLocation
@@ -1743,15 +1737,14 @@
             , kinyarwanda = Just "Iminsi"
             }
 
-<<<<<<< HEAD
-        DaysPresent ->
-            { english = "Days present"
-            , kinyarwanda = Nothing
-=======
         DaysAbbrev ->
             { english = "days"
             , kinyarwanda = Just "Imi"
->>>>>>> ccfe1020
+            }
+
+        DaysPresent ->
+            { english = "Days present"
+            , kinyarwanda = Nothing
             }
 
         Delete ->
