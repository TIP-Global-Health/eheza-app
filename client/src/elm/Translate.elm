module Translate exposing
    ( Adherence(..)
    , ChartPhrase(..)
    , Language
    , LoginPhrase(..)
    , TranslationId(..)
    , ValidationError(..)
    , translate
    , translateActivePage
    , translateAdherence
    , translateChartPhrase
    , translateCounselingTimingHeading
    , translateFormError
    , translateFormField
    , translateHttpError
    , translateLoginPhrase
    , translateValidationError
    , translationSet
    )

{-| This module has just the translations ... for types and
general utilities, see `Translate.Model` and `Translate.Utils`.
-}

import Activity.Model exposing (Activity(..), ChildActivity(..), MotherActivity(..))
import Backend.Clinic.Model exposing (ClinicType(..))
import Backend.Counseling.Model exposing (CounselingTiming(..), CounselingTopic)
import Backend.Entities exposing (..)
import Backend.IndividualEncounterParticipant.Model exposing (IndividualEncounterType(..), PregnancyOutcome(..))
import Backend.Measurement.Model exposing (..)
import Backend.Person.Model
    exposing
        ( EducationLevel(..)
        , Gender(..)
        , HIVStatus(..)
        , MaritalStatus(..)
        , ModeOfDelivery(..)
        , VaginalDelivery(..)
        )
import Backend.Relationship.Model exposing (MyRelatedBy(..))
import Date exposing (Month)
import Form.Error exposing (ErrorValue(..))
import Http
import Pages.Page exposing (..)
import Pages.PrenatalActivity.Model
    exposing
        ( ExaminationTask(..)
        , HistoryTask(..)
        , LmpRange(..)
        , PatientProvisionsTask(..)
        )
import PrenatalActivity.Model
    exposing
        ( HighRiskFactor(..)
        , HighSeverityAlert(..)
        , MedicalDiagnosis(..)
        , ObstetricalDiagnosis(..)
        , PregnancyTrimester(..)
        , PrenatalActivity(..)
        , RiskFactor(..)
        )
import Restful.Endpoint exposing (fromEntityUuid)
import Restful.Login exposing (LoginError(..), LoginMethod(..))
import Time exposing (Month(..))
import Translate.Model exposing (TranslationSet)
import Translate.Utils exposing (..)


{-| We re-export this one for convenience, so you don't have to import
`Translate.Model` in simple cases. That is, you can do this, which will be
enough for most "view" modules:

    import Translate exposing (translate, Language)

Note that importing `Language` from here gives you only the type, not the
constructors. For more complex cases, where you need `English` and
`Kinyarwanda` as well, you have to do this instead:

    import Translate.Model exposing (Language(..))

-}
type alias Language =
    Translate.Model.Language


translate : Language -> TranslationId -> String
translate lang trans =
    selectLanguage lang (translationSet trans)


type LoginPhrase
    = CheckingCachedCredentials
    | ForgotPassword1
    | ForgotPassword2
    | LoggedInAs
    | LoginError Http.Error
    | LoginRejected LoginMethod
    | LoginOrWorkOffline
    | Logout
    | LogoutInProgress
    | LogoutFailed
    | Password
    | PinCode
    | PinCodeRejected
    | SignIn
    | SignOut
    | Username
    | WorkOffline
    | YouMustLoginBefore


type ChartPhrase
    = AgeCompletedMonthsYears
    | Birth
    | BirthToTwoYears
    | LengthCm
    | LengthForAgeBoys
    | LengthForAgeGirls
    | Months
    | OneYear
    | WeightForAgeBoys
    | WeightForAgeGirls
    | WeightForLengthBoys
    | WeightForLengthGirls
    | WeightKg
    | YearsPlural Int
    | ZScoreChartsAvailableAt


type ValidationError
    = DigitsOnly
    | InvalidBirthDate
    | InvalidBirthDateForAdult
    | InvalidBirthDateForChild
    | InvalidHmisNumber
    | LengthError Int
    | LettersOnly
    | RequiredField
    | UnknownGroup
    | UnknownProvince
    | UnknownDistrict
    | UnknownSector
    | UnknownCell
    | UnknownVillage
    | DecoderError String


type Adherence
    = PrescribedAVRs
    | CorrectDosage
    | TimeOfDay
    | Adhering


type TranslationId
    = Abdomen
    | AbdomenCPESign AbdomenCPESign
    | Abnormal
    | Abortions
    | AccompaniedByPartner
    | AccessDenied
    | Activities
    | ActivitiesCompleted Int
    | ActivitiesHelp Activity
    | ActivitiesLabel Activity
    | ActivitiesTitle Activity
    | ActivitiesToComplete Int
    | ActivityProgressReport Activity
    | ActivePage Page
    | AddChild
    | AddFamilyMember
    | AddFamilyMemberFor String
    | AddParentOrCaregiver
    | AddToGroup
    | Admin
    | AddressInformation
    | Adherence Adherence
    | AgeWord
    | Age Int Int
    | AgeDays Int
    | AgeMonthsWithoutDay Int
    | AgeSingleBoth Int Int
    | AgeSingleMonth Int Int
    | AgeSingleMonthWithoutDay Int
    | AgeSingleDayWithMonth Int Int
    | AgeSingleDayWithoutMonth Int Int
    | AppName
    | AreYouSure
    | Assessment
    | Asthma
    | Attendance
    | Baby
    | BabyDiedOnDayOfBirthPreviousDelivery
    | BabyName String
    | Back
    | BackendError
    | BegingNewEncounter
    | BloodPressure
    | BloodPressureElevatedOcassions
    | BloodPressureDiaLabel
    | BloodPressureSysLabel
    | BMI
    | BMIHelper
    | BodyTemperature
    | Born
    | BowedLegs
    | BpmUnit
    | BreastExam
    | BreastExamSign BreastExamSign
    | BreastExamQuestion
    | BrittleHair
    | Cancel
    | CardiacDisease
    | CaregiverName
    | CaregiverNationalId
    | CentimeterShorthand
    | Celsius
    | Cell
    | ChartPhrase ChartPhrase
    | CheckIn
    | ChildHmisNumber
    | ChildDemographicInformation
    | ChildNutritionSignLabel ChildNutritionSign
    | ChildNutritionSignReport ChildNutritionSign
    | ChildOf
    | Children
    | ChildrenNames
    | ChildrenNationalId
    | ClickTheCheckMark
    | ClinicType ClinicType
    | Clinical
    | ClinicalProgressReport
    | ConvulsionsAndUnconsciousPreviousDelivery
    | ConvulsionsPreviousDelivery
    | CSectionScar CSectionScar
    | GroupNotFound
    | Group
    | Groups
    | GroupUnauthorized
    | Close
    | Closed
    | ConfirmationRequired
    | ConfirmDeleteTrainingGroupEncounters
    | ConfirmRegisterParticipant
    | Connected
    | ContactInformation
    | Continue
    | CounselingTimingHeading CounselingTiming
    | CounselingTopic CounselingTopic
    | CounselorReviewed
    | CounselorSignature
    | CSectionInPreviousDelivery
    | CSectionReason
    | CSectionReasons CSectionReason
    | CreateGroupEncounter
    | CreateRelationship
    | CreateTrainingGroupEncounters
    | CurrentlyPregnant
    | DangerSign DangerSign
    | Dashboard
    | DateOfLastAssessment
    | DatePregnancyConcluded
    | Day
    | DaySinglePlural Int
    | DateOfBirth
    | Days
    | Delete
    | DeleteTrainingGroupEncounters
    | DeliveryLocation
    | DeliveryOutcome
    | DemographicInformation
    | DemographicsReport
    | Device
    | DeviceNotAuthorized
    | DeviceStatus
    | Diabetes
    | District
    | DOB
    | DropzoneDefaultMessage
    | DueDate
    | Edd
    | EddHeader
    | Edema
    | EditRelationship
    | Ega
    | EgaHeader
    | EgaWeeks
    | EmptyString
    | EndEncounter
    | EndGroupEncounter
    | EnterPairingCode
    | ErrorCheckLocalConfig
    | ErrorConfigurationError
    | Estimated
    | ExaminationTask ExaminationTask
    | Extremities
    | Eyes
    | Facility
    | Failure
    | FamilyInformation
    | FamilyMembers
    | FamilyPlanningInFutureQuestion
    | FamilyPlanningSignLabel FamilyPlanningSign
    | FamilyUbudehe
    | FetalHeartRate
    | FetalMovement
    | FetalPresentationLabel
    | FetalPresentation FetalPresentation
    | Fetch
    | FatherName
    | FatherNationalId
    | FilterByName
    | FirstAntenatalVisit
    | FirstName
    | FiveVisits
    | ForIllustrativePurposesOnly
    | FormError (ErrorValue ValidationError)
    | FormField String
    | FundalHeight
    | Gender Gender
    | GenderLabel
    | GestationalDiabetesPreviousPregnancy
    | GoHome
    | GroupAssessment
<<<<<<< HEAD
    | Gravida
    | Hands
    | HandsCPESign HandsCPESign
    | HeadHair
=======
    | GroupEncounter
    | HaveYouSynced
>>>>>>> 6359b413
    | HealthCenter
    | Heart
    | HeartMurmur
    | HeartCPESign HeartCPESign
    | HeartRate
    | Height
    | High
    | HighRiskFactor HighRiskFactor
    | HighRiskFactors
    | HighSeverityAlert HighSeverityAlert
    | HighSeverityAlerts
    | HistoryTask HistoryTask
    | HIV
    | HIVStatus HIVStatus
    | HIVStatusLabel
    | Home
    | HouseholdSize
    | HttpError Http.Error
    | HypertensionBeforePregnancy
    | IncompleteCervixPreviousPregnancy
    | IndividualEncounter
    | IndividualEncounterType IndividualEncounterType
    | IndividualEncounterTypes
    | KilogramShorthand
    | LastChecked
<<<<<<< HEAD
    | Legs
    | LegsCPESign LegsCPESign
=======
    | LastSuccesfulContactLabel
>>>>>>> 6359b413
    | LevelOfEducationLabel
    | LevelOfEducation EducationLevel
    | LinkToMother
    | LiveChildren
    | LmpDateConfidentHeader
    | LmpDateHeader
    | LmpRangeHeader
    | LmpRange LmpRange
    | LoginPhrase LoginPhrase
    | Low
    | Lungs
    | LungsCPESign LungsCPESign
    | MakeSureYouAreConnected
    | MaritalStatusLabel
    | MaritalStatus MaritalStatus
    | MeasurementNoChange
    | MeasurementGained Float
    | MeasurementLost Float
    | MedicalDiagnosis
    | MedicalDiagnosisAlert MedicalDiagnosis
    | MedicalFormHelper
    | MemoryQuota { totalJSHeapSize : Int, usedJSHeapSize : Int, jsHeapSizeLimit : Int }
    | MMHGUnit
    | MiddleName
    | MinutesAgo Int
    | ModeOfDelivery ModeOfDelivery
    | ModeOfDeliveryLabel
    | Month
    | MonthAbbrev
    | MonthsOld
    | Mother
    | MotherDemographicInformation
    | MotherName String
    | MotherNameLabel
    | MotherNationalId
    | Mothers
    | MUAC
    | MuacIndication MuacIndication
    | MyAccount
    | MyRelatedBy MyRelatedBy
    | MyRelatedByQuestion MyRelatedBy
    | Name
    | NationalIdNumber
    | Neck
    | NeckCPESign NeckCPESign
    | Next
    | No
    | NoActivitiesCompleted
    | NoActivitiesCompletedForThisParticipant
    | NoActivitiesPending
    | NoActivitiesPendingForThisParticipant
    | NoGroupsFound
    | NoMatchesFound
    | NoParticipantsPending
    | NoParticipantsPendingForThisActivity
    | NoParticipantsCompleted
    | NoParticipantsCompletedForThisActivity
    | Normal
    | NoChildrenRegisteredInTheSystem
    | NoParticipantsFound
    | NotAvailable
    | NotConnected
    | NumberOfAbortions
    | NumberOfChildrenUnder5
    | NumberOfCSections
    | NumberOfLiveChildren
    | NumberOfStillbirthsAtTerm
    | NumberOfStillbirthsPreTerm
    | ObstetricalDiagnosis
    | ObstetricalDiagnosisAlert ObstetricalDiagnosis
    | OK
    | Old
    | OneVisit
    | OnceYouEndYourGroupEncounter
    | Page
    | Page404
    | PageNotFoundMsg
    | PaleConjuctiva
    | Pallor
    | Para
    | PartialPlacentaPreviousDelivery
    | ParticipantDirectory
    | Participants
    | ParticipantReviewed
    | ParticipantSignature
    | ParticipantSummary
    | ParticipantDemographicInformation
    | ParticipantInformation
    | PartnerHivTestResult
    | PartnerReceivedHivCounseling
    | PartnerReceivedHivTesting
    | PatientProgress
    | PatientInformation
    | PatientProvisionsTask PatientProvisionsTask
    | People
    | PersistentStorage Bool
    | Person
    | PersonHasBeenSaved
    | PlaceholderEnterHeight
    | PlaceholderEnterMUAC
    | PlaceholderEnterParticipantName
    | PlaceholderEnterWeight
    | PleaseSelectGroup
    | PleaseSync
    | PreeclampsiaPreviousPregnancy
    | PregnancyTrimester PregnancyTrimester
    | PrenatalActivitiesTitle PrenatalActivity
    | PrenatalEncounter
    | PrenatalPhotoHelper
    | PreTerm
    | PregnancyConcludedLabel
    | PregnancyOutcomeLabel
    | PregnancyOutcome PregnancyOutcome
    | PreviousCSectionScar
    | PreviousDelivery
    | PreviousDeliveryPeriods PreviousDeliveryPeriod
    | PreviousFloatMeasurement Float
    | PreviousMeasurementNotFound
    | Profession
    | Programs
    | ProgressPhotos
    | ProgressReport
    | ProgressTimeline
    | ProgressTrends
    | PrenatalParticipant
    | PrenatalParticipants
    | PreTermPregnancy
    | Province
    | ReasonForCSection
    | ReceivedDewormingPill
    | ReceivedIronFolicAcid
    | ReceivedMosquitoNet
    | RecordPregnancyOutcome
    | Register
    | RegisterHelper
    | RegisterNewParticipant
    | RegistratingHealthCenter
    | RegistrationSuccessful
    | RegistrationSuccessfulParticipantAdded
    | RegistrationSuccessfulSuggestAddingChild
    | RegistrationSuccessfulSuggestAddingMother
    | RelationSuccessful
    | RelationSuccessfulChildWithMother
    | RelationSuccessfulMotherWithChild
<<<<<<< HEAD
    | RenalDisease
=======
    | RemainingForDownloadLabel
    | RemainingForUploadLabel
>>>>>>> 6359b413
    | ReportAge String
    | ReportDOB String
    | ReportRemaining Int
    | ReportResultsOfSearch Int
    | Reports
    | RecentAndUpcomingGroupEncounters
    | ReportCompleted { pending : Int, completed : Int }
    | ResolveMonth Month
    | RespiratoryRate
    | Retry
    | RhNegative
    | RiskFactorAlert RiskFactor
    | RiskFactors
    | Save
    | SaveAndNext
    | SaveError
    | Search
    | SearchByName
    | SearchExistingParticipants
    | SearchHelper
    | SearchHelperFamilyMember
    | SecondName
    | Sector
    | SelectAntenatalVisit
    | SelectDangerSigns
    | SelectEncounterType
    | SelectGroup
    | SelectProgram
    | SelectLanguage
    | SelectYourGroup
    | SelectYourHealthCenter
    | SelectedHCDownloading
    | SelectedHCNotSynced
    | SelectedHCSyncing
    | SelectedHCUploading
    | ServiceWorkerActive
    | ServiceWorkerCurrent
    | ServiceWorkerCheckForUpdates
    | ServiceWorkerInstalling
    | ServiceWorkerInstalled
    | ServiceWorkerSkipWaiting
    | ServiceWorkerRestarting
    | ServiceWorkerActivating
    | ServiceWorkerActivated
    | ServiceWorkerRedundant
    | ServiceWorkerInactive
    | ServiceWorkerRegNotAsked
    | ServiceWorkerRegLoading
    | ServiceWorkerRegErr
    | ServiceWorkerRegSuccess
    | ServiceWorkerStatus
    | SevereHemorrhagingPreviousDelivery
    | SocialHistoryHivTestingResult SocialHistoryHivTestingResult
    | StillbornPreviousDelivery
    | SubsequentAntenatalVisit
    | SuccessiveAbortions
    | SuccessivePrematureDeliveries
    | GroupEncounterClosed
    | GroupEncounterClosed2 SessionId
    | GroupEncounterLoading
    | GroupEncounterUnauthorized
    | GroupEncounterUnauthorized2
    | ShowAll
    | StartEndDate
    | StartDate
    | EndDate
    | StartSyncing
    | StatusLabel
    | StopSyncing
    | StorageQuota { usage : Int, quota : Int }
    | Submit
    | SubmitPairingCode
    | Success
    | SyncGeneral
    | TakenCareOfBy
    | TasksCompleted Int Int
    | TelephoneNumber
    | Term
    | TermPregnancy
    | ThisActionCannotBeUndone
    | ThisGroupHasNoMothers
    | Training
    | TrainingGroupEncounterCreateSuccessMessage
    | TrainingGroupEncounterDeleteSuccessMessage
    | TrySyncing
    | TuberculosisPast
    | TuberculosisPresent
    | TwoVisits
    | UbudeheLabel
    | Unknown
    | Update
    | UpdateError
    | UterineMyoma
    | ValidationErrors
    | Version
    | View
    | ViewProgressReport
    | Village
    | WeekSinglePlural Int
    | Weight
    | WelcomeUser String
    | WhatDoYouWantToDo
    | Year
    | YearsOld Int
    | Yes
    | YouAreNotAnAdmin
    | YourGroupEncounterHasBeenSaved
    | ZScoreHeightForAge
    | ZScoreMuacForAge
    | ZScoreWeightForAge
    | ZScoreWeightForHeight


translationSet : TranslationId -> TranslationSet String
translationSet trans =
    case trans of
        Abdomen ->
            { english = "Abdomen"
            , kinyarwanda = Nothing
            }

        AbdomenCPESign option ->
            case option of
                Hepatomegaly ->
                    { english = "Hepatomegaly"
                    , kinyarwanda = Nothing
                    }

                Splenomegaly ->
                    { english = "Splenomegaly"
                    , kinyarwanda = Nothing
                    }

                TPRightUpper ->
                    { english = "Tender to Palpation right upper"
                    , kinyarwanda = Nothing
                    }

                TPRightLower ->
                    { english = "Tender to Palpation right lower"
                    , kinyarwanda = Nothing
                    }

                TPLeftUpper ->
                    { english = "Tender to Palpation left upper"
                    , kinyarwanda = Nothing
                    }

                TPLeftLower ->
                    { english = "Tender to Palpation left lower"
                    , kinyarwanda = Nothing
                    }

                Hernia ->
                    { english = "Hernia"
                    , kinyarwanda = Nothing
                    }

                NormalAbdomen ->
                    translationSet Normal

        Abnormal ->
            { english = "Abnormal"
            , kinyarwanda = Nothing
            }

        Abortions ->
            { english = "Abortions"
            , kinyarwanda = Nothing
            }

        AccompaniedByPartner ->
            { english = "Was the patient accompanied by partner during the assessment"
            , kinyarwanda = Nothing
            }

        AccessDenied ->
            { english = "Access denied"
            , kinyarwanda = Just "Kwinjira ntibyemera"
            }

        AddChild ->
            { english = "Add Child"
            , kinyarwanda = Just "Ongeraho umwana"
            }

        AddFamilyMember ->
            { english = "Add Family Member"
            , kinyarwanda = Nothing
            }

        AddFamilyMemberFor name ->
            { english = "Add Family Member for " ++ name
            , kinyarwanda = Nothing
            }

        AddParentOrCaregiver ->
            { english = "Add Parent or Caregiver"
            , kinyarwanda = Just "Ongeraho umubyeyi cyangwa umurezi"
            }

        AddToGroup ->
            { english = "Add to Group..."
            , kinyarwanda = Just "Ongeraho itsinda..."
            }

        Admin ->
            { english = "Administration"
            , kinyarwanda = Just "Abakuriye"
            }

        AddressInformation ->
            { english = "Address Information"
            , kinyarwanda = Just "Aho atuye/Aho abarizwa"
            }

        AgeWord ->
            { english = "Age"
            , kinyarwanda = Just "Imyaka"
            }

        Activities ->
            { english = "Activities"
            , kinyarwanda = Just "Ibikorwa"
            }

        ActivitiesCompleted count ->
            { english = "Completed (" ++ Debug.toString count ++ ")"
            , kinyarwanda = Just <| "Ibyarangiye (" ++ Debug.toString count ++ ")"
            }

        ActivitiesHelp activity ->
            case activity of
                MotherActivity Activity.Model.FamilyPlanning ->
                    { english = "Every mother should be asked about her family planning method(s) each month. If a mother needs family planning, refer her to a clinic."
                    , kinyarwanda = Just "Buri mubyeyi agomba kubazwa uburyo bwo kuboneza urubyaro akoresha buri kwezi. Niba umubyeyi akeneye kuboneza urubyaro mwohereze ku kigo nderabuzima k'ubishinzwe"
                    }

                {- MotherActivity ParticipantConsent ->
                       { english = "Please review the following forms with the participant."
                       , kinyarwanda = Nothing
                       }

                   ChildActivity Counseling ->
                       { english = "Please refer to this list during counseling sessions and ensure that each task has been completed."
                       , kinyarwanda = Just "Kurikiza iyi lisiti mu gihe utanga ubujyanama, witondere kureba ko buri gikorwa cyakozwe."
                       }
                -}
                ChildActivity Activity.Model.Height ->
                    { english = "Ask the mother to hold the baby’s head at the end of the measuring board. Move the slider to the baby’s heel and pull their leg straight."
                    , kinyarwanda = Just "Saba Umubyeyi guhagarara inyuma y’umwana we agaramye, afata umutwe ku gice cy’amatwi. Sunikira akabaho ku buryo gakora mu bworo by’ibirenge byombi."
                    }

                ChildActivity Activity.Model.Muac ->
                    { english = "Make sure to measure at the center of the baby’s upper arm."
                    , kinyarwanda = Just "Ibuka gupima icya kabiri cy'akaboko ko hejuru kugira bigufashe guoima ikizigira cy'akaboko"
                    }

                ChildActivity Activity.Model.NutritionSigns ->
                    { english = "Explain to the mother how to check the malnutrition signs for their own child."
                    , kinyarwanda = Just "Sobanurira umubyeyi gupima ibimenyetso by'imirire mibi ku giti cye"
                    }

                ChildActivity Activity.Model.ChildPicture ->
                    { english = "Take each baby’s photo at each health assessment. Photos should show the entire body of each child."
                    , kinyarwanda = Just "Fata ifoto ya buri mwana kuri buri bikorwa by'ipimwa Ifoto igomba kwerekana ibice by'umubiri wose by'umwana"
                    }

                ChildActivity Activity.Model.Weight ->
                    { english = "Calibrate the scale before taking the first baby's weight. Place baby in harness with no clothes on."
                    , kinyarwanda = Just "Ibuka kuregera umunzani mbere yo gupima ibiro by'umwana wa mbere. Ambika umwana ikariso y'ibiro wabanje kumukuramo imyenda iremereye"
                    }

        ActivitiesLabel activity ->
            case activity of
                MotherActivity Activity.Model.FamilyPlanning ->
                    { english = "Which, if any, of the following methods do you use?"
                    , kinyarwanda = Just "Ni ubuhe buryo, niba hari ubuhari, mu buryo bukurikira bwo kuboneza urubyaro ukoresha? Muri ubu buryo bukurikira bwo kuboneza urubyaro, ni ubuhe buryo mukoresha?"
                    }

                {- MotherActivity ParticipantConsent ->
                       { english = "Forms:"
                       , kinyarwanda = Nothing
                       }

                   ChildActivity Counseling ->
                       { english = "Please refer to this list during counseling sessions and ensure that each task has been completed."
                       , kinyarwanda = Just "Kurikiza iyi lisiti mu gihe utanga ubujyanama, witondere kureba ko buri gikorwa cyakozwe."
                       }
                -}
                ChildActivity Activity.Model.Height ->
                    { english = "Height:"
                    , kinyarwanda = Just "Uburere:"
                    }

                ChildActivity Activity.Model.Muac ->
                    { english = "MUAC:"
                    , kinyarwanda = Just "Ikizigira cy'akaboko:"
                    }

                ChildActivity Activity.Model.NutritionSigns ->
                    { english = "Select all signs that are present:"
                    , kinyarwanda = Just "Hitamo ibimenyetso by'imirire byose bishoboka umwana afite:"
                    }

                ChildActivity Activity.Model.ChildPicture ->
                    { english = "Photo:"
                    , kinyarwanda = Just "Ifoto"
                    }

                ChildActivity Activity.Model.Weight ->
                    { english = "Weight:"
                    , kinyarwanda = Just "Ibiro:"
                    }

        ActivitiesTitle activity ->
            case activity of
                MotherActivity Activity.Model.FamilyPlanning ->
                    { english = "Family Planning"
                    , kinyarwanda = Just "Kuboneza Urubyaro?"
                    }

                {- MotherActivity ParticipantConsent ->
                       { english = "Forms"
                       , kinyarwanda = Nothing
                       }

                   ChildActivity Counseling ->
                       { english = "Counseling"
                       , kinyarwanda = Just "Ubujyanama"
                       }
                -}
                ChildActivity Activity.Model.Height ->
                    { english = "Height"
                    , kinyarwanda = Just "Uburebure"
                    }

                ChildActivity Activity.Model.Muac ->
                    { english = "MUAC"
                    , kinyarwanda = Just "Ikizigira cy'akaboko"
                    }

                ChildActivity Activity.Model.NutritionSigns ->
                    { english = "Nutrition"
                    , kinyarwanda = Just "Imirire"
                    }

                ChildActivity Activity.Model.ChildPicture ->
                    { english = "Photo"
                    , kinyarwanda = Just "Ifoto"
                    }

                ChildActivity Activity.Model.Weight ->
                    { english = "Weight"
                    , kinyarwanda = Just "Ibiro"
                    }

        ActivityProgressReport activity ->
            case activity of
                MotherActivity Activity.Model.FamilyPlanning ->
                    { english = "Family Planning"
                    , kinyarwanda = Just "Kuboneza Urubyaro? nticyaza muri raporo yimikurire yumwana"
                    }

                {- MotherActivity ParticipantConsent ->
                       { english = "Forms"
                       , kinyarwanda = Nothing
                       }

                   ChildActivity Counseling ->
                       { english = "Counseling"
                       , kinyarwanda = Nothing
                       }
                -}
                ChildActivity Activity.Model.Height ->
                    { english = "Height"
                    , kinyarwanda = Just "Uburebure"
                    }

                ChildActivity Activity.Model.Muac ->
                    { english = "MUAC"
                    , kinyarwanda = Just "Ikizigira cy'akaboko"
                    }

                ChildActivity Activity.Model.NutritionSigns ->
                    { english = "Nutrition Signs"
                    , kinyarwanda = Just "Ibimenyetso by'imirire"
                    }

                ChildActivity Activity.Model.ChildPicture ->
                    { english = "Photo"
                    , kinyarwanda = Just "Ifoto"
                    }

                ChildActivity Activity.Model.Weight ->
                    { english = "Weight"
                    , kinyarwanda = Just "Ibiro"
                    }

        ActivitiesToComplete count ->
            { english = "To Do (" ++ Debug.toString count ++ ")"
            , kinyarwanda = Just <| "Ibisabwa gukora (" ++ Debug.toString count ++ ")"
            }

        ActivePage page ->
            translateActivePage page

        Adherence adherence ->
            translateAdherence adherence

        Age months days ->
            { english = Debug.toString months ++ " months " ++ Debug.toString days ++ " days"
            , kinyarwanda = Just <| Debug.toString months ++ " Amezi " ++ Debug.toString days ++ " iminsi"
            }

        AgeDays days ->
            { english = Debug.toString days ++ " days"
            , kinyarwanda = Just <| Debug.toString days ++ " Iminsi"
            }

        AgeMonthsWithoutDay months ->
            { english = Debug.toString months ++ " month"
            , kinyarwanda = Just <| Debug.toString months ++ " Ukwezi"
            }

        AgeSingleBoth months days ->
            { english = Debug.toString months ++ " month " ++ Debug.toString days ++ " day"
            , kinyarwanda = Just <| Debug.toString months ++ " Ukwezi " ++ Debug.toString days ++ " Umunsi"
            }

        AgeSingleMonth months days ->
            { english = Debug.toString months ++ " month " ++ Debug.toString days ++ " days"
            , kinyarwanda = Just <| Debug.toString months ++ " Ukwezi " ++ Debug.toString days ++ " Iminsi"
            }

        AgeSingleDayWithMonth months days ->
            { english = Debug.toString months ++ " months " ++ Debug.toString days ++ " day"
            , kinyarwanda = Just <| Debug.toString months ++ " Amezi " ++ Debug.toString days ++ " Umunsi"
            }

        AgeSingleDayWithoutMonth months days ->
            { english = Debug.toString days ++ " day"
            , kinyarwanda = Just <| Debug.toString days ++ " Umunsi"
            }

        AgeSingleMonthWithoutDay month ->
            { english = Debug.toString month ++ " month"
            , kinyarwanda = Just <| Debug.toString month ++ " Ukwezi"
            }

        AppName ->
            { english = "E-Heza System"
            , kinyarwanda = Just "E-heza sisiteme"
            }

        AreYouSure ->
            { english = "Are you sure?"
            , kinyarwanda = Just "Urabyizeye?"
            }

        Assessment ->
            { english = "Assessment"
            , kinyarwanda = Just "Ipimwa"
            }

        Asthma ->
            { english = "Asthma"
            , kinyarwanda = Nothing
            }

        Attendance ->
            { english = "Attendance"
            , kinyarwanda = Just "Ubwitabire"
            }

        Baby ->
            { english = "Baby"
            , kinyarwanda = Just "Umwana"
            }

        BabyDiedOnDayOfBirthPreviousDelivery ->
            { english = "Live Birth but the baby died the same day in previous delivery"
            , kinyarwanda = Nothing
            }

        BabyName name ->
            { english = "Baby: " ++ name
            , kinyarwanda = Just <| "Umwana: " ++ name
            }

        Back ->
            { english = "Back"
            , kinyarwanda = Nothing
            }

        BackendError ->
            { english = "Error contacting backend"
            , kinyarwanda = Just "Seriveri yerekanye amakosa akurikira"
            }

        BegingNewEncounter ->
            { english = "Beging a New Encounter"
            , kinyarwanda = Nothing
            }

        BloodPressure ->
            { english = "Blood Pressure"
            , kinyarwanda = Nothing
            }

        BloodPressureElevatedOcassions ->
            { english = "Blood Pressure Elevated occasions"
            , kinyarwanda = Nothing
            }

        BloodPressureDiaLabel ->
            { english = "Diastolic"
            , kinyarwanda = Nothing
            }

        BloodPressureSysLabel ->
            { english = "Systolic"
            , kinyarwanda = Nothing
            }

        BMI ->
            { english = "BMI"
            , kinyarwanda = Nothing
            }

        BMIHelper ->
            { english = "Calculated based on Height and Weight"
            , kinyarwanda = Nothing
            }

        BodyTemperature ->
            { english = "Body Temperature"
            , kinyarwanda = Nothing
            }

        Born ->
            { english = "Born"
            , kinyarwanda = Just "Kuvuka/ itariki y'amavuko"
            }

        BowedLegs ->
            { english = "Bowed Legs"
            , kinyarwanda = Nothing
            }

        BpmUnit ->
            { english = "bpm"
            , kinyarwanda = Nothing
            }

        BreastExam ->
            { english = "Breast Exam"
            , kinyarwanda = Nothing
            }

        BreastExamQuestion ->
            { english = "Did you show the patient how to perform a self breast exam"
            , kinyarwanda = Nothing
            }

        BreastExamSign option ->
            case option of
                Mass ->
                    { english = "Mass"
                    , kinyarwanda = Nothing
                    }

                Discharge ->
                    { english = "Discharge"
                    , kinyarwanda = Nothing
                    }

                Infection ->
                    { english = "Infection"
                    , kinyarwanda = Nothing
                    }

                NormalBreast ->
                    translationSet Normal

        BrittleHair ->
            { english = "Brittle Hair"
            , kinyarwanda = Just "Gucurama no guhindura ibara ku misatsi"
            }

        Cancel ->
            { english = "Cancel"
            , kinyarwanda = Just "Guhagarika"
            }

        CardiacDisease ->
            { english = "Cardiac Disease"
            , kinyarwanda = Nothing
            }

        CaregiverName ->
            { english = "Caregiver's Name"
            , kinyarwanda = Nothing
            }

        CaregiverNationalId ->
            { english = "Caregiver's National ID"
            , kinyarwanda = Nothing
            }

        Cell ->
            { english = "Cell"
            , kinyarwanda = Just "Akagali"
            }

        CentimeterShorthand ->
            { english = "cm"
            , kinyarwanda = Just "cm"
            }

        Celsius ->
            { english = "Celsius"
            , kinyarwanda = Nothing
            }

        ChartPhrase phrase ->
            translateChartPhrase phrase

        CheckIn ->
            { english = "Check in:"
            , kinyarwanda = Just "Kureba abaje"
            }

        ChildHmisNumber ->
            { english = "Child HMIS Number"
            , kinyarwanda = Just "Numero y'umwana muri HMIS"
            }

        ChildDemographicInformation ->
            { english = "Child Demographic Information"
            , kinyarwanda = Nothing
            }

        ChildNutritionSignLabel sign ->
            case sign of
                AbdominalDistension ->
                    { english = "Abdominal Distension"
                    , kinyarwanda = Just "Kubyimba inda"
                    }

                Apathy ->
                    { english = "Apathy"
                    , kinyarwanda = Just "Kwigunga"
                    }

                Backend.Measurement.Model.BrittleHair ->
                    translationSet BrittleHair

                DrySkin ->
                    { english = "Dry Skin"
                    , kinyarwanda = Just "Uruhu ryumye"
                    }

                Backend.Measurement.Model.Edema ->
                    translationSet Edema

                NormalChildNutrition ->
                    { english = "None of these"
                    , kinyarwanda = Just "Nta bimenyetso "
                    }

                PoorAppetite ->
                    { english = "Poor Appetite"
                    , kinyarwanda = Just "Kubura apeti /kunanirwa kurya"
                    }

        ChildNutritionSignReport sign ->
            case sign of
                AbdominalDistension ->
                    { english = "Abdominal Distension"
                    , kinyarwanda = Just "Kubyimba inda"
                    }

                Apathy ->
                    { english = "Apathy"
                    , kinyarwanda = Just "Kwigunga"
                    }

                Backend.Measurement.Model.BrittleHair ->
                    translationSet BrittleHair

                DrySkin ->
                    { english = "Dry Skin"
                    , kinyarwanda = Just "Uruhu ryumye"
                    }

                Backend.Measurement.Model.Edema ->
                    translationSet Edema

                NormalChildNutrition ->
                    { english = "None"
                    , kinyarwanda = Just "Nta bimenyetso"
                    }

                PoorAppetite ->
                    { english = "Poor Appetite"
                    , kinyarwanda = Just "kubura apeti (kunanirwa kurya)"
                    }

        Children ->
            { english = "Children"
            , kinyarwanda = Just "Abana"
            }

        ChildrenNames ->
            { english = "Children's names"
            , kinyarwanda = Nothing
            }

        ChildrenNationalId ->
            { english = "Children's National ID"
            , kinyarwanda = Nothing
            }

        ChildOf ->
            { english = "Child of"
            , kinyarwanda = Just "Umwana wa"
            }

        ClickTheCheckMark ->
            { english = "Click the check mark if the mother / caregiver is in attendance. The check mark will appear green when a mother / caregiver has been signed in."
            , kinyarwanda = Just "Kanda (kuri) ku kazu niba umubyeyi ahari. Ku kazu harahita hahindura ibara habe icyaytsi niba wemeje ko umubyeyi ahari"
            }

        ClinicType clinicType ->
            case clinicType of
                Fbf ->
                    { english = "Fbf"
                    , kinyarwanda = Nothing
                    }

                Pmtct ->
                    { english = "Pmtct"
                    , kinyarwanda = Nothing
                    }

                Sorwathe ->
                    { english = "Sorwathe"
                    , kinyarwanda = Nothing
                    }

        Clinical ->
            { english = "Clinical"
            , kinyarwanda = Just "Ikigo Nderabuzima"
            }

        ClinicalProgressReport ->
            { english = "Clinical Progress Report"
            , kinyarwanda = Nothing
            }

        ConvulsionsAndUnconsciousPreviousDelivery ->
            { english = "Experienced convulsions and resulted in becoming unconscious after delivery"
            , kinyarwanda = Nothing
            }

        ConvulsionsPreviousDelivery ->
            { english = "Experienced convulsions in previous delivery"
            , kinyarwanda = Nothing
            }

        CSectionScar scar ->
            case scar of
                Vertical ->
                    { english = "Vertical"
                    , kinyarwanda = Nothing
                    }

                Horizontal ->
                    { english = "Horizontal"
                    , kinyarwanda = Nothing
                    }

                NoScar ->
                    { english = "None"
                    , kinyarwanda = Nothing
                    }

        GroupNotFound ->
            { english = "Group not found"
            , kinyarwanda = Nothing
            }

        Group ->
            { english = "Group"
            , kinyarwanda = Just "Itsinda"
            }

        Groups ->
            { english = "Groups"
            , kinyarwanda = Just "Itsinda"
            }

        Close ->
            { english = "Close"
            , kinyarwanda = Nothing
            }

        Closed ->
            { english = "Closed"
            , kinyarwanda = Just "Gufunga"
            }

        GroupUnauthorized ->
            { english = "You are not authorized to work with this Group."
            , kinyarwanda = Nothing
            }

        ConfirmDeleteTrainingGroupEncounters ->
            { english = "Are you sure you want to delete all training Group Encounters?"
            , kinyarwanda = Nothing
            }

        ConfirmRegisterParticipant ->
            { english = "Are you sure you want to save this participant's data?"
            , kinyarwanda = Nothing
            }

        ConfirmationRequired ->
            { english = "Please confirm:"
            , kinyarwanda = Nothing
            }

        Connected ->
            { english = "Connected"
            , kinyarwanda = Just "Ufite interineti (murandasi)"
            }

        ContactInformation ->
            { english = "Contact Information"
            , kinyarwanda = Just "Uburyo bwakwifashishwa mu kugera ku mugenerwabikorwa"
            }

        Continue ->
            { english = "Continue"
            , kinyarwanda = Just "Gukomeza"
            }

        CounselingTimingHeading timing ->
            translateCounselingTimingHeading timing

        CounselingTopic topic ->
            { english = topic.english
            , kinyarwanda = topic.kinyarwanda
            }

        CounselorReviewed ->
            { english = "I have reviewed the above with the participant."
            , kinyarwanda = Nothing
            }

        CounselorSignature ->
            { english = "Entry Counselor Signature"
            , kinyarwanda = Nothing
            }

        CSectionInPreviousDelivery ->
            { english = "C-section in previous delivery"
            , kinyarwanda = Nothing
            }

        CSectionReason ->
            { english = "Reason for C-section"
            , kinyarwanda = Nothing
            }

        CSectionReasons reason ->
            case reason of
                Breech ->
                    { english = "Breech"
                    , kinyarwanda = Nothing
                    }

                Emergency ->
                    { english = "Emergency"
                    , kinyarwanda = Nothing
                    }

                FailureToProgress ->
                    { english = "Failure to Progress"
                    , kinyarwanda = Nothing
                    }

                Backend.Measurement.Model.None ->
                    { english = "None"
                    , kinyarwanda = Nothing
                    }

                Other ->
                    { english = "Other"
                    , kinyarwanda = Nothing
                    }

        CreateGroupEncounter ->
            { english = "Create Group Encounter"
            , kinyarwanda = Just "Tangira igikorwa"
            }

        CreateRelationship ->
            { english = "Create Relationship"
            , kinyarwanda = Just "Ibijyanye no guhuza amasano"
            }

        CreateTrainingGroupEncounters ->
            { english = "Create All Training Group Encounters"
            , kinyarwanda = Nothing
            }

        CurrentlyPregnant ->
            { english = "Currently Pregnant"
            , kinyarwanda = Nothing
            }

        DeleteTrainingGroupEncounters ->
            { english = "Delete All Training Group Encounters"
            , kinyarwanda = Nothing
            }

        DeliveryLocation ->
            { english = "Delivery Location"
            , kinyarwanda = Nothing
            }

        DeliveryOutcome ->
            { english = "Delivery Outcome"
            , kinyarwanda = Nothing
            }

        DangerSign sign ->
            case sign of
                VaginalBleeding ->
                    { english = "Vaginal bleeding"
                    , kinyarwanda = Nothing
                    }

                HeadacheBlurredVision ->
                    { english = "Severe headaches with blurred vision"
                    , kinyarwanda = Nothing
                    }

                Convulsions ->
                    { english = "Convulsions"
                    , kinyarwanda = Nothing
                    }

                AbdominalPain ->
                    { english = "Abdominal pain"
                    , kinyarwanda = Nothing
                    }

                DifficultyBreathing ->
                    { english = "Difficulty breathing"
                    , kinyarwanda = Nothing
                    }

                Fever ->
                    { english = "Fever"
                    , kinyarwanda = Nothing
                    }

                ExtremeWeakness ->
                    { english = "Extreme weakness"
                    , kinyarwanda = Nothing
                    }

                NoDangerSign ->
                    { english = "None of these"
                    , kinyarwanda = Nothing
                    }

        Dashboard ->
            { english = "Dashboard"
            , kinyarwanda = Just "Tabeau de bord"
            }

        DateOfLastAssessment ->
            { english = "Date of last Assessment"
            , kinyarwanda = Just "Amakuru y'ipimwa ry'ubushize"
            }

        DatePregnancyConcluded ->
            { english = "Date Pregnancy Concluded"
            , kinyarwanda = Nothing
            }

        Day ->
            { english = "Day"
            , kinyarwanda = Just "Umunsi"
            }

        DaySinglePlural value ->
            if value == 1 then
                { english = "1 Day"
                , kinyarwanda = Nothing
                }

            else
                { english = Debug.toString value ++ " Days"
                , kinyarwanda = Nothing
                }

        DateOfBirth ->
            { english = "Date of Birth"
            , kinyarwanda = Just "Itariki y'amavuko"
            }

        Days ->
            { english = "days"
            , kinyarwanda = Just "Iminsi"
            }

        Delete ->
            { english = "Delete"
            , kinyarwanda = Nothing
            }

        DemographicInformation ->
            { english = "Demographic Information"
            , kinyarwanda = Just "Umwirondoro"
            }

        DemographicsReport ->
            { english = "Demographics Report"
            , kinyarwanda = Nothing
            }

        Device ->
            { english = "Device"
            , kinyarwanda = Nothing
            }

        DeviceNotAuthorized ->
            { english =
                """This device has not yet been authorized to sync data with the backend, or the
                authorization has expired or been revoked. To authorize or re-authorize this
                device, enter a pairing code below. This will permit sensitive data to be stored
                on this device and updated to the backend. You should only authorize devices that
                are under your control and which are secure."""
            , kinyarwanda = Nothing
            }

        DeviceStatus ->
            { english = "Device Status"
            , kinyarwanda = Just "Uko igikoresho cy'ikoranabuhanga gihagaze"
            }

        Diabetes ->
            { english = "Diabetes"
            , kinyarwanda = Nothing
            }

        District ->
            { english = "District"
            , kinyarwanda = Just "Akarere"
            }

        DOB ->
            { english = "DOB"
            , kinyarwanda = Nothing
            }

        DropzoneDefaultMessage ->
            { english = "Touch here to take a photo, or drop a photo file here."
            , kinyarwanda = Just "Kanda hano niba ushaka gufotora cg ukure ifoto mu bubiko hano."
            }

        DueDate ->
            { english = "Due Date"
            , kinyarwanda = Nothing
            }

        Edd ->
            { english = "EDD"
            , kinyarwanda = Nothing
            }

        EddHeader ->
            { english = "Estimated Date of Delivery"
            , kinyarwanda = Nothing
            }

        Edema ->
            { english = "Edema"
            , kinyarwanda = Just "Kubyimba"
            }

        EditRelationship ->
            { english = "Edit Relationship"
            , kinyarwanda = Nothing
            }

        Ega ->
            { english = "EGA"
            , kinyarwanda = Nothing
            }

        EgaHeader ->
            { english = "Estimated Gestational Age"
            , kinyarwanda = Nothing
            }

        EgaWeeks ->
            { english = "EGA (Weeks)"
            , kinyarwanda = Nothing
            }

        EmptyString ->
            { english = ""
            , kinyarwanda = Just ""
            }

        EndEncounter ->
            { english = "End Encounter"
            , kinyarwanda = Nothing
            }

        EndGroupEncounter ->
            { english = "End Group Encounter"
            , kinyarwanda = Just "Gusoza igikorwa"
            }

        EnterPairingCode ->
            { english = "Enter pairing code"
            , kinyarwanda = Just "Umubare uhuza igikoresho cy'ikoranabuhanga na apulikasiyo"
            }

        MemoryQuota quota ->
            { english = "Memory used " ++ Debug.toString (quota.usedJSHeapSize // (1024 * 1024)) ++ " MB of available " ++ Debug.toString (quota.jsHeapSizeLimit // (1024 * 1024)) ++ " MB"
            , kinyarwanda = Just <| "Hamaze gukoreshwa umwanya wa memori (ushobora kubika amakuru igihe gito) ungana na MB" ++ Debug.toString (quota.usedJSHeapSize // (1024 * 1024)) ++ " kuri MB" ++ Debug.toString (quota.jsHeapSizeLimit // (1024 * 1024))
            }

        StorageQuota quota ->
            { english = "Storage used " ++ Debug.toString (quota.usage // (1024 * 1024)) ++ " MB of available " ++ Debug.toString (quota.quota // (1024 * 1024)) ++ " MB"
            , kinyarwanda = Just <| "Hamaze gukoreshwa umwanya ungana na MB" ++ Debug.toString (quota.usage // (1024 * 1024)) ++ " umwanya wose ungana na MB" ++ Debug.toString (quota.quota // (1024 * 1024))
            }

        SubmitPairingCode ->
            { english = "Submit Pairing Code"
            , kinyarwanda = Just "Umubare uhuza igikoresho cy'ikoranabuhanga na apulikasiyo"
            }

        ErrorCheckLocalConfig ->
            { english = "Check your LocalConfig.elm file and make sure you have defined the enviorement properly"
            , kinyarwanda = Nothing
            }

        ErrorConfigurationError ->
            { english = "Configuration error"
            , kinyarwanda = Just "Ikosa mu igena miterere"
            }

        Estimated ->
            { english = "Estimated"
            , kinyarwanda = Just "Itariki y'amavuko igenekerejwe"
            }

        ExaminationTask task ->
            case task of
                Vitals ->
                    { english = "Vitals"
                    , kinyarwanda = Nothing
                    }

                NutritionAssessment ->
                    { english = "Nutrition Assessment"
                    , kinyarwanda = Nothing
                    }

                CorePhysicalExam ->
                    { english = "Core Physical Exam"
                    , kinyarwanda = Nothing
                    }

                ObstetricalExam ->
                    { english = "Obstetrical Exam"
                    , kinyarwanda = Nothing
                    }

                Pages.PrenatalActivity.Model.BreastExam ->
                    translationSet BreastExam

        Failure ->
            { english = "Failure"
            , kinyarwanda = Nothing
            }

        Extremities ->
            { english = "Extremities"
            , kinyarwanda = Nothing
            }

        Eyes ->
            { english = "Eyes"
            , kinyarwanda = Nothing
            }

        Facility ->
            { english = "Facility"
            , kinyarwanda = Nothing
            }

        FamilyInformation ->
            { english = "Family Information"
            , kinyarwanda = Just "Amakuru ku muryango"
            }

        FamilyMembers ->
            { english = "Family Members"
            , kinyarwanda = Just "Abagize umuryango"
            }

        FamilyPlanningInFutureQuestion ->
            { english = "Which, if any, of these methods will you use after your pregnancy"
            , kinyarwanda = Nothing
            }

        FamilyPlanningSignLabel sign ->
            case sign of
                AutoObservation ->
                    { english = "Auto-observation"
                    , kinyarwanda = Just "Kwigenzura ururenda"
                    }

                Condoms ->
                    { english = "Condoms"
                    , kinyarwanda = Just "Udukingirizo"
                    }

                CycleBeads ->
                    { english = "Cycle beads"
                    , kinyarwanda = Just "Urunigi"
                    }

                CycleCounting ->
                    { english = "Cycle counting"
                    , kinyarwanda = Just "Kubara "
                    }

                Hysterectomy ->
                    { english = "Hysterectomy"
                    , kinyarwanda = Just "Bakuyemo nyababyeyi"
                    }

                Implants ->
                    { english = "Implants"
                    , kinyarwanda = Just "Akapira ko mu kaboko"
                    }

                Injectables ->
                    { english = "Injectables"
                    , kinyarwanda = Just "Urushinge"
                    }

                IUD ->
                    { english = "IUD"
                    , kinyarwanda = Just "Akapira ko mu mura (agapira ko munda ibyara)"
                    }

                LactationAmenorrhea ->
                    { english = "Lactation amenorrhea"
                    , kinyarwanda = Just "Uburyo bwo konsa"
                    }

                NoFamilyPlanning ->
                    { english = "None of these"
                    , kinyarwanda = Just "Nta buryo bwo kuboneza urubyaro akoresha"
                    }

                OralContraceptives ->
                    { english = "Oral contraceptives"
                    , kinyarwanda = Just "Ibinini"
                    }

                Spermicide ->
                    { english = "Spermicide"
                    , kinyarwanda = Just "Ibinini byica intangangabo bicishwa mu gitsina"
                    }

                TubalLigatures ->
                    { english = "Tubal ligatures"
                    , kinyarwanda = Just "Gufunga umuyoborantanga ku bagore"
                    }

                Vasectomy ->
                    { english = "Vasectomy"
                    , kinyarwanda = Just "Gufunga umuyoborantanga ku bagabo"
                    }

        FamilyUbudehe ->
            { english = "Family Ubudehe"
            , kinyarwanda = Just "Icyiciro cy'ubudehe umuryango uherereyemo"
            }

        FatherName ->
            { english = "Father's Name"
            , kinyarwanda = Nothing
            }

        FatherNationalId ->
            { english = "Father's National ID"
            , kinyarwanda = Nothing
            }

        FetalHeartRate ->
            { english = "Fetal Heart Rate"
            , kinyarwanda = Nothing
            }

        FetalMovement ->
            { english = "Fetal Movement"
            , kinyarwanda = Nothing
            }

        FetalPresentationLabel ->
            { english = "Fetal Presentation"
            , kinyarwanda = Nothing
            }

        FetalPresentation option ->
            case option of
                FetalBreech ->
                    { english = "Breech"
                    , kinyarwanda = Nothing
                    }

                Cephalic ->
                    { english = "Cephalic"
                    , kinyarwanda = Nothing
                    }

                Transverse ->
                    { english = "Transverse"
                    , kinyarwanda = Nothing
                    }

                Twins ->
                    { english = "Twins"
                    , kinyarwanda = Nothing
                    }

                Backend.Measurement.Model.Unknown ->
                    { english = "Unknown"
                    , kinyarwanda = Nothing
                    }

        Fetch ->
            { english = "Fetch"
            , kinyarwanda = Just "Gushakisha"
            }

        FilterByName ->
            { english = "Filter by name"
            , kinyarwanda = Just "Hitamo izina ryuwo ushaka"
            }

        FirstAntenatalVisit ->
            { english = "First Antenatal Visit"
            , kinyarwanda = Nothing
            }

        FirstName ->
            { english = "First Name"
            , kinyarwanda = Just "Izina ry'idini"
            }

        FiveVisits ->
            { english = "Five visits"
            , kinyarwanda = Nothing
            }

        ForIllustrativePurposesOnly ->
            { english = "For illustrative purposes only"
            , kinyarwanda = Nothing
            }

        FormError errorValue ->
            translateFormError errorValue

        FormField field ->
            translateFormField field

        FundalHeight ->
            { english = "Fundal Height"
            , kinyarwanda = Nothing
            }

        Gender gender ->
            case gender of
                Male ->
                    { english = "Male"
                    , kinyarwanda = Just "Gabo"
                    }

                Female ->
                    { english = "Female"
                    , kinyarwanda = Just "Gore"
                    }

        GenderLabel ->
            { english = "Gender"
            , kinyarwanda = Just "Igitsina"
            }

        GestationalDiabetesPreviousPregnancy ->
            { english = "Gestational Diabetes in previous pregnancy"
            , kinyarwanda = Nothing
            }

        GoHome ->
            { english = "Go to main page"
            , kinyarwanda = Just "Kujya ahabanza"
            }

        GroupAssessment ->
            { english = "Group Assessment"
            , kinyarwanda = Just "Gukorera itsinda"
            }

        GroupEncounter ->
            { english = "Group Encounter"
            , kinyarwanda = Nothing
            }

<<<<<<< HEAD
        Gravida ->
            { english = "Gravida"
            , kinyarwanda = Nothing
            }

        Hands ->
            { english = "Hands"
            , kinyarwanda = Nothing
            }

        HandsCPESign option ->
            case option of
                PallorHands ->
                    translationSet Pallor

                EdemaHands ->
                    translationSet Edema

                NormalHands ->
                    translationSet Normal

        HeadHair ->
            { english = "Head/Hair"
            , kinyarwanda = Nothing
=======
        HaveYouSynced ->
            { english = "Have you synced data for the health center you are working with?"
            , kinyarwanda = Just "Waba wohereje amakuru y' ikigo nderabuzima uri gukorera?"
>>>>>>> 6359b413
            }

        HealthCenter ->
            { english = "Health Center"
            , kinyarwanda = Just "Ikigo Nderabuzima"
            }

        Heart ->
            { english = "Heart"
            , kinyarwanda = Nothing
            }

        HeartMurmur ->
            { english = "Heart Murmur"
            , kinyarwanda = Nothing
            }

        HeartCPESign sign ->
            case sign of
                IrregularRhythm ->
                    { english = "Irregular Rhythm"
                    , kinyarwanda = Nothing
                    }

                NormalRateAndRhythm ->
                    { english = "Normal Rate And Rhythm"
                    , kinyarwanda = Nothing
                    }

                SinusTachycardia ->
                    { english = "Sinus Tachycardia"
                    , kinyarwanda = Nothing
                    }

        HeartRate ->
            { english = "Heart Rate"
            , kinyarwanda = Nothing
            }

        Height ->
            { english = "Height"
            , kinyarwanda = Just "Uburebure"
            }

        High ->
            { english = "High"
            , kinyarwanda = Nothing
            }

        HighRiskFactor factor ->
            case factor of
                PrenatalActivity.Model.ConvulsionsAndUnconsciousPreviousDelivery ->
                    { english = "Patient experienced convulsions in previous delivery and became unconscious after delivery"
                    , kinyarwanda = Nothing
                    }

                PrenatalActivity.Model.ConvulsionsPreviousDelivery ->
                    { english = "Patient experienced convulsions in previous delivery"
                    , kinyarwanda = Nothing
                    }

        HighRiskFactors ->
            { english = "High Risk Factors"
            , kinyarwanda = Nothing
            }

        HighSeverityAlert alert ->
            case alert of
                PrenatalActivity.Model.BodyTemperature ->
                    { english = "Body Temperature"
                    , kinyarwanda = Nothing
                    }

                PrenatalActivity.Model.BloodPressure ->
                    { english = "Blood Pressure"
                    , kinyarwanda = Nothing
                    }

                PrenatalActivity.Model.FetalHeartRate ->
                    { english = "No fetal heart rate noted"
                    , kinyarwanda = Nothing
                    }

                PrenatalActivity.Model.FetalMovement ->
                    { english = "No fetal movement noted"
                    , kinyarwanda = Nothing
                    }

                PrenatalActivity.Model.HeartRate ->
                    { english = "Heart Rate"
                    , kinyarwanda = Nothing
                    }

                PrenatalActivity.Model.RespiratoryRate ->
                    { english = "Respiratory Rate"
                    , kinyarwanda = Nothing
                    }

        HighSeverityAlerts ->
            { english = "High Severity Alerts"
            , kinyarwanda = Nothing
            }

        HistoryTask task ->
            case task of
                Obstetric ->
                    { english = "Obstetric History"
                    , kinyarwanda = Nothing
                    }

                Medical ->
                    { english = "Medical History"
                    , kinyarwanda = Nothing
                    }

                Social ->
                    { english = "Partner Information"
                    , kinyarwanda = Nothing
                    }

        HIV ->
            { english = "HIV"
            , kinyarwanda = Nothing
            }

        HIVStatus status ->
            case status of
                HIVExposedInfant ->
                    { english = "HIV-exposed Infant"
                    , kinyarwanda = Just "Umwana uvuka ku mubyeyi ubana n'ubwandu bwa virusi ya SIDA"
                    }

                Negative ->
                    { english = "Negative"
                    , kinyarwanda = Just "Nta bwandu afite"
                    }

                NegativeDiscordantCouple ->
                    { english = "Negative - discordant couple"
                    , kinyarwanda = Just "Nta bwandu afite ariko abana n'ubufite"
                    }

                Positive ->
                    { english = "Positive"
                    , kinyarwanda = Just "Afite ubwandu"
                    }

                Backend.Person.Model.Unknown ->
                    { english = "Unknown"
                    , kinyarwanda = Just "Ntabizi"
                    }

        HIVStatusLabel ->
            { english = "HIV Status"
            , kinyarwanda = Just "Uko ahagaze ku bijyanye n'ubwandu bwa virusi ya SIDA"
            }

        Home ->
            { english = "Home"
            , kinyarwanda = Nothing
            }

        HouseholdSize ->
            { english = "Household Size"
            , kinyarwanda = Nothing
            }

        HttpError error ->
            translateHttpError error

        HypertensionBeforePregnancy ->
            { english = "Hypertension before pregnancy"
            , kinyarwanda = Nothing
            }

        IncompleteCervixPreviousPregnancy ->
            { english = "Incomplete Cervix in previous pregnancy"
            , kinyarwanda = Nothing
            }

        IndividualEncounter ->
            { english = "Individual Encounter"
            , kinyarwanda = Nothing
            }

        IndividualEncounterType type_ ->
            case type_ of
                AntenatalEncounter ->
                    { english = "Antenatal"
                    , kinyarwanda = Nothing
                    }

                InmmunizationEncounter ->
                    { english = "Inmmunization"
                    , kinyarwanda = Nothing
                    }

                NutritionEncounter ->
                    { english = "Nutrition"
                    , kinyarwanda = Nothing
                    }

        IndividualEncounterTypes ->
            { english = "Individual Encounter Types"
            , kinyarwanda = Nothing
            }

        KilogramShorthand ->
            { english = "kg"
            , kinyarwanda = Just "kg"
            }

        LastChecked ->
            { english = "Last checked"
            , kinyarwanda = Just "Isuzuma riheruka"
            }

        LastSuccesfulContactLabel ->
            { english = "Last Successful Contact"
            , kinyarwanda = Just "Itariki n'isaha yanyuma igikoresho giheruka gukoresherezaho interineti bikagenda neza"
            }

        Legs ->
            { english = "Legs"
            , kinyarwanda = Nothing
            }

        LegsCPESign option ->
            case option of
                PallorLegs ->
                    translationSet Pallor

                EdemaLegs ->
                    translationSet Edema

                NormalLegs ->
                    translationSet Normal

        LevelOfEducationLabel ->
            { english = "Level of Education"
            , kinyarwanda = Just <| "Amashuri wize"
            }

        LevelOfEducation educationLevel ->
            case educationLevel of
                NoSchooling ->
                    { english = "No Schooling"
                    , kinyarwanda = Just "Ntayo"
                    }

                PrimarySchool ->
                    { english = "Primary School"
                    , kinyarwanda = Just "Abanza"
                    }

                VocationalTrainingSchool ->
                    { english = "Vocational Training School"
                    , kinyarwanda = Just "Imyuga"
                    }

                SecondarySchool ->
                    { english = "Secondary School"
                    , kinyarwanda = Just "Ayisumbuye"
                    }

                DiplomaProgram ->
                    { english = "Diploma Program (2 years of University)"
                    , kinyarwanda = Just "Amashuri 2 ya Kaminuza"
                    }

                HigherEducation ->
                    { english = "Higher Education (University)"
                    , kinyarwanda = Just "(A0)"
                    }

                AdvancedDiploma ->
                    { english = "Advanced Diploma"
                    , kinyarwanda = Just "(A1)"
                    }

        LinkToMother ->
            { english = "Link to mother"
            , kinyarwanda = Just "Guhuza n'amakuru y'umubyeyi"
            }

        LiveChildren ->
            { english = "Live Children"
            , kinyarwanda = Nothing
            }

        LmpDateConfidentHeader ->
            { english = "Is the Patient confident of LMP Date"
            , kinyarwanda = Nothing
            }

        LmpDateHeader ->
            { english = "Last Menstrual Period Date"
            , kinyarwanda = Nothing
            }

        LmpRangeHeader ->
            { english = "When was the Patient's Last Menstrual Period"
            , kinyarwanda = Nothing
            }

        LmpRange range ->
            case range of
                OneMonth ->
                    { english = "Within 1 month"
                    , kinyarwanda = Nothing
                    }

                ThreeMonth ->
                    { english = "Within 3 months"
                    , kinyarwanda = Nothing
                    }

                SixMonth ->
                    { english = "Within 6 months"
                    , kinyarwanda = Nothing
                    }

        LoginPhrase phrase ->
            translateLoginPhrase phrase

        Low ->
            { english = "Low"
            , kinyarwanda = Nothing
            }

        Lungs ->
            { english = "Lungs"
            , kinyarwanda = Nothing
            }

        LungsCPESign option ->
            case option of
                Wheezes ->
                    { english = "Wheezes"
                    , kinyarwanda = Nothing
                    }

                Crackles ->
                    { english = "Crackles"
                    , kinyarwanda = Nothing
                    }

                NormalLungs ->
                    translationSet Normal

        MakeSureYouAreConnected ->
            { english = "Make sure you are connected to the internet. If the issue continues, call The Ihangane Project at +250 788 817 542."
            , kinyarwanda = Just "Banza urebe ko ufite interineti. Ikibazo nigikomeza, hamagara The Ihangane Project kuri +250 788 817 542"
            }

        MaritalStatusLabel ->
            { english = "Marital Status"
            , kinyarwanda = Just "Irangamimerere"
            }

        MaritalStatus status ->
            case status of
                Divorced ->
                    { english = "Divorced"
                    , kinyarwanda = Just "Yatandukanye n'uwo bashakanye"
                    }

                Married ->
                    { english = "Married"
                    , kinyarwanda = Just "Arubatse"
                    }

                Single ->
                    { english = "Single"
                    , kinyarwanda = Just "Ingaragu"
                    }

                Widowed ->
                    { english = "Widowed"
                    , kinyarwanda = Just "Umupfakazi"
                    }

        MeasurementNoChange ->
            { english = "No Change"
            , kinyarwanda = Just "nta cyahindutse"
            }

        MeasurementGained amount ->
            { english = "Gained " ++ Debug.toString amount
            , kinyarwanda = Just <| "Kwiyongera " ++ Debug.toString amount
            }

        MeasurementLost amount ->
            { english = "Lost " ++ Debug.toString amount
            , kinyarwanda = Just <| "Kwiyongera " ++ Debug.toString amount
            }

        MedicalDiagnosis ->
            { english = "Medical Diagnosis"
            , kinyarwanda = Nothing
            }

        MedicalDiagnosisAlert diagnosis ->
            case diagnosis of
                DiagnosisUterineMyoma ->
                    { english = "Uterine Myoma"
                    , kinyarwanda = Nothing
                    }

                DiagnosisDiabetes ->
                    { english = "Diabetes"
                    , kinyarwanda = Nothing
                    }

                DiagnosisCardiacDisease ->
                    { english = "Cardiac Disease"
                    , kinyarwanda = Nothing
                    }

                DiagnosisRenalDisease ->
                    { english = "Renal Disease"
                    , kinyarwanda = Nothing
                    }

                DiagnosisHypertensionBeforePregnancy ->
                    { english = "Hypertension"
                    , kinyarwanda = Nothing
                    }

                DiagnosisTuberculosis ->
                    { english = "Tuberculosis"
                    , kinyarwanda = Nothing
                    }

                DiagnosisAsthma ->
                    { english = "Asthma"
                    , kinyarwanda = Nothing
                    }

                DiagnosisBowedLegs ->
                    { english = "Bowed Legs"
                    , kinyarwanda = Nothing
                    }

                DiagnosisHIV ->
                    { english = "HIV"
                    , kinyarwanda = Nothing
                    }

        MedicalFormHelper ->
            { english = "Please record if the mother was diagnosed with the following medical issues"
            , kinyarwanda = Nothing
            }

        MMHGUnit ->
            { english = "mmHG"
            , kinyarwanda = Nothing
            }

        MiddleName ->
            { english = "Middle Name"
            , kinyarwanda = Nothing
            }

        MinutesAgo minutes ->
            { english =
                if minutes == 0 then
                    "just now"

                else if minutes == 1 then
                    "one minute ago"

                else
                    Debug.toString minutes ++ " minutes ago"
            , kinyarwanda = Nothing
            }

        ModeOfDelivery mode ->
            case mode of
                VaginalDelivery (Spontaneous True) ->
                    { english = "Spontaneous vaginal delivery with episiotomy"
                    , kinyarwanda = Just "Yabyaye neza ariko bamwongereye"
                    }

                VaginalDelivery (Spontaneous False) ->
                    { english = "Spontaneous vaginal delivery without episiotomy"
                    , kinyarwanda = Just "Yabyaye neza"
                    }

                VaginalDelivery WithVacuumExtraction ->
                    { english = "Vaginal delivery with vacuum extraction"
                    , kinyarwanda = Just "Yabyaye neza ariko hanifashishijwe icyuma gikurura umwana"
                    }

                CesareanDelivery ->
                    { english = "Cesarean delivery"
                    , kinyarwanda = Just "Yabyaye bamubaze"
                    }

        ModeOfDeliveryLabel ->
            { english = "Mode of delivery"
            , kinyarwanda = Just "Uburyo yabyayemo"
            }

        Month ->
            { english = "Month"
            , kinyarwanda = Just "Ukwezi"
            }

        MonthAbbrev ->
            { english = "mo"
            , kinyarwanda = Just "amezi"
            }

        MonthsOld ->
            { english = "months old"
            , kinyarwanda = Just "Amezi"
            }

        Mother ->
            { english = "Mother"
            , kinyarwanda = Just "Umubyeyi"
            }

        MotherDemographicInformation ->
            { english = "Mother Demographic Information"
            , kinyarwanda = Nothing
            }

        MotherName name ->
            { english = "Mother/Caregiver: " ++ name
            , kinyarwanda = Just <| "Umubyeyi: " ++ name
            }

        MotherNameLabel ->
            { english = "Mother's Name"
            , kinyarwanda = Nothing
            }

        MotherNationalId ->
            { english = "Mother's National ID"
            , kinyarwanda = Nothing
            }

        Mothers ->
            { english = "Mothers"
            , kinyarwanda = Just "Ababyeyi"
            }

        MUAC ->
            { english = "MUAC"
            , kinyarwanda = Just "Ikizigira"
            }

        MuacIndication indication ->
            case indication of
                MuacRed ->
                    { english = "red"
                    , kinyarwanda = Just "Umutuku"
                    }

                MuacYellow ->
                    { english = "yellow"
                    , kinyarwanda = Just "Umuhondo"
                    }

                MuacGreen ->
                    { english = "green"
                    , kinyarwanda = Just "Icyatsi"
                    }

        MyAccount ->
            { english = "My Account"
            , kinyarwanda = Just "Konti yanjye"
            }

        MyRelatedBy relationship ->
            translateMyRelatedBy relationship

        MyRelatedByQuestion relationship ->
            translateMyRelatedByQuestion relationship

        Name ->
            { english = "Name"
            , kinyarwanda = Nothing
            }

        NationalIdNumber ->
            { english = "National ID Number"
            , kinyarwanda = Just "Numero y'irangamuntu"
            }

        Neck ->
            { english = "Neck"
            , kinyarwanda = Nothing
            }

        NeckCPESign option ->
            case option of
                EnlargedThyroid ->
                    { english = "Enlarged Thyroid"
                    , kinyarwanda = Nothing
                    }

                EnlargedLymphNodes ->
                    { english = "Enlarged Lymph Nodes"
                    , kinyarwanda = Nothing
                    }

                NormalNeck ->
                    translationSet Normal

        Next ->
            { english = "Next"
            , kinyarwanda = Nothing
            }

        No ->
            { english = "No"
            , kinyarwanda = Just "Oya"
            }

        NoActivitiesCompleted ->
            { english = "No activities are entirely completed for the attending participants."
            , kinyarwanda = Just "Nta gikorwa cyarangiye cyose kubitabiriye."
            }

        NoActivitiesPending ->
            { english = "All activities are completed for the attending participants."
            , kinyarwanda = Just "Ibikorwa byose byarangiye kubitabiriye."
            }

        NoActivitiesCompletedForThisParticipant ->
            { english = "No activities are completed for this participant."
            , kinyarwanda = Just "Nta gikorwa cyarangiye kubitabiriye."
            }

        NoActivitiesPendingForThisParticipant ->
            { english = "All activities are completed for this participant."
            , kinyarwanda = Just "Ibikorwa byose byarangiye kubitabiriye."
            }

        NoGroupsFound ->
            { english = "No groups found."
            , kinyarwanda = Nothing
            }

        NoMatchesFound ->
            { english = "No matches found"
            , kinyarwanda = Nothing
            }

        NoParticipantsCompleted ->
            { english = "No participants have completed all their activities yet."
            , kinyarwanda = Just "Ntagikorwa nakimwe kirarangira kubitabiriye."
            }

        NoParticipantsPending ->
            { english = "All attending participants have completed their activities."
            , kinyarwanda = Just "Abaje bose barangirijwe"
            }

        NoParticipantsCompletedForThisActivity ->
            { english = "No participants have completed this activity yet."
            , kinyarwanda = Just "Ntawaje warangirijwe kukorerwa."
            }

        NoParticipantsPendingForThisActivity ->
            { english = "All attending participants have completed this activitity."
            , kinyarwanda = Just "Ababje bose barangirijwe."
            }

        Normal ->
            { english = "Normal"
            , kinyarwanda = Nothing
            }

        NoChildrenRegisteredInTheSystem ->
            { english = "No children registered in the system"
            , kinyarwanda = Just "Ntamwana wanditswe muriyi sisiteme"
            }

        NoParticipantsFound ->
            { english = "No participants found"
            , kinyarwanda = Just "Ntamuntu ugaragaye"
            }

        NotAvailable ->
            { english = "not available"
            , kinyarwanda = Just "Ntibiboneste"
            }

        NotConnected ->
            { english = "Not Connected"
            , kinyarwanda = Just "Ntamurandasi"
            }

        NumberOfAbortions ->
            { english = "Number of Abortions"
            , kinyarwanda = Nothing
            }

        NumberOfChildrenUnder5 ->
            { english = "Number of Children under 5"
            , kinyarwanda = Just "Umubare w'abana bari munsi y'imyaka 5"
            }

        NumberOfCSections ->
            { english = "Number of C-Sections"
            , kinyarwanda = Nothing
            }

        NumberOfLiveChildren ->
            { english = "Number of Live Children"
            , kinyarwanda = Nothing
            }

        NumberOfStillbirthsAtTerm ->
            { english = "Number of Stillbirths at Term"
            , kinyarwanda = Nothing
            }

        NumberOfStillbirthsPreTerm ->
            { english = "Number of Stillbirths pre Term"
            , kinyarwanda = Nothing
            }

        ObstetricalDiagnosis ->
            { english = "Obstetrical Diagnosis"
            , kinyarwanda = Nothing
            }

        ObstetricalDiagnosisAlert diagnosis ->
            case diagnosis of
                DiagnosisRhNegative ->
                    { english = "Patient is RH Negative"
                    , kinyarwanda = Nothing
                    }

                DiagnosisModerateUnderweight ->
                    { english = "Moderate underweight"
                    , kinyarwanda = Nothing
                    }

                DiagnosisSevereUnderweight ->
                    { english = "Severe underweight"
                    , kinyarwanda = Nothing
                    }

                DiagnosisOverweight ->
                    { english = "Overweight"
                    , kinyarwanda = Nothing
                    }

                DiagnosisObese ->
                    { english = "Obese"
                    , kinyarwanda = Nothing
                    }

                DisgnosisPeripheralEdema ->
                    { english = "Peripheral Edema"
                    , kinyarwanda = Nothing
                    }

                DiagnosisFetusBreech ->
                    { english = "Fetus is in breech"
                    , kinyarwanda = Nothing
                    }

                DiagnosisFetusTransverse ->
                    { english = "Fetus is transverse"
                    , kinyarwanda = Nothing
                    }

                DiagnosisBreastExamination ->
                    { english = "Breast exam showed"
                    , kinyarwanda = Nothing
                    }

                DiagnosisHypotension ->
                    { english = "Hypotension"
                    , kinyarwanda = Nothing
                    }

                DiagnosisPregnancyInducedHypertension ->
                    { english = "Pregnancy-induced hypertension"
                    , kinyarwanda = Nothing
                    }

                DiagnosisPreeclampsiaHighRisk ->
                    { english = "High Risk for Preeclampsia"
                    , kinyarwanda = Nothing
                    }

        OK ->
            { english = "OK"
            , kinyarwanda = Just "Nibyo, yego"
            }

        Old ->
            { english = "old"
            , kinyarwanda = Just "imyaka"
            }

        OneVisit ->
            { english = "One visit"
            , kinyarwanda = Nothing
            }

        OnceYouEndYourGroupEncounter ->
            { english = "Once you end your Group Encounter, you will no longer be able to edit or add data."
            , kinyarwanda = Just "Igihe ushoze igikorwa, ntabwo ushobora guhindura cg wongeremo andi makuru."
            }

        Page ->
            { english = "Page"
            , kinyarwanda = Just "Paji"
            }

        Page404 ->
            { english = "404 page"
            , kinyarwanda = Just "404 paji"
            }

        PageNotFoundMsg ->
            { english = "Sorry, nothing found in this URL."
            , kinyarwanda = Just "Mutwihanganire ntabwo ubufasha mwasabye mubashije kuboneka."
            }

        Pallor ->
            { english = "Pallor"
            , kinyarwanda = Nothing
            }

        Para ->
            { english = "Para"
            , kinyarwanda = Nothing
            }

        PaleConjuctiva ->
            { english = "Pale Conjuctiva"
            , kinyarwanda = Nothing
            }

        PartialPlacentaPreviousDelivery ->
            { english = "Partial Placenta in previous delivery"
            , kinyarwanda = Nothing
            }

        ParticipantDirectory ->
            { english = "Participant Directory"
            , kinyarwanda = Just "Ububiko bw'amakuru y'umurwayi"
            }

        Participants ->
            { english = "Participants"
            , kinyarwanda = Just "Ubwitabire"
            }

        ParticipantReviewed ->
            { english = "I have reviewed and understand the above."
            , kinyarwanda = Nothing
            }

        ParticipantSignature ->
            { english = "Participant Signature"
            , kinyarwanda = Nothing
            }

        ParticipantSummary ->
            { english = "Participant Summary"
            , kinyarwanda = Just "Umwirondoro w’urera umwana"
            }

        ParticipantDemographicInformation ->
            { english = "Participant Demographic Information"
            , kinyarwanda = Nothing
            }

        ParticipantInformation ->
            { english = "Participant Information"
            , kinyarwanda = Nothing
            }

        PartnerHivTestResult ->
            { english = "What was the partners Hiv Test result"
            , kinyarwanda = Nothing
            }

        PartnerReceivedHivCounseling ->
            { english = "Did partner receive HIV Counseling during this pregnancy"
            , kinyarwanda = Nothing
            }

        PartnerReceivedHivTesting ->
            { english = "Did partner receive HIV Testing during this pregnancy"
            , kinyarwanda = Nothing
            }

        PatientProgress ->
            { english = "Patient Progress"
            , kinyarwanda = Nothing
            }

        PatientInformation ->
            { english = "Patient Information"
            , kinyarwanda = Nothing
            }

        PatientProvisionsTask task ->
            case task of
                Medication ->
                    { english = "Medication"
                    , kinyarwanda = Nothing
                    }

                Resources ->
                    { english = "Resources"
                    , kinyarwanda = Nothing
                    }

        People ->
            { english = "People"
            , kinyarwanda = Nothing
            }

        PersistentStorage authorized ->
            if authorized then
                { english = "Persistent storage has been authorized. The browser will not delete locally cached data without your approval."
                , kinyarwanda = Nothing
                }

            else
                { english = "Persistent storage has not been authorized. The browser may delete locally cached data if storage runs low."
                , kinyarwanda = Nothing
                }

        Person ->
            { english = "Person"
            , kinyarwanda = Nothing
            }

        PersonHasBeenSaved ->
            { english = "Person has been saved"
            , kinyarwanda = Nothing
            }

        PlaceholderEnterHeight ->
            { english = "Enter height here…"
            , kinyarwanda = Just "Andika uburebure hano…"
            }

        PlaceholderEnterMUAC ->
            { english = "Enter MUAC here…"
            , kinyarwanda = Just "Andika uburebure hano…"
            }

        PlaceholderEnterParticipantName ->
            { english = "Enter participant name here"
            , kinyarwanda = Nothing
            }

        PlaceholderEnterWeight ->
            { english = "Enter weight here…"
            , kinyarwanda = Just "Andika ibiro hano…"
            }

        PleaseSelectGroup ->
            { english = "Please select the relevant Group for the new encounter"
            , kinyarwanda = Nothing
            }

        PleaseSync ->
            { english = "Please sync data for selected Health Center."
            , kinyarwanda = Nothing
            }

        PreeclampsiaPreviousPregnancy ->
            { english = "Preeclampsia in previous pregnancy "
            , kinyarwanda = Nothing
            }

        PregnancyTrimester trimester ->
            case trimester of
                FirstTrimester ->
                    { english = "First Trimester"
                    , kinyarwanda = Nothing
                    }

                SecondTrimester ->
                    { english = "Second Trimester"
                    , kinyarwanda = Nothing
                    }

                ThirdTrimester ->
                    { english = "Third Trimester"
                    , kinyarwanda = Nothing
                    }

        PrenatalActivitiesTitle activity ->
            case activity of
                DangerSigns ->
                    { english = "Danger Signs"
                    , kinyarwanda = Nothing
                    }

                Examination ->
                    { english = "Examination"
                    , kinyarwanda = Nothing
                    }

                PrenatalActivity.Model.FamilyPlanning ->
                    { english = "Family Planning"
                    , kinyarwanda = Nothing
                    }

                History ->
                    { english = "History"
                    , kinyarwanda = Nothing
                    }

                PatientProvisions ->
                    { english = "Patient Provisions"
                    , kinyarwanda = Nothing
                    }

                PregnancyDating ->
                    { english = "Pregnancy Dating"
                    , kinyarwanda = Nothing
                    }

                PrenatalPhoto ->
                    { english = "Photo"
                    , kinyarwanda = Nothing
                    }

        PrenatalEncounter ->
            { english = "Antenatal Encounter"
            , kinyarwanda = Nothing
            }

        PrenatalPhotoHelper ->
            { english = "Take a picture of the mother's belly. Then you and the mother will see how the belly has grown!"
            , kinyarwanda = Nothing
            }

        PreTerm ->
            { english = "Pre Term"
            , kinyarwanda = Nothing
            }

        PregnancyConcludedLabel ->
            { english = "or Pregnancy Concluded"
            , kinyarwanda = Nothing
            }

        PregnancyOutcomeLabel ->
            { english = "Pregnancy Outcome"
            , kinyarwanda = Nothing
            }

        PregnancyOutcome outcome ->
            case outcome of
                OutcomeLiveAtTerm ->
                    { english = "Live Birth at Term (38 weeks EGA or more)"
                    , kinyarwanda = Nothing
                    }

                OutcomeLivePreTerm ->
                    { english = "Live Birth Preterm (less than 38 weeks EGA)"
                    , kinyarwanda = Nothing
                    }

                OutcomeStillAtTerm ->
                    { english = "Stillbirth at Term (38 weeks EGA or more)"
                    , kinyarwanda = Nothing
                    }

                OutcomeStillPreTerm ->
                    { english = "Stillbirth Preterm (less than 38 weeks EGA)"
                    , kinyarwanda = Nothing
                    }

                OutcomeAbortions ->
                    { english = "Abortions (before 24 weeks EGA)"
                    , kinyarwanda = Nothing
                    }

        PreviousCSectionScar ->
            { english = "Previous C-section scar"
            , kinyarwanda = Nothing
            }

        PreviousDelivery ->
            { english = "Previous Delivery"
            , kinyarwanda = Nothing
            }

        PreviousDeliveryPeriods period ->
            case period of
                LessThan18Month ->
                    { english = "Less than 18 month ago"
                    , kinyarwanda = Nothing
                    }

                MoreThan5Years ->
                    { english = "More than 5 years ago"
                    , kinyarwanda = Nothing
                    }

                Neither ->
                    { english = "Neither"
                    , kinyarwanda = Nothing
                    }

        PreviousFloatMeasurement value ->
            { english = "Previous measurement: " ++ Debug.toString value
            , kinyarwanda = Just <| "Ibipimo by'ubushize: " ++ Debug.toString value
            }

        PreviousMeasurementNotFound ->
            { english = "No previous measurement on record"
            , kinyarwanda = Nothing
            }

<<<<<<< HEAD
        Profession ->
            { english = "Profession"
            , kinyarwanda = Nothing
=======
        ParticipantDemographicInformation ->
            { english = "Participant Demographic Information"
            , kinyarwanda = Just "Umwirondoro w'umugenerwabikorwa"
>>>>>>> 6359b413
            }

        Programs ->
            { english = "Programs"
            , kinyarwanda = Nothing
            }

<<<<<<< HEAD
        ProgressPhotos ->
            { english = "Progress Photos"
            , kinyarwanda = Nothing
            }

        ProgressReport ->
            { english = "Progress Report"
            , kinyarwanda = Just "Raporo igaragaza imikurire y'umwana"
            }

        ProgressTimeline ->
            { english = "Progress Timeline"
            , kinyarwanda = Nothing
=======
        People ->
            { english = "People"
            , kinyarwanda = Just "Abantu"
            }

        PersistentStorage authorized ->
            if authorized then
                { english = "Persistent storage has been authorized. The browser will not delete locally cached data without your approval."
                , kinyarwanda = Nothing
                }

            else
                { english = "Persistent storage has not been authorized. The browser may delete locally cached data if storage runs low."
                , kinyarwanda = Just "Ibikwa ry'amakuru ntabwo remejwe. Sisiteme mushakisha ukoreramo ishobora kubisiba umwanya ubaye muto."
                }

        Person ->
            { english = "Person"
            , kinyarwanda = Just "Umuntu"
            }

        PersonHasBeenSaved ->
            { english = "Person has been saved"
            , kinyarwanda = Just "Amakuru kuri uyu muntu yabitswe"
>>>>>>> 6359b413
            }

        ProgressTrends ->
            { english = "Progress Trends"
            , kinyarwanda = Nothing
            }

        PrenatalParticipant ->
            { english = "Antenatal Participant"
            , kinyarwanda = Nothing
            }

<<<<<<< HEAD
        PrenatalParticipants ->
            { english = "Antenatal Participants"
            , kinyarwanda = Nothing
=======
        PlaceholderEnterParticipantName ->
            { english = "Enter participant name here"
            , kinyarwanda = Just "Andika izina ry'umurwayi hano"
>>>>>>> 6359b413
            }

        PreTermPregnancy ->
            { english = "Number of Pre-term Pregnancies (Live Birth)"
            , kinyarwanda = Nothing
            }

        Province ->
            { english = "Province"
            , kinyarwanda = Nothing
            }

        ReasonForCSection ->
            { english = "Reason for C-section"
            , kinyarwanda = Nothing
            }

        ReceivedDewormingPill ->
            { english = "Has the mother received deworming pill"
            , kinyarwanda = Nothing
            }

<<<<<<< HEAD
        ReceivedIronFolicAcid ->
            { english = "Has the mother received iron and folic acid supplement"
            , kinyarwanda = Nothing
=======
        Programs ->
            { english = "Programs"
            , kinyarwanda = Just "Porogaramu"
>>>>>>> 6359b413
            }

        ReceivedMosquitoNet ->
            { english = "Has the mother received a mosquito net"
            , kinyarwanda = Nothing
            }

<<<<<<< HEAD
        RecordPregnancyOutcome ->
            { english = "Record Pregnancy Outcome"
            , kinyarwanda = Nothing
=======
        Province ->
            { english = "Province"
            , kinyarwanda = Just "Intara"
>>>>>>> 6359b413
            }

        Register ->
            { english = "Register"
            , kinyarwanda = Nothing
            }

        RegisterHelper ->
            { english = "Not the participant you were looking for?"
            , kinyarwanda = Just "Umugenerwabikorwa ubonye si we washakaga?"
            }

        RegisterNewParticipant ->
            { english = "Register a new participant"
            , kinyarwanda = Just "Andika umurwayi mushya"
            }

        RegistratingHealthCenter ->
            { english = "Registrating Health Center"
            , kinyarwanda = Just "Izina ry'ikigo nderabuzima umugenerwabikorwa abarizwamo"
            }

        RegistrationSuccessful ->
            { english = "Registration Successful"
            , kinyarwanda = Nothing
            }

        RegistrationSuccessfulParticipantAdded ->
            { english = "The participant has been added to E-Heza."
            , kinyarwanda = Nothing
            }

        RegistrationSuccessfulSuggestAddingChild ->
            { english = "The participant has been added to E-Heza. Would you like to add a child for this participant?"
            , kinyarwanda = Nothing
            }

        RegistrationSuccessfulSuggestAddingMother ->
            { english = "The participant has been added to E-Heza. Would you like to add a mother for this participant?"
            , kinyarwanda = Nothing
            }

        RelationSuccessful ->
            { english = "Relation Successful"
            , kinyarwanda = Nothing
            }

        RelationSuccessfulChildWithMother ->
            { english = "Child succesfully assocoated with mother."
            , kinyarwanda = Nothing
            }

        RelationSuccessfulMotherWithChild ->
            { english = "Mother succesfully assocoated with child."
            , kinyarwanda = Nothing
            }

<<<<<<< HEAD
        RenalDisease ->
            { english = "Renal Disease"
            , kinyarwanda = Nothing
=======
        RemainingForDownloadLabel ->
            { english = "Remaining for Download"
            , kinyarwanda = Just "Ibisigaye gukurwa kuri seriveri"
            }

        RemainingForUploadLabel ->
            { english = "Remaining for Upload"
            , kinyarwanda = Just "Ibisigaye koherezwa kuri seriveri"
>>>>>>> 6359b413
            }

        ReportAge age ->
            { english = "Age: " ++ age
            , kinyarwanda = Just <| "Imyaka: " ++ age
            }

        ReportDOB dob ->
            { english = "DOB: " ++ dob
            , kinyarwanda = Just <| "Itariki y'amavuko: " ++ dob
            }

        ReportRemaining remaining ->
            { english = Debug.toString remaining ++ " remaning"
            , kinyarwanda = Just <| Debug.toString remaining ++ " iyibutswa rya raporo"
            }

        ReportResultsOfSearch total ->
            case total of
                1 ->
                    { english = "There is 1 participant that matches your search."
                    , kinyarwanda = Just "Hari umujyenerwabikorwa 1 uhuye nuwo washatse"
                    }

                _ ->
                    { english = "There are " ++ Debug.toString total ++ " participants that match your search."
                    , kinyarwanda = Just <| "Hari abagenerwabikorwa " ++ Debug.toString total ++ " bahuye nuwo ushaka mu ishakiro"
                    }

        Reports ->
            { english = "Reports"
            , kinyarwanda = Nothing
            }

        RecentAndUpcomingGroupEncounters ->
            { english = "Recent and upcoming Group Encounters"
            , kinyarwanda = Just "Ahabarizwa amatsinda aheruka gukorerwa n'agiye gukorerwa"
            }

        ReportCompleted { pending, completed } ->
            { english = Debug.toString completed ++ " / " ++ Debug.toString (pending + completed) ++ " Completed"
            , kinyarwanda = Just <| Debug.toString completed ++ " / " ++ Debug.toString (pending + completed) ++ " Raporo irarangiye"
            }

        ResolveMonth month ->
            translateMonth month

        RespiratoryRate ->
            { english = "Respiratory Rate"
            , kinyarwanda = Nothing
            }

        Retry ->
            { english = "Retry"
            , kinyarwanda = Just "Kongera kugerageza"
            }

        RhNegative ->
            { english = "RH Negative"
            , kinyarwanda = Nothing
            }

        RiskFactorAlert factor ->
            case factor of
                FactorNumberOfCSections number ->
                    if number == 1 then
                        { english = "1 previous C-section"
                        , kinyarwanda = Nothing
                        }

                    else
                        { english = Debug.toString number ++ " previous C-sections"
                        , kinyarwanda = Nothing
                        }

                FactorCSectionInPreviousDelivery ->
                    { english = "C-section in previous delivery"
                    , kinyarwanda = Nothing
                    }

                FactorCSectionReason ->
                    { english = "C-section in previous delivery due to"
                    , kinyarwanda = Nothing
                    }

                FactorPreviousDeliveryPeriod ->
                    { english = "Previous delivery"
                    , kinyarwanda = Nothing
                    }

                FactorSuccessiveAbortions ->
                    { english = "Patient experienced successive abortions"
                    , kinyarwanda = Nothing
                    }

                FactorSuccessivePrematureDeliveries ->
                    { english = "Patient experienced successive preterm deliveries"
                    , kinyarwanda = Nothing
                    }

                FactorStillbornPreviousDelivery ->
                    { english = "Stillbirth in previous delivery"
                    , kinyarwanda = Nothing
                    }

                FactorBabyDiedOnDayOfBirthPreviousDelivery ->
                    { english = "Live Birth but the baby died the same day in previous delivery"
                    , kinyarwanda = Nothing
                    }

                FactorPartialPlacentaPreviousDelivery ->
                    { english = "Patient had partial placenta in previous pregnancy"
                    , kinyarwanda = Nothing
                    }

                FactorSevereHemorrhagingPreviousDelivery ->
                    { english = "Patient experienced severe hemorrhage in previous pregnancy"
                    , kinyarwanda = Nothing
                    }

                FactorPreeclampsiaPreviousPregnancy ->
                    { english = "Patient had preeclampsia in previous pregnancy"
                    , kinyarwanda = Nothing
                    }

                FactorConvulsionsPreviousDelivery ->
                    { english = "Patient experienced convulsions in previous delivery"
                    , kinyarwanda = Nothing
                    }

                FactorConvulsionsAndUnconsciousPreviousDelivery ->
                    { english = "Patient experienced convulsions and resulted in becoming unconscious after delivery"
                    , kinyarwanda = Nothing
                    }

                FactorIncompleteCervixPreviousPregnancy ->
                    { english = "Patient had an Incomplete Cervix in previous pregnancy"
                    , kinyarwanda = Nothing
                    }

                FactorVerticalCSectionScar ->
                    { english = "Vertical C-Section Scar"
                    , kinyarwanda = Nothing
                    }

                FactorGestationalDiabetesPreviousPregnancy ->
                    { english = "Patient had Gestational Diabetes in previous pregnancy"
                    , kinyarwanda = Nothing
                    }

        RiskFactors ->
            { english = "Risk Factors"
            , kinyarwanda = Nothing
            }

        Save ->
            { english = "Save"
            , kinyarwanda = Just "Kubika"
            }

        SaveAndNext ->
            { english = "Save & Next"
            , kinyarwanda = Nothing
            }

        SaveError ->
            { english = "Save Error"
            , kinyarwanda = Just "Kubika error (ikosa mu kubika)"
            }

        Search ->
            { english = "Search"
            , kinyarwanda = Nothing
            }

        SearchByName ->
            { english = "Search by Name"
            , kinyarwanda = Just "Gushakisha izina"
            }

        SearchExistingParticipants ->
            { english = "Search Existing Participants"
            , kinyarwanda = Nothing
            }

        SearchHelper ->
            { english = "Search to see if the participant already exists in E-Heza. If the person you are looking for does not appear in the search, please create a new record for them."
            , kinyarwanda = Just "Shakisha kugirango urebe niba umugenerwabikorwa asanzwe ari muri E-Heza. Niba atagaragara, mwandike nku mushya."
            }

        SearchHelperFamilyMember ->
            { english = "Search to see if the additional family member already exists in E-Heza. If the person you are looking for does not appear in the search, please create a new record for them."
            , kinyarwanda = Just "Kanda ku Ishakiro kugirango urebe niba umugenerwabikorwa asanzwe ari muri E-Heza. Niba uwo muntu atagaragara mu ishakiro, mwandike nk'umugenerwabikorwa mushya."
            }

        SecondName ->
            { english = "Second Name"
            , kinyarwanda = Just "Izina ry'umuryango"
            }

        Sector ->
            { english = "Sector"
            , kinyarwanda = Just "Umurenge"
            }

        SelectAntenatalVisit ->
            { english = "Select an Antenatal Visit"
            , kinyarwanda = Nothing
            }

        SelectDangerSigns ->
            { english = "Please select one or more of the danger signs the patient is experiencing"
            , kinyarwanda = Nothing
            }

        SelectEncounterType ->
            { english = "Select encounter type"
            , kinyarwanda = Nothing
            }

        SelectLanguage ->
            { english = "Select language"
            , kinyarwanda = Nothing
            }

        SelectGroup ->
            { english = "Select Group..."
            , kinyarwanda = Just "Hitamo itsinda ryawe..."
            }

        SelectProgram ->
            { english = "Select Program"
            , kinyarwanda = Just "Hitamo porogaramu"
            }

        SelectYourGroup ->
            { english = "Select your Group"
            , kinyarwanda = Just "Hitamo itsinda ryawe"
            }

        SelectYourHealthCenter ->
            { english = "Select your Health Center"
            , kinyarwanda = Just "Hitamo ikigo nderabuzima"
            }

        SelectedHCDownloading ->
            { english = "Downloading data for selected Health Center. Please wait until completed."
            , kinyarwanda = Nothing
            }

        SelectedHCNotSynced ->
            { english = "Data is not synced"
            , kinyarwanda = Nothing
            }

        SelectedHCSyncing ->
            { english = "Data is syncing"
            , kinyarwanda = Nothing
            }

        SelectedHCUploading ->
            { english = "Uploading data for selected Health Center. Please wait until completed."
            , kinyarwanda = Nothing
            }

        ServiceWorkerActive ->
            { english = "The app is installed on this device."
            , kinyarwanda = Just "Apulikasiyo  muri icyi cyuma cy'inkoranabuhanga yinjijwe."
            }

        ServiceWorkerCurrent ->
            { english = "You have the current version of the app."
            , kinyarwanda = Just "Ufite apulikasiyo nshya igezweho uyu munsi"
            }

        ServiceWorkerCheckForUpdates ->
            { english = "Check for updates"
            , kinyarwanda = Just "Kugenzura ibyavuguruwe"
            }

        ServiceWorkerInstalling ->
            { english = "A new version of the app has been detected and is being downloaded. You can continue to work while this is in progress."
            , kinyarwanda = Nothing
            }

        ServiceWorkerInstalled ->
            { english = "A new version of the app has been downloaded."
            , kinyarwanda = Nothing
            }

        ServiceWorkerSkipWaiting ->
            { english = "Activate new version of the app"
            , kinyarwanda = Nothing
            }

        ServiceWorkerRestarting ->
            { english = "The app should reload momentarily with the new version."
            , kinyarwanda = Nothing
            }

        ServiceWorkerActivating ->
            { english = "A new version of the app is preparing itself for use."
            , kinyarwanda = Nothing
            }

        ServiceWorkerActivated ->
            { english = "A new version of the app is ready for use."
            , kinyarwanda = Nothing
            }

        ServiceWorkerRedundant ->
            { english = "An error occurred installing a new version of the app."
            , kinyarwanda = Nothing
            }

        ServiceWorkerInactive ->
            { english = "The app is not yet installed on this device."
            , kinyarwanda = Nothing
            }

        ServiceWorkerRegNotAsked ->
            { english = "We have not yet attempted to install the app on this device."
            , kinyarwanda = Nothing
            }

        ServiceWorkerRegLoading ->
            { english = "Installation of the app on this device is progressing."
            , kinyarwanda = Nothing
            }

        ServiceWorkerRegErr ->
            { english = "There was an error installing the app on this device. To try again, reload this page."
            , kinyarwanda = Nothing
            }

        ServiceWorkerRegSuccess ->
            { english = "The app was successfully registered with this device."
            , kinyarwanda = Just "Igikorwa cyo gushyira apulikasiyo kuri iki gikoresho cy'ikoranabuhanga cyagenze neza."
            }

        ServiceWorkerStatus ->
            { english = "Deployment Status"
            , kinyarwanda = Just "Ibijyanye no kuvugurura no kongerera ubushobozi sisiteme"
            }

        SevereHemorrhagingPreviousDelivery ->
            { english = "Severe Hemorrhaging in previous delivery (>500 ml)"
            , kinyarwanda = Nothing
            }

        SocialHistoryHivTestingResult result ->
            case result of
                ResultHivPositive ->
                    { english = "Positive"
                    , kinyarwanda = Nothing
                    }

                ResultHivNegative ->
                    { english = "Negative"
                    , kinyarwanda = Nothing
                    }

                ResultHivIndeterminate ->
                    { english = "Indeterminate"
                    , kinyarwanda = Nothing
                    }

                NoHivTesting ->
                    { english = "Ntibiboneste"
                    , kinyarwanda = Nothing
                    }

        StillbornPreviousDelivery ->
            { english = "Stillborn in previous delivery"
            , kinyarwanda = Nothing
            }

        SubsequentAntenatalVisit ->
            { english = "Subsequent Antenatal Visit"
            , kinyarwanda = Nothing
            }

        SuccessiveAbortions ->
            { english = "Successive Abortions"
            , kinyarwanda = Nothing
            }

        SuccessivePrematureDeliveries ->
            { english = "Successive Premature Deliveries"
            , kinyarwanda = Nothing
            }

        GroupEncounterClosed ->
            { english = "Group Encounter closed"
            , kinyarwanda = Nothing
            }

        GroupEncounterClosed2 sessionId ->
            { english =
                String.join " "
                    [ "Group Encounter"
                    , fromEntityUuid sessionId
                    , """is closed. If you need to make further modifications
            to it, please contact an administrator to have it
            re-opened."""
                    ]
            , kinyarwanda = Nothing
            }

        GroupEncounterLoading ->
            { english = "Loading Group Encounter"
            , kinyarwanda = Nothing
            }

        GroupEncounterUnauthorized ->
            { english = "Group Encounter unauthorized"
            , kinyarwanda = Nothing
            }

        GroupEncounterUnauthorized2 ->
            { english =
                """You are not authorized to view this health assessment.
        Please contact the Ihangane project for further
        instructions."""
            , kinyarwanda = Nothing
            }

        ShowAll ->
            { english = "Show All"
            , kinyarwanda = Just "Erekana amazina yose"
            }

        StartEndDate ->
            { english = "Start - End"
            , kinyarwanda = Nothing
            }

        StartDate ->
            { english = "Start Date"
            , kinyarwanda = Just "Itariki utangireyeho"
            }

        EndDate ->
            { english = "End Date"
            , kinyarwanda = Just "Itariki urangirijeho"
            }

        StartSyncing ->
            { english = "Start Syncing"
            , kinyarwanda = Just "Tangira uhuze amakuru kuri seriveri"
            }

        StatusLabel ->
            { english = "Status"
            , kinyarwanda = Just "Uko bihagaze kugeza ubu"
            }

        StopSyncing ->
            { english = "Stop Syncing"
            , kinyarwanda = Just "Tangira gukura amakuru kuri seriveri"
            }

        Submit ->
            { english = "Submit"
            , kinyarwanda = Nothing
            }

        Success ->
            { english = "Success"
            , kinyarwanda = Just "Byagezweho"
            }

        SyncGeneral ->
            { english = "Sync Status (General)"
            , kinyarwanda = Just "Ibijyanye no guhuza amakuru yafashwe n'igikoresho cy'ikoranabuhanga n'abitse kuri seriveri"
            }

        TakenCareOfBy ->
            { english = "Taken care of by"
            , kinyarwanda = Nothing
            }

        TasksCompleted completed total ->
            { english = Debug.toString completed ++ "/" ++ Debug.toString total ++ " Tasks Completed"
            , kinyarwanda = Nothing
            }

        TelephoneNumber ->
            { english = "Telephone Number"
            , kinyarwanda = Just "Numero ya telefoni"
            }

        Term ->
            { english = "Term"
            , kinyarwanda = Nothing
            }

        TermPregnancy ->
            { english = "Number of Term Pregnancies (Live Birth)"
            , kinyarwanda = Nothing
            }

        ThisActionCannotBeUndone ->
            { english = "This action cannot be undone."
            , kinyarwanda = Nothing
            }

        ThisGroupHasNoMothers ->
            { english = "This Group has no mothers assigned to it."
            , kinyarwanda = Nothing
            }

        Training ->
            { english = "Training"
            , kinyarwanda = Nothing
            }

        TrainingGroupEncounterCreateSuccessMessage ->
            { english = "Training encounters were created."
            , kinyarwanda = Nothing
            }

        TrainingGroupEncounterDeleteSuccessMessage ->
            { english = "Training encounters were deleted."
            , kinyarwanda = Nothing
            }

        TrySyncing ->
            { english = "Try syncing with backend"
            , kinyarwanda = Just "Gerageza guhuza amakuru y'iki gikoresho cy'ikoranabuhanga n'abakoze E-Heza"
            }

        TuberculosisPast ->
            { english = "Tuberculosis in the past"
            , kinyarwanda = Nothing
            }

        TuberculosisPresent ->
            { english = "Tuberculosis in the present"
            , kinyarwanda = Nothing
            }

        TwoVisits ->
            { english = "Two visits"
            , kinyarwanda = Nothing
            }

        UbudeheLabel ->
            { english = "Ubudehe: "
            , kinyarwanda = Nothing
            }

        Unknown ->
            { english = "Unknown"
            , kinyarwanda = Just "Ntabizi"
            }

        Update ->
            { english = "Update"
            , kinyarwanda = Just "Kuvugurura"
            }

        UpdateError ->
            { english = "Update Error"
            , kinyarwanda = Just "ikosa mwivugurura"
            }

        UterineMyoma ->
            { english = "Uterine Myoma"
            , kinyarwanda = Nothing
            }

        ValidationErrors ->
            { english = "Validation Errors"
            , kinyarwanda = Nothing
            }

        -- As in, the version the app
        Version ->
            { english = "Version"
            , kinyarwanda = Nothing
            }

        View ->
            { english = "View"
            , kinyarwanda = Nothing
            }

        ViewProgressReport ->
            { english = "View Progress Report"
            , kinyarwanda = Just "Garagaza uruhererekane rw'imikurire y'umwana"
            }

        Village ->
            { english = "Village"
            , kinyarwanda = Just "Umudugudu"
            }

        WeekSinglePlural value ->
            if value == 1 then
                { english = "1 Week"
                , kinyarwanda = Nothing
                }

            else
                { english = Debug.toString value ++ " Weeks"
                , kinyarwanda = Nothing
                }

        Weight ->
            { english = "Weight"
            , kinyarwanda = Just "Ibiro"
            }

        WelcomeUser name ->
            { english = "Welcome " ++ name
            , kinyarwanda = Just <| "Murakaza neza " ++ name
            }

        WhatDoYouWantToDo ->
            { english = "What do you want to do?"
            , kinyarwanda = Just "Urashaka gukora iki?"
            }

        Year ->
            { english = "Year"
            , kinyarwanda = Just "Umwaka"
            }

        YearsOld int ->
            { english = Debug.toString int ++ " years old"
            , kinyarwanda = Nothing
            }

        Yes ->
            { english = "Yes"
            , kinyarwanda = Just "Yego"
            }

        YouAreNotAnAdmin ->
            { english = "You are not logged in as an Administrator."
            , kinyarwanda = Nothing
            }

        YourGroupEncounterHasBeenSaved ->
            { english = "Your Group Encounter has been saved."
            , kinyarwanda = Nothing
            }

        ZScoreHeightForAge ->
            { english = "Z-Score Height for Age: "
            , kinyarwanda = Just "Z-score Uburebure ku myaka: "
            }

        ZScoreMuacForAge ->
            { english = "MUAC for Age: "
            , kinyarwanda = Just "MUAC ku myaka: "
            }

        ZScoreWeightForAge ->
            { english = "Z-Score Weight for Age: "
            , kinyarwanda = Just "Z-score Ibiro ku myaka: "
            }

        ZScoreWeightForHeight ->
            { english = "Z-Score Weight for Height: "
            , kinyarwanda = Just "Z-score Ibiro ku uburebure: "
            }


translateMyRelatedBy : MyRelatedBy -> TranslationSet String
translateMyRelatedBy relationship =
    case relationship of
        MyChild ->
            { english = "Child"
            , kinyarwanda = Just "Umwana"
            }

        MyParent ->
            { english = "Parent"
            , kinyarwanda = Nothing
            }

        MyCaregiven ->
            { english = "Care given"
            , kinyarwanda = Nothing
            }

        MyCaregiver ->
            { english = "Caregiver"
            , kinyarwanda = Nothing
            }


{-| Basically, this is backwards. Our data is showing what the second
person is from the first person's point of view, but we want to
ask the question the opposite way.
-}
translateMyRelatedByQuestion : MyRelatedBy -> TranslationSet String
translateMyRelatedByQuestion relationship =
    case relationship of
        MyChild ->
            { english = "is the parent of"
            , kinyarwanda = Just "ni umubyeyi wa"
            }

        MyParent ->
            { english = "is the child of"
            , kinyarwanda = Nothing
            }

        MyCaregiven ->
            { english = "is the caregiver for"
            , kinyarwanda = Just "ni umurezi wa"
            }

        MyCaregiver ->
            { english = "is given care by"
            , kinyarwanda = Nothing
            }


translateActivePage : Page -> TranslationSet String
translateActivePage page =
    case page of
        DevicePage ->
            { english = "Device Status"
            , kinyarwanda = Just "Uko igikoresho cy'ikoranabuhanga gihagaze"
            }

        PinCodePage ->
            { english = "PIN Code"
            , kinyarwanda = Just "Umubare w'ibanga"
            }

        PageNotFound url ->
            { english = "Missing"
            , kinyarwanda = Just "Ibibura"
            }

        ServiceWorkerPage ->
            { english = "Deployment"
            , kinyarwanda = Nothing
            }

        UserPage userPage ->
            case userPage of
                ClinicalPage ->
                    { english = "Clinical"
                    , kinyarwanda = Nothing
                    }

                ClinicsPage _ ->
                    { english = "Groups"
                    , kinyarwanda = Just "Itsinda"
                    }

                ClinicalProgressReportPage _ ->
                    { english = "Clinical Progress Report"
                    , kinyarwanda = Nothing
                    }

                CreatePersonPage _ _ ->
                    { english = "Create Person"
                    , kinyarwanda = Nothing
                    }

                DemographicsReportPage _ ->
                    { english = "Demographics Report"
                    , kinyarwanda = Nothing
                    }

                EditPersonPage _ ->
                    { english = "Edit Person"
                    , kinyarwanda = Nothing
                    }

                MyAccountPage ->
                    { english = "My Account"
                    , kinyarwanda = Just "Compte"
                    }

                PersonPage id ->
                    { english = "Person"
                    , kinyarwanda = Nothing
                    }

                PersonsPage _ ->
                    { english = "Participant Directory"
                    , kinyarwanda = Just "Ububiko bw'amakuru y'umurwayi"
                    }

                PrenatalParticipantPage _ ->
                    { english = "Antenatal Participant"
                    , kinyarwanda = Nothing
                    }

                IndividualEncounterParticipantsPage encounterType ->
                    case encounterType of
                        AntenatalEncounter ->
                            { english = "Antenatal Participants"
                            , kinyarwanda = Nothing
                            }

                        InmmunizationEncounter ->
                            { english = "Inmmunization Participants"
                            , kinyarwanda = Nothing
                            }

                        NutritionEncounter ->
                            { english = "Nutrition Participants"
                            , kinyarwanda = Nothing
                            }

                RelationshipPage _ _ ->
                    { english = "Relationship"
                    , kinyarwanda = Nothing
                    }

                SessionPage sessionId sessionPage ->
                    case sessionPage of
                        ActivitiesPage ->
                            { english = "Activities"
                            , kinyarwanda = Just "Ibikorwa"
                            }

                        ActivityPage activityType ->
                            { english = "Activity"
                            , kinyarwanda = Just "Igikorwa"
                            }

                        AttendancePage ->
                            { english = "Attendance"
                            , kinyarwanda = Just "Ubwitabire"
                            }

                        ParticipantsPage ->
                            { english = "Participants"
                            , kinyarwanda = Just "Abagenerwabikorwa"
                            }

                        ChildPage childId ->
                            { english = "Child"
                            , kinyarwanda = Just "Umwana"
                            }

                        MotherPage motherId ->
                            { english = "Mother"
                            , kinyarwanda = Just "Umubyeyi"
                            }

                        ProgressReportPage childId ->
                            { english = "Progress Report"
                            , kinyarwanda = Just "Raporo igaragaza imikurire y'umwana"
                            }

                PrenatalEncounterPage _ ->
                    { english = "Antenatal Encounter"
                    , kinyarwanda = Nothing
                    }

                PrenatalActivityPage _ _ ->
                    { english = "Antenatal Activity"
                    , kinyarwanda = Nothing
                    }

                IndividualEncounterTypesPage ->
                    { english = "Encounter Types"
                    , kinyarwanda = Nothing
                    }

                PregnancyOutcomePage _ ->
                    { english = "Pregnancy Outcome"
                    , kinyarwanda = Nothing
                    }


translateAdherence : Adherence -> TranslationSet String
translateAdherence adherence =
    case adherence of
        PrescribedAVRs ->
            { english = "Ask the mother to name or describe her prescribed AVRs. Can she correctly describe her medication?"
            , kinyarwanda = Just "Saba umubyeyi kuvuga izina ry’imiti igabanya ubukana bamuhaye. Ese abashije kuyivuga neza?"
            }

        CorrectDosage ->
            { english = "Can she tell you the correct dosage?"
            , kinyarwanda = Just "Yaba abasha kukubwira neza uburyo ayifata?"
            }

        TimeOfDay ->
            { english = "Can she tell you the correct time of day to make her ARVs?"
            , kinyarwanda = Just "Yaba abasha kukubwira amasaha ayifatiraho buri munsi?"
            }

        Adhering ->
            { english = "Based on your conversations with her, do you think she is adhering to her ARV regimen?"
            , kinyarwanda = Just "Ugendeye ku kiganiro mwagiranye, utekereza ko ari gufata imiti ye neza?"
            }


translateCounselingTimingHeading : CounselingTiming -> TranslationSet String
translateCounselingTimingHeading timing =
    case timing of
        Entry ->
            { english = "Entry Counseling Checklist:"
            , kinyarwanda = Just "Ibigomba kugirwaho inama ku ntangiriro:"
            }

        MidPoint ->
            { english = "Mid Program Review Checklist:"
            , kinyarwanda = Just "Ibigomba kugirwaho inama hagati mu gusubiramo gahunda:"
            }

        Exit ->
            { english = "Exit Counseling Checklist:"
            , kinyarwanda = Just "Ibigomba kugirwaho inama kumuntu usohotse muri gahunda:"
            }

        BeforeMidpoint ->
            { english = "Reminder"
            , kinyarwanda = Just "Kwibutsa"
            }

        BeforeExit ->
            { english = "Reminder"
            , kinyarwanda = Just "Kwibutsa"
            }


translateChartPhrase : ChartPhrase -> TranslationSet String
translateChartPhrase phrase =
    case phrase of
        AgeCompletedMonthsYears ->
            { english = "Age (completed months and years)"
            , kinyarwanda = Just "Imyaka uzuza amazi n'imyaka"
            }

        Birth ->
            { english = "Birth"
            , kinyarwanda = Just "kuvuka"
            }

        BirthToTwoYears ->
            { english = "Birth to 2 years (z-scores)"
            , kinyarwanda = Just "kuvuka (Kuva avutse)  kugeza ku myaka 2 Z-score"
            }

        LengthCm ->
            { english = "Length (cm)"
            , kinyarwanda = Just "Uburere cm"
            }

        LengthForAgeBoys ->
            { english = "Length-for-age BOYS"
            , kinyarwanda = Just "Uburebure ku myaka/ umuhungu"
            }

        LengthForAgeGirls ->
            { english = "Length-for-age GIRLS"
            , kinyarwanda = Just "uburebure ku myaka umukobwa"
            }

        Months ->
            { english = "Months"
            , kinyarwanda = Just "Amezi"
            }

        OneYear ->
            { english = "1 year"
            , kinyarwanda = Just "Umwaka umwe"
            }

        WeightForAgeBoys ->
            { english = "Weight-for-age BOYS"
            , kinyarwanda = Just "Ibiro ku myaka umuhungu"
            }

        WeightForAgeGirls ->
            { english = "Weight-for-age GIRLS"
            , kinyarwanda = Just "ibiro ku myaka umukobwa"
            }

        WeightForLengthBoys ->
            { english = "Weight-for-length BOYS"
            , kinyarwanda = Just "Ibiro ku Uburebure umuhungu"
            }

        WeightForLengthGirls ->
            { english = "Weight-for-length GIRLS"
            , kinyarwanda = Just "ibiro ku uburebure umukobwa"
            }

        WeightKg ->
            { english = "Weight (kg)"
            , kinyarwanda = Just "Ibiro kg"
            }

        YearsPlural value ->
            { english = Debug.toString value ++ " years"
            , kinyarwanda = Just <| "Imyaka " ++ Debug.toString value
            }

        ZScoreChartsAvailableAt ->
            { english = "Z-score charts available at"
            , kinyarwanda = Just "Raporo ku mikurire y'umwana"
            }


translateLoginPhrase : LoginPhrase -> TranslationSet String
translateLoginPhrase phrase =
    case phrase of
        CheckingCachedCredentials ->
            { english = "Checking cached credentials"
            , kinyarwanda = Nothing
            }

        ForgotPassword1 ->
            { english = "Forgot your password?"
            , kinyarwanda = Just "Wibagiwe ijambo ry'ibanga?"
            }

        ForgotPassword2 ->
            { english = "Call The Ihangane Project at +250 788 817 542"
            , kinyarwanda = Just "Hamagara The Ihangane Project kuri +250 788 817 542(Hamagara kumushinga wa ihangane"
            }

        LoggedInAs ->
            { english = "Logged in as"
            , kinyarwanda = Just "Kwinjira nka"
            }

        LoginRejected method ->
            case method of
                ByAccessToken ->
                    { english = "Your access token has expired. You will need to sign in again."
                    , kinyarwanda = Just "Igihe cyo gukoresha sisitemu cyarangiye . Ongera winjore muri sisitemu"
                    }

                ByPassword ->
                    { english = "The server rejected your username or password."
                    , kinyarwanda = Just "Seriveri yanze ijambo ryo kwinjira cg ijambo ry'ibanga"
                    }

        LoginError error ->
            translateHttpError error

        LoginOrWorkOffline ->
            { english = "Either login below, or work offline without logging in."
            , kinyarwanda = Nothing
            }

        Logout ->
            { english = "Logout"
            , kinyarwanda = Just "Gufunga"
            }

        LogoutInProgress ->
            { english = "Logout in progress ..."
            , kinyarwanda = Just "sisitemi irikwifunga"
            }

        LogoutFailed ->
            { english = "Logout Failed"
            , kinyarwanda = Just "Gufunga byanze"
            }

        Password ->
            { english = "Password"
            , kinyarwanda = Just "Ijambo ry'ibanga"
            }

        PinCode ->
            { english = "PIN code"
            , kinyarwanda = Nothing
            }

        PinCodeRejected ->
            { english = "Your PIN code was not recognized."
            , kinyarwanda = Just "Umubare wawe w'ibanga ntabwo uzwi."
            }

        SignIn ->
            { english = "Sign In"
            , kinyarwanda = Just "Kwinjira"
            }

        SignOut ->
            { english = "Sign Out"
            , kinyarwanda = Just "Gusohoka muri sisiteme"
            }

        Username ->
            { english = "Username"
            , kinyarwanda = Just "Izina ryo kwinjira"
            }

        WorkOffline ->
            { english = "Work Offline"
            , kinyarwanda = Just "Gukora nta internet"
            }

        YouMustLoginBefore ->
            { english = "You must sign in before you can access the"
            , kinyarwanda = Just "Ugomba kubanza kwinjira muri sisitemi mbere yuko ubona"
            }


translateMonth : Month -> TranslationSet String
translateMonth month =
    case month of
        Jan ->
            { english = "January"
            , kinyarwanda = Just "Mutarama"
            }

        Feb ->
            { english = "February"
            , kinyarwanda = Just "Gashyantare"
            }

        Mar ->
            { english = "March"
            , kinyarwanda = Just "Werurwe"
            }

        Apr ->
            { english = "April"
            , kinyarwanda = Just "Mata"
            }

        May ->
            { english = "May"
            , kinyarwanda = Just "Gicurasi"
            }

        Jun ->
            { english = "June"
            , kinyarwanda = Just "Kamena"
            }

        Jul ->
            { english = "July"
            , kinyarwanda = Just "Nyakanga"
            }

        Aug ->
            { english = "August"
            , kinyarwanda = Just "Kanama"
            }

        Sep ->
            { english = "September"
            , kinyarwanda = Just "Nzeri"
            }

        Oct ->
            { english = "October"
            , kinyarwanda = Just "Ukwakira"
            }

        Nov ->
            { english = "November"
            , kinyarwanda = Just "Ugushyingo"
            }

        Dec ->
            { english = "December"
            , kinyarwanda = Just "Ukuboza"
            }


translateHttpError : Http.Error -> TranslationSet String
translateHttpError error =
    case error of
        Http.NetworkError ->
            { english = "A network error occurred contacting the server. Are you connected to the Internet?"
            , kinyarwanda = Just "Hari ikibazo cya reseau hamagara kuri seriveri. Ufite intereneti? (murandasi)"
            }

        Http.Timeout ->
            { english = "The request to the server timed out."
            , kinyarwanda = Just "Ibyo wasabye kuri seriveri byarengeje igihe."
            }

        Http.BadUrl url ->
            { english = "URL is not valid: " ++ url
            , kinyarwanda = Nothing
            }

        Http.BadStatus response ->
            { english = "The server indicated the following error:"
            , kinyarwanda = Just "Aya makosa yagaragaye hamagara kuri seriveri:"
            }

        Http.BadPayload message response ->
            { english = "The server responded with data of an unexpected type."
            , kinyarwanda = Nothing
            }


translateValidationError : ValidationError -> TranslationSet String
translateValidationError id =
    case id of
        DigitsOnly ->
            { english = "should contain only digit characters"
            , kinyarwanda = Nothing
            }

        InvalidBirthDate ->
            { english = "is invalid"
            , kinyarwanda = Nothing
            }

        InvalidBirthDateForAdult ->
            { english = "is invalid - adult should at least 13 years old"
            , kinyarwanda = Nothing
            }

        InvalidBirthDateForChild ->
            { english = "is invalid - child should be below the age of 13"
            , kinyarwanda = Nothing
            }

        InvalidHmisNumber ->
            { english = "is invalid - child should be between 1 and 15"
            , kinyarwanda = Nothing
            }

        LengthError correctLength ->
            { english = "should contain " ++ Debug.toString correctLength ++ " characters"
            , kinyarwanda = Nothing
            }

        LettersOnly ->
            { english = "should contain only letter characters"
            , kinyarwanda = Nothing
            }

        RequiredField ->
            { english = "is a required field"
            , kinyarwanda = Nothing
            }

        UnknownGroup ->
            { english = "is not a known Group"
            , kinyarwanda = Nothing
            }

        UnknownProvince ->
            { english = "is not a known province"
            , kinyarwanda = Nothing
            }

        UnknownDistrict ->
            { english = "is not a known district"
            , kinyarwanda = Nothing
            }

        UnknownSector ->
            { english = "is not a known sector"
            , kinyarwanda = Nothing
            }

        UnknownCell ->
            { english = "is not a known cell"
            , kinyarwanda = Nothing
            }

        UnknownVillage ->
            { english = "is not a known village"
            , kinyarwanda = Nothing
            }

        DecoderError err ->
            { english = "Decoder error: " ++ err
            , kinyarwanda = Nothing
            }


translateFormError : ErrorValue ValidationError -> TranslationSet String
translateFormError error =
    case error of
        Empty ->
            { english = "should not be empty"
            , kinyarwanda = Nothing
            }

        InvalidString ->
            { english = "is not a valid string"
            , kinyarwanda = Nothing
            }

        InvalidEmail ->
            { english = "is not a valid email"
            , kinyarwanda = Nothing
            }

        InvalidFormat ->
            { english = "is not a valid format"
            , kinyarwanda = Nothing
            }

        InvalidInt ->
            { english = "is not a valid integer"
            , kinyarwanda = Nothing
            }

        InvalidFloat ->
            { english = "is not a valid number"
            , kinyarwanda = Nothing
            }

        InvalidBool ->
            { english = "is not a valid boolean"
            , kinyarwanda = Nothing
            }

        SmallerIntThan int ->
            { english = "must be smaller than " ++ Debug.toString int
            , kinyarwanda = Nothing
            }

        GreaterIntThan int ->
            { english = "must be larger than " ++ Debug.toString int
            , kinyarwanda = Nothing
            }

        SmallerFloatThan float ->
            { english = "must be smaller than " ++ Debug.toString float
            , kinyarwanda = Nothing
            }

        GreaterFloatThan float ->
            { english = "must be larger than " ++ Debug.toString float
            , kinyarwanda = Nothing
            }

        ShorterStringThan int ->
            { english = "must have fewer than " ++ Debug.toString int ++ " characters"
            , kinyarwanda = Nothing
            }

        LongerStringThan int ->
            { english = "must have more than " ++ Debug.toString int ++ " characters"
            , kinyarwanda = Nothing
            }

        NotIncludedIn ->
            { english = "was not among the valid options"
            , kinyarwanda = Nothing
            }

        CustomError e ->
            translateValidationError e


{-| This one is hampered by the fact that the field names in etaque/elm-form
are untyped strings, but we do our best.
-}
translateFormField : String -> TranslationSet String
translateFormField field =
    case field of
        "clinic_id" ->
            translationSet Group

        "closed" ->
            translationSet Closed

        "training" ->
            translationSet Group

        "scheduled_date.start" ->
            translationSet StartDate

        "scheduled_date.end" ->
            translationSet EndDate

        _ ->
            { english = field
            , kinyarwanda = Nothing
            }<|MERGE_RESOLUTION|>--- conflicted
+++ resolved
@@ -322,15 +322,13 @@
     | GestationalDiabetesPreviousPregnancy
     | GoHome
     | GroupAssessment
-<<<<<<< HEAD
     | Gravida
+    | GroupEncounter    
     | Hands
-    | HandsCPESign HandsCPESign
+    | HandsCPESign HandsCPESign 
+    | HaveYouSynced    
     | HeadHair
-=======
-    | GroupEncounter
     | HaveYouSynced
->>>>>>> 6359b413
     | HealthCenter
     | Heart
     | HeartMurmur
@@ -356,12 +354,9 @@
     | IndividualEncounterTypes
     | KilogramShorthand
     | LastChecked
-<<<<<<< HEAD
+    | LastSuccesfulContactLabel    
     | Legs
     | LegsCPESign LegsCPESign
-=======
-    | LastSuccesfulContactLabel
->>>>>>> 6359b413
     | LevelOfEducationLabel
     | LevelOfEducation EducationLevel
     | LinkToMother
@@ -506,12 +501,9 @@
     | RelationSuccessful
     | RelationSuccessfulChildWithMother
     | RelationSuccessfulMotherWithChild
-<<<<<<< HEAD
-    | RenalDisease
-=======
     | RemainingForDownloadLabel
     | RemainingForUploadLabel
->>>>>>> 6359b413
+    | RenalDisease
     | ReportAge String
     | ReportDOB String
     | ReportRemaining Int
@@ -1945,7 +1937,6 @@
             , kinyarwanda = Nothing
             }
 
-<<<<<<< HEAD
         Gravida ->
             { english = "Gravida"
             , kinyarwanda = Nothing
@@ -1970,11 +1961,11 @@
         HeadHair ->
             { english = "Head/Hair"
             , kinyarwanda = Nothing
-=======
+            }
+            
         HaveYouSynced ->
             { english = "Have you synced data for the health center you are working with?"
             , kinyarwanda = Just "Waba wohereje amakuru y' ikigo nderabuzima uri gukorera?"
->>>>>>> 6359b413
             }
 
         HealthCenter ->
@@ -3100,15 +3091,13 @@
             , kinyarwanda = Nothing
             }
 
-<<<<<<< HEAD
         Profession ->
             { english = "Profession"
             , kinyarwanda = Nothing
-=======
+            }
         ParticipantDemographicInformation ->
             { english = "Participant Demographic Information"
             , kinyarwanda = Just "Umwirondoro w'umugenerwabikorwa"
->>>>>>> 6359b413
             }
 
         Programs ->
@@ -3116,7 +3105,6 @@
             , kinyarwanda = Nothing
             }
 
-<<<<<<< HEAD
         ProgressPhotos ->
             { english = "Progress Photos"
             , kinyarwanda = Nothing
@@ -3130,7 +3118,7 @@
         ProgressTimeline ->
             { english = "Progress Timeline"
             , kinyarwanda = Nothing
-=======
+            }
         People ->
             { english = "People"
             , kinyarwanda = Just "Abantu"
@@ -3155,7 +3143,6 @@
         PersonHasBeenSaved ->
             { english = "Person has been saved"
             , kinyarwanda = Just "Amakuru kuri uyu muntu yabitswe"
->>>>>>> 6359b413
             }
 
         ProgressTrends ->
@@ -3168,15 +3155,14 @@
             , kinyarwanda = Nothing
             }
 
-<<<<<<< HEAD
         PrenatalParticipants ->
             { english = "Antenatal Participants"
             , kinyarwanda = Nothing
-=======
+            }
+            
         PlaceholderEnterParticipantName ->
             { english = "Enter participant name here"
             , kinyarwanda = Just "Andika izina ry'umurwayi hano"
->>>>>>> 6359b413
             }
 
         PreTermPregnancy ->
@@ -3199,15 +3185,14 @@
             , kinyarwanda = Nothing
             }
 
-<<<<<<< HEAD
         ReceivedIronFolicAcid ->
             { english = "Has the mother received iron and folic acid supplement"
             , kinyarwanda = Nothing
-=======
+            }
+            
         Programs ->
             { english = "Programs"
             , kinyarwanda = Just "Porogaramu"
->>>>>>> 6359b413
             }
 
         ReceivedMosquitoNet ->
@@ -3215,15 +3200,14 @@
             , kinyarwanda = Nothing
             }
 
-<<<<<<< HEAD
         RecordPregnancyOutcome ->
             { english = "Record Pregnancy Outcome"
             , kinyarwanda = Nothing
-=======
+            }
+            
         Province ->
             { english = "Province"
             , kinyarwanda = Just "Intara"
->>>>>>> 6359b413
             }
 
         Register ->
@@ -3281,11 +3265,10 @@
             , kinyarwanda = Nothing
             }
 
-<<<<<<< HEAD
         RenalDisease ->
             { english = "Renal Disease"
             , kinyarwanda = Nothing
-=======
+            }
         RemainingForDownloadLabel ->
             { english = "Remaining for Download"
             , kinyarwanda = Just "Ibisigaye gukurwa kuri seriveri"
@@ -3294,7 +3277,6 @@
         RemainingForUploadLabel ->
             { english = "Remaining for Upload"
             , kinyarwanda = Just "Ibisigaye koherezwa kuri seriveri"
->>>>>>> 6359b413
             }
 
         ReportAge age ->
