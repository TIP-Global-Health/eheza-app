module Translate exposing (..)

import Date exposing (Month(..))


type Language
    = English


allLanguages : List Language
allLanguages =
    [ English
    ]


type alias TranslationSet =
    { english : String
    }


type TranslationId
    = AccessDenied
    | Activities
    | ActivitiesCompleted Int
    | ActivitiesFamilyPlanningSignsCondomsLabel
    | ActivitiesFamilyPlanningSignsHelp
    | ActivitiesFamilyPlanningSignsIUDLabel
    | ActivitiesFamilyPlanningSignsInjectionLabel
    | ActivitiesFamilyPlanningSignsLabel
    | ActivitiesFamilyPlanningSignsNecklaceLabel
    | ActivitiesFamilyPlanningSignsNoneLabel
    | ActivitiesFamilyPlanningSignsTitle
    | ActivitiesFamilyPlanningSignsPillLabel
    | ActivitiesHeightHelp
    | ActivitiesHeightLabel
    | ActivitiesHeightTitle
    | ActivitiesMuacHelp
    | ActivitiesMuacLabel
    | ActivitiesMuacTitle
    | ActivitiesToComplete Int
    | ActivitiesNutritionSignsAbdominalDisortionLabel
    | ActivitiesNutritionSignsApathyLabel
    | ActivitiesNutritionSignsBrittleHairLabel
    | ActivitiesNutritionSignsDrySkinLabel
    | ActivitiesNutritionSignsEdemaLabel
    | ActivitiesNutritionSignsHelp
    | ActivitiesNutritionSignsLabel
    | ActivitiesNutritionSignsNoneLabel
    | ActivitiesNutritionSignsPoorAppetiteLabel
    | ActivitiesNutritionSignsTitle
    | ActivitiesPhotoHelp
    | ActivitiesPhotoTitle
    | ActivitiesWeightHelp
    | ActivitiesWeightLabel
    | ActivitiesWeightTitle
    | Age Int Int
    | AgeDays Int
    | AgeMonthsWithoutDay Int
    | AgeSingleBoth Int Int
    | AgeSingleMonth Int Int
    | AgeSingleMonthWithoutDay Int
    | AgeSingleDayWithMonth Int Int
    | AgeSingleDayWithoutMonth Int Int
    | Assessment
    | Baby
    | BabyName String
    | CentimeterShorthand
    | Children
    | Connected
    | Dashboard
    | DropzoneDefaultMessage
    | ErrorBadUrl
    | ErrorBadPayload
    | ErrorBadStatus
    | ErrorCheckLocalConfig
    | ErrorConfigurationError
    | ErrorNetworkError
    | ErrorTimeout
    | Female
    | KilogramShorthand
    | LinkToMother
    | Login
    | Logout
    | Male
    | MeasurementNoChange
    | MeasurementGained Float
    | MeasurementLost Float
    | Mother
    | MotherName String
    | Mothers
    | MyAccount
    | NoActiveIncidents
    | NoChildrenRegisteredInTheSystem
    | NoParticipantsFound
    | NotConnected
    | Page404
    | PageNotFoundMsg
    | Password
    | Participants
    | PlaceholderTextGroupDate
    | PlaceholderTextJoined
    | PreviousFloatMeasurement Float
    | ReportAge String
    | ReportDOB String
    | ReportRemaining Int
    | ReloadParticipant
<<<<<<< HEAD
    | ResolveMonth Month
    | Retake
=======
>>>>>>> 4bf59134
    | Retry
    | Save
    | SaveError
    | SearchByName
    | TitleHealthAssessment
    | Username
    | WelcomeUser String


translate : Language -> TranslationId -> String
translate lang trans =
    let
        translationSet =
            case trans of
                AccessDenied ->
                    { english = "Access denied" }

                Activities ->
                    { english = "Activities" }

                ActivitiesCompleted count ->
                    { english = "Completed (" ++ toString count ++ ")" }

                ActivitiesFamilyPlanningSignsCondomsLabel ->
                    { english = "Condoms" }

                ActivitiesFamilyPlanningSignsHelp ->
                    { english = "Every mother should be asked about her family planing method(s) each month. If a mother needs family planning, refer her to a clinic." }

                ActivitiesFamilyPlanningSignsIUDLabel ->
                    { english = "IUD" }

                ActivitiesFamilyPlanningSignsInjectionLabel ->
                    { english = "Injection" }

                ActivitiesFamilyPlanningSignsLabel ->
                    { english = "Which, if any, of the following methods do you use?" }

                ActivitiesFamilyPlanningSignsNecklaceLabel ->
                    { english = "Necklace" }

                ActivitiesFamilyPlanningSignsNoneLabel ->
                    { english = "None of these" }

                ActivitiesFamilyPlanningSignsTitle ->
                    { english = "Planning:" }

                ActivitiesFamilyPlanningSignsPillLabel ->
                    { english = "Pill" }

                ActivitiesHeightHelp ->
                    { english = "Ask the mother to hold the baby’s head at the end of the measuring board. Move the slider to the baby’s heel and pull their leg straight." }

                ActivitiesHeightLabel ->
                    { english = "Height:" }

                ActivitiesHeightTitle ->
                    { english = "Height:" }

                ActivitiesMuacHelp ->
                    { english = "Make sure to measure at the center of the baby’s upper arm." }

                ActivitiesMuacLabel ->
                    { english = "MUAC:" }

                ActivitiesMuacTitle ->
                    { english = "Mid Upper Arm Circumference (MUAC):" }

                ActivitiesNutritionSignsAbdominalDisortionLabel ->
                    { english = "Abdominal Disortion" }

                ActivitiesNutritionSignsApathyLabel ->
                    { english = "Apathy" }

                ActivitiesNutritionSignsBrittleHairLabel ->
                    { english = "Brittle Hair" }

                ActivitiesNutritionSignsDrySkinLabel ->
                    { english = "Dry Skin" }

                ActivitiesNutritionSignsEdemaLabel ->
                    { english = "Edema" }

                ActivitiesNutritionSignsHelp ->
                    { english = "Explain to the mother how to check the malnutrition signs for their own child." }

                ActivitiesNutritionSignsLabel ->
                    { english = "Select all signs that are present:" }

                ActivitiesNutritionSignsNoneLabel ->
                    { english = "None of these" }

                ActivitiesNutritionSignsPoorAppetiteLabel ->
                    { english = "Poor Appetite" }

                ActivitiesNutritionSignsTitle ->
                    { english = "Nutrition:" }

                ActivitiesPhotoHelp ->
                    { english = "Take each baby's picture at each health assesment. Then you and the mother will see the how the baby has grown!" }

                ActivitiesPhotoTitle ->
                    { english = "Photo:" }

                ActivitiesWeightHelp ->
                    { english = "Calibrate the scale before taking the first baby's weight.  Place baby in harness with no clothes on." }

                ActivitiesToComplete count ->
                    { english = "To Do (" ++ toString count ++ ")" }

                ActivitiesWeightLabel ->
                    { english = "Weight:" }

                ActivitiesWeightTitle ->
                    { english = "Weight:" }

                Age months days ->
                    { english = toString months ++ " months and " ++ toString days ++ " days" }

                AgeDays days ->
                    { english = toString days ++ " days" }

                AgeMonthsWithoutDay months ->
                    { english = toString months ++ " month" }

                AgeSingleBoth months days ->
                    { english = toString months ++ " month and " ++ toString days ++ " day" }

                AgeSingleMonth months days ->
                    { english = toString months ++ " month and " ++ toString days ++ " days" }

                AgeSingleDayWithMonth months days ->
                    { english = toString months ++ " months and " ++ toString days ++ " day" }

                AgeSingleDayWithoutMonth months days ->
                    { english = toString days ++ " day" }

                AgeSingleMonthWithoutDay month ->
                    { english = toString month ++ " month" }

                Assessment ->
                    { english = "Assessment" }

                Baby ->
                    { english = "Baby" }

                BabyName name ->
                    { english = "Baby: " ++ name }

                CentimeterShorthand ->
                    { english = "cm" }

                Children ->
                    { english = "Children" }

                Connected ->
                    { english = "Connected" }

                Dashboard ->
                    { english = "Dashboard" }

                DropzoneDefaultMessage ->
                    { english = "Touch here to take a photo, or drop a photo file here." }

                ErrorBadUrl ->
                    { english = "URL is not valid." }

                ErrorBadPayload ->
                    { english = "The server responded with data of an unexpected type." }

                ErrorBadStatus ->
                    { english = "The server indicated the following error:" }

                ErrorCheckLocalConfig ->
                    { english = "Check your LocalConfig.elm file and make sure you have defined the enviorement properly" }

                ErrorConfigurationError ->
                    { english = "Configuration error" }

                ErrorNetworkError ->
                    { english = "There was a network error." }

                ErrorTimeout ->
                    { english = "The network request timed out." }

                Female ->
                    { english = "Female" }

                KilogramShorthand ->
                    { english = "kg" }

                LinkToMother ->
                    { english = "Link to mother" }

                Login ->
                    { english = "Login" }

                Logout ->
                    { english = "Logout" }

                Male ->
                    { english = "Male" }

                MeasurementNoChange ->
                    { english = "No Change" }

                MeasurementGained amount ->
                    { english = "Gained " ++ (toString amount) }

                MeasurementLost amount ->
                    { english = "Lost " ++ (toString amount) }

                Mother ->
                    { english = "Mother" }

                MotherName name ->
                    { english = "Mother: " ++ name }

                Mothers ->
                    { english = "Mothers" }

                MyAccount ->
                    { english = "My Account" }

                NoActiveIncidents ->
                    { english = "No active incidents!" }

                NoChildrenRegisteredInTheSystem ->
                    { english = "No children registered in the system" }

                NoParticipantsFound ->
                    { english = "No participants found" }

                NotConnected ->
                    { english = "Not Connected" }

                Page404 ->
                    { english = "404 page" }

                PageNotFoundMsg ->
                    { english = "Sorry, nothing found in this URL." }

                Password ->
                    { english = "Password" }

                Participants ->
                    { english = "Participants" }

                PlaceholderTextGroupDate ->
                    { english = "Group Date" }

                PlaceholderTextJoined ->
                    { english = "Joined in June 2017" }

                PreviousFloatMeasurement value ->
                    { english = "Previous measurement: " ++ (toString value) }

                ReportAge age ->
                    { english = "Age: " ++ age }

                ReportDOB dob ->
                    { english = "DOB: " ++ dob }

                ReportRemaining remaining ->
                    { english = toString remaining ++ " remaning" }

                ReloadParticipant ->
                    { english = "Re-load Participant" }

<<<<<<< HEAD
                ResolveMonth month ->
                    case month of
                        Jan ->
                            { english = "January" }

                        Feb ->
                            { english = "February" }

                        Mar ->
                            { english = "March" }

                        Apr ->
                            { english = "April" }

                        May ->
                            { english = "May" }

                        Jun ->
                            { english = "June" }

                        Jul ->
                            { english = "July" }

                        Aug ->
                            { english = "August" }

                        Sep ->
                            { english = "September" }

                        Oct ->
                            { english = "October" }

                        Nov ->
                            { english = "November" }

                        Dec ->
                            { english = "December" }

                Retake ->
                    { english = "Retake" }

=======
>>>>>>> 4bf59134
                Retry ->
                    { english = "Retry" }

                Save ->
                    { english = "Save" }

                SaveError ->
                    { english = "Save error" }

                SearchByName ->
                    { english = "Search by Name" }

                TitleHealthAssessment ->
                    { english = "2017 July Health Assessment" }

                Username ->
                    { english = "Username" }

                WelcomeUser name ->
                    { english = "Welcome " ++ name }
    in
        case lang of
            English ->
                .english translationSet


languageFromString : String -> Result String Language
languageFromString str =
    case str of
        "English" ->
            Ok English

        _ ->
            Err "Not a language"


languageFromCode : String -> Result String Language
languageFromCode str =
    case str of
        "en" ->
            Ok English

        _ ->
            Err "Not a language"


languageToCode : Language -> String
languageToCode lang =
    case lang of
        English ->
            "en"<|MERGE_RESOLUTION|>--- conflicted
+++ resolved
@@ -104,11 +104,7 @@
     | ReportDOB String
     | ReportRemaining Int
     | ReloadParticipant
-<<<<<<< HEAD
     | ResolveMonth Month
-    | Retake
-=======
->>>>>>> 4bf59134
     | Retry
     | Save
     | SaveError
@@ -378,7 +374,6 @@
                 ReloadParticipant ->
                     { english = "Re-load Participant" }
 
-<<<<<<< HEAD
                 ResolveMonth month ->
                     case month of
                         Jan ->
@@ -417,11 +412,6 @@
                         Dec ->
                             { english = "December" }
 
-                Retake ->
-                    { english = "Retake" }
-
-=======
->>>>>>> 4bf59134
                 Retry ->
                     { english = "Retry" }
 
