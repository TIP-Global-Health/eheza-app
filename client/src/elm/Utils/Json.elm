<<<<<<< HEAD
module Utils.Json exposing
    ( decodeArray2
    , decodeEmptyArrayAsEmptyDict
    , decodeError
    , decodeEverySet
    , decodeNullAsEmptyArray
    , decodeWithDefault
    , encodeIfExists
    )
=======
module Utils.Json exposing (..)
>>>>>>> ab43f36e

import AssocList as Dict exposing (Dict)
import Date exposing (Date)
import EverySet exposing (EverySet)
import Gizra.Json exposing (decodeInt)
import Json.Decode exposing (Decoder, andThen, decodeString, dict, fail, field, float, index, int, list, map, map2, nullable, oneOf, string, succeed, value)
import Json.Encode exposing (Value)


decodeArray2 : Decoder k -> Decoder v -> Decoder (Dict k v)
decodeArray2 keyDecoder valueDecoder =
    Json.Decode.map2 (\k v -> ( k, v )) keyDecoder valueDecoder
        |> Json.Decode.list
        |> Json.Decode.map Dict.fromList


decodeEmptyArrayAsEmptyDict : Decoder (Dict.Dict k v)
decodeEmptyArrayAsEmptyDict =
    list value
        |> andThen
            (\list ->
                let
                    length =
                        List.length list
                in
                if length == 0 then
                    succeed Dict.empty

                else
                    fail <| "Expected an empty array, not an array with length: " ++ String.fromInt length
            )


decodeError : Decoder String
decodeError =
    field "title" string


decodeNullAsEmptyArray : Decoder (List a)
decodeNullAsEmptyArray =
    (nullable <| list value)
        |> andThen
            (\val ->
                case val of
                    Nothing ->
                        succeed []

                    Just res ->
                        fail <| "Expected Null, not an array with length: " ++ (String.fromInt <| List.length res)
            )


{-| Given a decoder, decodes a JSON list of that type, and then
turns it into an `EverySet`.
-}
decodeEverySet : Decoder a -> Decoder (EverySet a)
decodeEverySet decoder =
    oneOf
        [ map EverySet.fromList <| list decoder
        , succeed EverySet.empty
        ]


decodeWithDefault : a -> Decoder a -> Decoder a
decodeWithDefault default decoder =
    oneOf [ decoder, succeed default ]


encodeIfExists : String -> Maybe a -> (a -> Value) -> List ( String, Value )
encodeIfExists name maybeVal encoder =
    maybeVal
        |> Maybe.map (\val -> [ ( name, encoder val ) ])
        |> Maybe.withDefault []


decodeWithFallback : a -> Decoder a -> Decoder a
decodeWithFallback fallback decoder =
    oneOf [ decoder, succeed fallback ]<|MERGE_RESOLUTION|>--- conflicted
+++ resolved
@@ -1,16 +1,4 @@
-<<<<<<< HEAD
-module Utils.Json exposing
-    ( decodeArray2
-    , decodeEmptyArrayAsEmptyDict
-    , decodeError
-    , decodeEverySet
-    , decodeNullAsEmptyArray
-    , decodeWithDefault
-    , encodeIfExists
-    )
-=======
 module Utils.Json exposing (..)
->>>>>>> ab43f36e
 
 import AssocList as Dict exposing (Dict)
 import Date exposing (Date)
