--- conflicted
+++ resolved
@@ -4,25 +4,14 @@
 Gizra.NominalDate.
 -}
 
-<<<<<<< HEAD
-import Date exposing (Date)
-import Date.Extra exposing (fromParts, diff, Interval(Day))
-import Date.Extra exposing (fromParts, diff, Interval(Day), numberToMonth)
+import Date.Extra exposing (Interval(Day), diff, fromParts, numberToMonth)
 import Form.Field exposing (Field)
 import Form.Init exposing (setGroup, setString)
 import Form.Validate as Validate exposing (Validation, field)
-import Gizra.NominalDate exposing (NominalDate, NominalDateRange, fromLocalDateTime, toLocalDateTime, diffCalendarMonthsAndDays, formatYYYYMMDD)
-import Html exposing (Html)
-import Time.Date exposing (year, month, day, date, delta, daysInMonth)
-import Time.Date exposing (year, month, day, delta, daysInMonth)
-import Translate exposing (translate, Language)
-=======
-import Date.Extra exposing (Interval(Day), diff, fromParts, numberToMonth)
-import Gizra.NominalDate exposing (NominalDate, diffCalendarMonthsAndDays, fromLocalDateTime, toLocalDateTime)
+import Gizra.NominalDate exposing (NominalDate, NominalDateRange, diffCalendarMonthsAndDays, formatYYYYMMDD, fromLocalDateTime, toLocalDateTime)
 import Html exposing (Html)
 import Time.Date exposing (date, day, daysInMonth, delta, month, year)
 import Translate exposing (Language, translate)
->>>>>>> 16f525f6
 
 
 {-| A wrapper for an integer representing days.
@@ -189,64 +178,6 @@
         year =
             Time.Date.year date
     in
-<<<<<<< HEAD
-        (if day < 10 then
-            "0" ++ toString day
-         else
-            toString day
-        )
-            ++ " "
-            ++ month
-            ++ " "
-            ++ toString year
-
-
-{-| Validates a NominalDate.
--}
-validateNominalDate : Validation e NominalDate
-validateNominalDate =
-    -- It might be nice to do something more predictable than what `date` does,
-    -- but it's certainly convenient.
-    Validate.map fromLocalDateTime Validate.date
-
-
-{-| Validates a `NominalDateRange`, on the assumption that it is represented
-by a field group, which has the sub-fields `start` and `end`.
--}
-validateNominalDateRange : Validation e NominalDateRange
-validateNominalDateRange =
-    Validate.succeed NominalDateRange
-        |> Validate.andMap (field startField validateNominalDate)
-        |> Validate.andMap (field endField validateNominalDate)
-
-
-{-| The name of the field we use for the start date.
--}
-startField : String
-startField =
-    "start"
-
-
-{-| The name of the field we use for the end date.
--}
-endField : String
-endField =
-    "end"
-
-
-{-| For an initial grouped field. The string parameter is your name for the
-grouped field ... we'll supply the `start` and `end` field names for the inner
-fields.
--}
-setNominalDateRange : String -> NominalDateRange -> ( String, Field )
-setNominalDateRange fieldName range =
-    setGroup fieldName
-        -- I suppose this ought to be locale-dependent in some way, but we'll
-        -- just start with YYYY-MM-DD
-        [ setString startField (formatYYYYMMDD range.start)
-        , setString endField (formatYYYYMMDD range.end)
-        ]
-=======
     (if day < 10 then
         "0" ++ toString day
      else
@@ -256,4 +187,50 @@
         ++ month
         ++ " "
         ++ toString year
->>>>>>> 16f525f6
+
+
+{-| Validates a NominalDate.
+-}
+validateNominalDate : Validation e NominalDate
+validateNominalDate =
+    -- It might be nice to do something more predictable than what `date` does,
+    -- but it's certainly convenient.
+    Validate.map fromLocalDateTime Validate.date
+
+
+{-| Validates a `NominalDateRange`, on the assumption that it is represented
+by a field group, which has the sub-fields `start` and `end`.
+-}
+validateNominalDateRange : Validation e NominalDateRange
+validateNominalDateRange =
+    Validate.succeed NominalDateRange
+        |> Validate.andMap (field startField validateNominalDate)
+        |> Validate.andMap (field endField validateNominalDate)
+
+
+{-| The name of the field we use for the start date.
+-}
+startField : String
+startField =
+    "start"
+
+
+{-| The name of the field we use for the end date.
+-}
+endField : String
+endField =
+    "end"
+
+
+{-| For an initial grouped field. The string parameter is your name for the
+grouped field ... we'll supply the `start` and `end` field names for the inner
+fields.
+-}
+setNominalDateRange : String -> NominalDateRange -> ( String, Field )
+setNominalDateRange fieldName range =
+    setGroup fieldName
+        -- I suppose this ought to be locale-dependent in some way, but we'll
+        -- just start with YYYY-MM-DD
+        [ setString startField (formatYYYYMMDD range.start)
+        , setString endField (formatYYYYMMDD range.end)
+        ]