module Utils.Html exposing
    ( debugView
    , divider
    , spinner
    , tabItem
    , thumbnailImage
    , viewLoading
    , viewLogo
    , viewModal
    , wrapPage
    )

import Config.Model exposing (Model)
import Gizra.Html exposing (showIf, showMaybe)
import Html exposing (..)
import Html.Attributes exposing (..)
import Html.Events exposing (..)
import Translate exposing (Language, translate)


{-| Displays a debugging segment if debugging is enabled, otherwise renders
nothing.
-}
debugView : Model -> Html msg -> Html msg
debugView config html =
    showIf config.debug <|
        div [ class "ui tertiary segment" ]
            [ h5 [ class "ui right aligned header" ] [ text "Debug" ]
            , html
            ]


divider : Html msg
divider =
    div [ class "ui divider" ] []


spinner : Html any
spinner =
    div []
        [ i [ class "icon loading spinner" ] []
        ]


tabItem : String -> Bool -> String -> msg -> Html msg
tabItem title active taId action =
    a
        [ classList [ ( "item", True ), ( "active", active ) ]
        , onClick action
        , id <| taId ++ "-tab"
        ]
        [ text title ]


thumbnailImage : String -> Maybe String -> String -> Int -> Int -> Html any
thumbnailImage subClass maybeAvatarUrl label height width =
    case maybeAvatarUrl of
        Nothing ->
            span
                [ class <| "icon-participant " ++ subClass
                , style "height" (Debug.toString height ++ "px")
                , style "width" (Debug.toString width ++ "px")
                ]
                []

        Just source ->
            img
                [ src source
                , attribute "alt" label
<<<<<<< HEAD
                , style "height" (Debug.toString height ++ "px")
                , style "width" (Debug.toString width ++ "px")
                , class <| "photo-participant " ++ subClass
=======
                , style
                    [ ( "height", toString height ++ "px" )
                    , ( "width", toString width ++ "px" )
                    ]
                , class <| "photo-participant " ++ subClass ++ " rotate-90"
>>>>>>> 42b423ec
                ]
                []


{-| Just show a generic loading indicator, for cases that will resolve soon,
where we don't need to show any progress.
-}
viewLoading : Html any
viewLoading =
    div
        [ class "ui basic segment" ]
        [ spinner ]


{-| Takes some HTML with a "modal" class, and puts it in an overlay
which dims the background and centers the modal vertically in the
viewport.

Or, if nothing, shows an emptyNode.

-}
viewModal : Maybe (Html msg) -> Html msg
viewModal =
    showMaybe << Maybe.map (\modal -> div [ class "overlay" ] [ modal ])


{-| Take some HTML and wrap it in some standard HTML to make a page that
works with our CSS. Meant for cases where we just want to show a quick
error message or something where we don't have a full design.
-}
wrapPage : List (Html a) -> Html a
wrapPage html =
    div [ class "wrap wrap-alt-2" ]
        [ div
            [ class "ui basic segment" ]
            html
        ]


viewLogo : Language -> Html any
viewLogo language =
    let
        appName =
            translate language Translate.AppName
    in
    div
        [ class "logo" ]
        [ img
            [ alt appName
            , class "img-logo"
            , height 245
            , width 245
            , src "assets/images/logo-app.svg"
            ]
            []
        , br [] []
        , text appName
        ]<|MERGE_RESOLUTION|>--- conflicted
+++ resolved
@@ -67,17 +67,9 @@
             img
                 [ src source
                 , attribute "alt" label
-<<<<<<< HEAD
                 , style "height" (Debug.toString height ++ "px")
                 , style "width" (Debug.toString width ++ "px")
-                , class <| "photo-participant " ++ subClass
-=======
-                , style
-                    [ ( "height", toString height ++ "px" )
-                    , ( "width", toString width ++ "px" )
-                    ]
                 , class <| "photo-participant " ++ subClass ++ " rotate-90"
->>>>>>> 42b423ec
                 ]
                 []
 
