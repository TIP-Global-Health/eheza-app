--- conflicted
+++ resolved
@@ -42,14 +42,9 @@
                                 { info =
                                     PatientChild
                                         { name = "new-patient"
-<<<<<<< HEAD
                                         , image = "http://placehold.it/200x200"
-                                        , motherId = Just "7"
-=======
-                                        , image = "http://placehold.it/350x150"
                                         , lastExamination = Just 8
                                         , motherId = Just 7
->>>>>>> 15f8f6ab
                                         , activityDates = emptyChildActivityDates
                                         }
                                 }
