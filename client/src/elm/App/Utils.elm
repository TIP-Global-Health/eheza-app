--- conflicted
+++ resolved
@@ -1,16 +1,8 @@
-<<<<<<< HEAD
 module App.Utils exposing (getLoggedInModel)
-=======
-module App.Utils exposing (getLoggedInModel, getUserId, hasAccessToken, hasValidAccessToken)
->>>>>>> 3d572542
 
 import App.Model exposing (..)
 import Backend.Entities exposing (..)
 import RemoteData
-<<<<<<< HEAD
-=======
-import Restful.Login exposing (getUser, maybeAuthenticatedData)
->>>>>>> 3d572542
 
 
 {-| Returns the logged in model if we're logged in.
@@ -19,34 +11,4 @@
 getLoggedInModel model =
     model.configuration
         |> RemoteData.toMaybe
-<<<<<<< HEAD
-        |> Maybe.andThen (.loggedIn >> RemoteData.toMaybe)
-=======
-        |> Maybe.andThen (.login >> maybeAuthenticatedData)
-
-
-getUserId : Model -> Maybe UserId
-getUserId model =
-    model.configuration
-        |> RemoteData.toMaybe
-        |> Maybe.andThen (.login >> getUser)
-        |> Maybe.map .id
-
-
-{-| Do we think we have a valid access token?
--}
-hasValidAccessToken : Model -> Bool
-hasValidAccessToken model =
-    model.configuration
-        |> RemoteData.map (.login >> Restful.Login.hasValidAccessToken)
-        |> RemoteData.withDefault False
-
-
-{-| Do we have an access token at all?
--}
-hasAccessToken : Model -> Bool
-hasAccessToken model =
-    model.configuration
-        |> RemoteData.map (.login >> Restful.Login.hasAccessToken)
-        |> RemoteData.withDefault False
->>>>>>> 3d572542
+        |> Maybe.andThen (.loggedIn >> RemoteData.toMaybe)