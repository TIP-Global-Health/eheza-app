module App.View exposing (view)

import App.Model exposing (..)
import App.Utils exposing (getLoggedInData)
import AssocList as Dict
import Backend.Person.Model exposing (ParticipantDirectoryOperation(..), RegistrationInitiator(..))
import Browser
import Config.View
<<<<<<< HEAD
=======
import Date
import EverySet
>>>>>>> 36946a9d
import Gizra.NominalDate exposing (fromLocalDateTime)
import Html exposing (..)
import Html.Attributes exposing (class, classList)
import Html.Events exposing (onClick)
import Pages.Clinical.View
import Pages.ClinicalProgressReport.View
import Pages.Clinics.View
<<<<<<< HEAD
import Pages.Dashboard.View
=======
import Pages.DemographicsReport.View
>>>>>>> 36946a9d
import Pages.Device.View
import Pages.IndividualEncounterParticipants.View
import Pages.IndividualEncounterTypes.View
import Pages.MyAccount.View
import Pages.Page exposing (Page(..), SessionPage(..), UserPage(..))
import Pages.PageNotFound.View
import Pages.People.View
import Pages.Person.View
import Pages.PinCode.View
import Pages.PregnancyOutcome.Model
import Pages.PregnancyOutcome.View
import Pages.PrenatalActivity.Model
import Pages.PrenatalActivity.View
import Pages.PrenatalEncounter.Model
import Pages.PrenatalEncounter.View
import Pages.PrenatalParticipant.View
import Pages.Relationship.Model
import Pages.Relationship.View
import Pages.Session.Model
import Pages.Session.View
import RemoteData exposing (RemoteData(..), WebData)
import ServiceWorker.View
import Translate exposing (translate)
import Translate.Model exposing (Language(..))
import Utils.Html exposing (viewLoading)
import Version


view : Model -> Browser.Document Msg
view model =
    { title = translate model.language Translate.AppName
    , body =
        case model.configuration of
            Failure err ->
                [ Config.View.view model.language err ]

            Success configuration ->
                [ viewConfiguredModel model configuration ]

            _ ->
                -- Don't show anything if config resolution is in process but
                -- hasn't failed yet.
                [ viewLoading ]
    }


{-| Given some HTML, wrap it in the new flex-box based structure.
-}
flexPageWrapper : Model -> Html Msg -> Html Msg
flexPageWrapper model html =
    div [ class "page container" ]
        [ viewLanguageSwitcherAndVersion model
        , div
            [ class "page-content" ]
            [ html ]
        ]


{-| Given some HTML, wrap it the old way.
-}
oldPageWrapper : Model -> Html Msg -> Html Msg
oldPageWrapper model html =
    div [ class "container" ]
        [ viewLanguageSwitcherAndVersion model
        , html
        ]


{-| The language switcher view which sets a preferred language for each user and
saves the current language via the Update function in local storage.
-}
viewLanguageSwitcherAndVersion : Model -> Html Msg
viewLanguageSwitcherAndVersion model =
    div
        [ class "ui language-switcher" ]
        [ ul
            [ class "links-translate" ]
            [ li
                [ classList
                    [ ( "item english", True )
                    , ( "active", model.language == English )
                    ]
                , onClick <| SetLanguage English
                ]
                [ text "English"
                , a [] [ span [ class "icon-english" ] [] ]
                ]
            , li
                [ classList
                    [ ( "item kinyarwanda", True )
                    , ( "active", model.language == Kinyarwanda )
                    ]
                , onClick <| SetLanguage Kinyarwanda
                ]
                [ text "Kinyarwanda"
                , a [] [ span [ class "icon-kinyarwanda" ] [] ]
                ]
            ]
        , span
            [ onClick <| SetActivePage DevicePage
            , class "sync-icon"
            ]
            [ i [ class "icon undo" ] [] ]
        , span
            [ class "version"
            , onClick <| SetActivePage ServiceWorkerPage
            ]
            [ ServiceWorker.View.viewIcon model.serviceWorker
            , text <| translate model.language Translate.Version
            , text ": "
            , text <| .build Version.version
            ]
        ]


{-| We call this after checking our config. We ask for the model itself,
because we'll need several things from it and it's easier than asking for those
things as separate params. We ask for the `ConfiguredModel` as a guarantee that
we have one. That is, it's the caller's job to do something sensible if we
don't have one.
-}
viewConfiguredModel : Model -> ConfiguredModel -> Html Msg
viewConfiguredModel model configured =
    if not model.serviceWorker.active then
        -- If our service worker is not active, then the only thing we allow
        -- is showing the status of the service worker. (Since we need the
        -- service worker for the normal operation of the app).
        ServiceWorker.View.view model.currentTime model.language model.serviceWorker
            |> Html.map MsgServiceWorker
            |> flexPageWrapper model

    else if not (RemoteData.isSuccess configured.device) then
        -- If our device is not paired, then the only thing we allow is the pairing
        -- of the device, or deployment of a new version.
        case model.activePage of
            ServiceWorkerPage ->
                ServiceWorker.View.view model.currentTime model.language model.serviceWorker
                    |> Html.map MsgServiceWorker
                    |> flexPageWrapper model

            _ ->
                Pages.Device.View.view model.language configured.device model configured.devicePage
                    |> Html.map MsgPageDevice
                    |> flexPageWrapper model

    else
        case model.activePage of
            DevicePage ->
                Pages.Device.View.view model.language configured.device model configured.devicePage
                    |> Html.map MsgPageDevice
                    |> flexPageWrapper model

            PinCodePage ->
                Pages.PinCode.View.view model.language model.activePage (RemoteData.map .nurse configured.loggedIn) model.healthCenterId configured.pinCodePage model.indexedDb
                    |> Html.map MsgPagePinCode
                    |> flexPageWrapper model

            PageNotFound url ->
                Pages.PageNotFound.View.view model.language url
                    |> oldPageWrapper model

            ServiceWorkerPage ->
                ServiceWorker.View.view model.currentTime model.language model.serviceWorker
                    |> Html.map MsgServiceWorker
                    |> flexPageWrapper model

            UserPage userPage ->
                viewUserPage userPage model configured


viewUserPage : UserPage -> Model -> ConfiguredModel -> Html Msg
viewUserPage page model configured =
    let
        currentDate =
            fromLocalDateTime model.currentTime
    in
    case getLoggedInData model of
        Just ( healthCenterId, loggedInModel ) ->
<<<<<<< HEAD
            case page of
                MyAccountPage ->
                    Pages.MyAccount.View.view model.language loggedInModel.nurse
                        |> oldPageWrapper model

                ClinicsPage clinicId ->
                    Pages.Clinics.View.view model.language currentDate (Tuple.second loggedInModel.nurse) healthCenterId clinicId loggedInModel.clinicsPage model.indexedDb
                        |> Html.map (MsgLoggedIn << MsgPageClinics)
                        |> flexPageWrapper model

                DashboardPage subPage ->
                    Pages.Dashboard.View.view model.language subPage currentDate healthCenterId loggedInModel.dashboardPage model.indexedDb
                        |> Html.map (MsgLoggedIn << MsgPageDashboard subPage)
                        |> flexPageWrapper model

                CreatePersonPage relation ->
                    Pages.Person.View.viewCreateEditForm model.language currentDate (CreatePerson relation) loggedInModel.createPersonPage model.indexedDb
                        |> Html.map (MsgLoggedIn << MsgPageCreatePerson)
                        |> flexPageWrapper model

                EditPersonPage id ->
                    Pages.Person.View.viewCreateEditForm model.language currentDate (EditPerson id) loggedInModel.editPersonPage model.indexedDb
                        |> Html.map (MsgLoggedIn << MsgPageEditPerson)
                        |> flexPageWrapper model

                PersonPage id ->
                    Pages.Person.View.view model.language currentDate id model.indexedDb
                        |> flexPageWrapper model

                PersonsPage relation ->
                    Pages.People.View.view model.language currentDate relation loggedInModel.personsPage model.indexedDb
                        |> Html.map (MsgLoggedIn << MsgPagePersons)
                        |> flexPageWrapper model

                RelationshipPage id1 id2 ->
                    let
                        page_ =
                            Dict.get ( id1, id2 ) loggedInModel.relationshipPages
                                |> Maybe.withDefault Pages.Relationship.Model.emptyModel
                    in
                    Pages.Relationship.View.view model.language currentDate id1 id2 model.indexedDb page_
                        |> Html.map (MsgLoggedIn << MsgPageRelationship id1 id2)
                        |> flexPageWrapper model

                SessionPage sessionId subPage ->
                    let
                        sessionPages =
                            Dict.get sessionId loggedInModel.sessionPages
                                |> Maybe.withDefault Pages.Session.Model.emptyModel
                    in
                    Pages.Session.View.view
                        model.language
                        currentDate
                        model.zscores
                        (Tuple.second loggedInModel.nurse)
                        sessionId
                        subPage
                        sessionPages
                        model.indexedDb
                        |> Html.map (MsgLoggedIn << MsgPageSession sessionId)
                        |> oldPageWrapper model
=======
            let
                selectedAuthorizedHealthCenter =
                    Tuple.second loggedInModel.nurse
                        |> .healthCenters
                        |> EverySet.member healthCenterId
            in
            if selectedAuthorizedHealthCenter then
                case page of
                    MyAccountPage ->
                        Pages.MyAccount.View.view model.language loggedInModel.nurse
                            |> oldPageWrapper model

                    ClinicalPage ->
                        Pages.Clinical.View.view model.language
                            |> flexPageWrapper model

                    ClinicsPage clinicId ->
                        Pages.Clinics.View.view model.language currentDate (Tuple.second loggedInModel.nurse) healthCenterId clinicId loggedInModel.clinicsPage model.indexedDb
                            |> Html.map (MsgLoggedIn << MsgPageClinics)
                            |> flexPageWrapper model

                    ClinicalProgressReportPage prenatalEncounterId ->
                        Pages.ClinicalProgressReport.View.view model.language currentDate prenatalEncounterId model.indexedDb
                            |> flexPageWrapper model

                    CreatePersonPage relation initiator ->
                        Pages.Person.View.viewCreateEditForm model.language currentDate (CreatePerson relation) initiator loggedInModel.createPersonPage model.indexedDb
                            |> Html.map (MsgLoggedIn << MsgPageCreatePerson)
                            |> flexPageWrapper model

                    DemographicsReportPage prenatalEncounterId ->
                        Pages.DemographicsReport.View.view model.language currentDate prenatalEncounterId model.indexedDb
                            |> flexPageWrapper model

                    EditPersonPage id ->
                        Pages.Person.View.viewCreateEditForm model.language currentDate (EditPerson id) ParticipantDirectoryOrigin loggedInModel.editPersonPage model.indexedDb
                            |> Html.map (MsgLoggedIn << MsgPageEditPerson)
                            |> flexPageWrapper model

                    PersonPage id ->
                        Pages.Person.View.view model.language currentDate id model.indexedDb
                            |> flexPageWrapper model

                    PersonsPage relation ->
                        Pages.People.View.view model.language currentDate relation loggedInModel.personsPage model.indexedDb
                            |> Html.map (MsgLoggedIn << MsgPagePersons)
                            |> flexPageWrapper model

                    PrenatalParticipantPage id ->
                        Pages.PrenatalParticipant.View.view model.language currentDate id model.indexedDb
                            |> flexPageWrapper model

                    IndividualEncounterParticipantsPage encounterType ->
                        Pages.IndividualEncounterParticipants.View.view model.language currentDate healthCenterId encounterType loggedInModel.individualEncounterParticipantsPage model.indexedDb
                            |> Html.map (MsgLoggedIn << MsgPageIndividualEncounterParticipants)
                            |> flexPageWrapper model

                    RelationshipPage id1 id2 ->
                        let
                            page_ =
                                Dict.get ( id1, id2 ) loggedInModel.relationshipPages
                                    |> Maybe.withDefault Pages.Relationship.Model.emptyModel
                        in
                        Pages.Relationship.View.view model.language currentDate id1 id2 model.indexedDb page_
                            |> Html.map (MsgLoggedIn << MsgPageRelationship id1 id2)
                            |> flexPageWrapper model

                    SessionPage sessionId subPage ->
                        let
                            sessionPages =
                                Dict.get sessionId loggedInModel.sessionPages
                                    |> Maybe.withDefault Pages.Session.Model.emptyModel
                        in
                        Pages.Session.View.view
                            model.language
                            currentDate
                            model.zscores
                            (Tuple.second loggedInModel.nurse)
                            sessionId
                            subPage
                            sessionPages
                            model.indexedDb
                            |> Html.map (MsgLoggedIn << MsgPageSession sessionId)
                            |> oldPageWrapper model

                    PrenatalEncounterPage id ->
                        let
                            page_ =
                                Dict.get id loggedInModel.prenatalEncounterPages
                                    |> Maybe.withDefault Pages.PrenatalEncounter.Model.emptyModel
                        in
                        Pages.PrenatalEncounter.View.view model.language currentDate id model.indexedDb page_
                            |> Html.map (MsgLoggedIn << MsgPagePrenatalEncounter id)
                            |> flexPageWrapper model

                    PrenatalActivityPage id activity ->
                        let
                            page_ =
                                Dict.get ( id, activity ) loggedInModel.prenatalActivityPages
                                    |> Maybe.withDefault Pages.PrenatalActivity.Model.emptyModel
                        in
                        Pages.PrenatalActivity.View.view model.language currentDate id activity model.indexedDb page_
                            |> Html.map (MsgLoggedIn << MsgPagePrenatalActivity id activity)
                            |> flexPageWrapper model

                    IndividualEncounterTypesPage ->
                        Pages.IndividualEncounterTypes.View.view model.language currentDate model.indexedDb
                            |> flexPageWrapper model

                    PregnancyOutcomePage id ->
                        let
                            page_ =
                                Dict.get id loggedInModel.pregnancyOutcomePages
                                    |> Maybe.withDefault Pages.PregnancyOutcome.Model.emptyModel
                        in
                        Pages.PregnancyOutcome.View.view model.language currentDate id model.indexedDb page_
                            |> Html.map (MsgLoggedIn << MsgPagePregnancyOutcome id)
                            |> flexPageWrapper model

            else
                Pages.PinCode.View.view model.language model.activePage (Success loggedInModel.nurse) model.healthCenterId configured.pinCodePage model.indexedDb
                    |> Html.map MsgPagePinCode
                    |> flexPageWrapper model
>>>>>>> 36946a9d

        Nothing ->
            Pages.PinCode.View.view model.language model.activePage (RemoteData.map .nurse configured.loggedIn) model.healthCenterId configured.pinCodePage model.indexedDb
                |> Html.map MsgPagePinCode
                |> flexPageWrapper model<|MERGE_RESOLUTION|>--- conflicted
+++ resolved
@@ -6,11 +6,8 @@
 import Backend.Person.Model exposing (ParticipantDirectoryOperation(..), RegistrationInitiator(..))
 import Browser
 import Config.View
-<<<<<<< HEAD
-=======
 import Date
 import EverySet
->>>>>>> 36946a9d
 import Gizra.NominalDate exposing (fromLocalDateTime)
 import Html exposing (..)
 import Html.Attributes exposing (class, classList)
@@ -18,11 +15,8 @@
 import Pages.Clinical.View
 import Pages.ClinicalProgressReport.View
 import Pages.Clinics.View
-<<<<<<< HEAD
 import Pages.Dashboard.View
-=======
 import Pages.DemographicsReport.View
->>>>>>> 36946a9d
 import Pages.Device.View
 import Pages.IndividualEncounterParticipants.View
 import Pages.IndividualEncounterTypes.View
@@ -201,69 +195,6 @@
     in
     case getLoggedInData model of
         Just ( healthCenterId, loggedInModel ) ->
-<<<<<<< HEAD
-            case page of
-                MyAccountPage ->
-                    Pages.MyAccount.View.view model.language loggedInModel.nurse
-                        |> oldPageWrapper model
-
-                ClinicsPage clinicId ->
-                    Pages.Clinics.View.view model.language currentDate (Tuple.second loggedInModel.nurse) healthCenterId clinicId loggedInModel.clinicsPage model.indexedDb
-                        |> Html.map (MsgLoggedIn << MsgPageClinics)
-                        |> flexPageWrapper model
-
-                DashboardPage subPage ->
-                    Pages.Dashboard.View.view model.language subPage currentDate healthCenterId loggedInModel.dashboardPage model.indexedDb
-                        |> Html.map (MsgLoggedIn << MsgPageDashboard subPage)
-                        |> flexPageWrapper model
-
-                CreatePersonPage relation ->
-                    Pages.Person.View.viewCreateEditForm model.language currentDate (CreatePerson relation) loggedInModel.createPersonPage model.indexedDb
-                        |> Html.map (MsgLoggedIn << MsgPageCreatePerson)
-                        |> flexPageWrapper model
-
-                EditPersonPage id ->
-                    Pages.Person.View.viewCreateEditForm model.language currentDate (EditPerson id) loggedInModel.editPersonPage model.indexedDb
-                        |> Html.map (MsgLoggedIn << MsgPageEditPerson)
-                        |> flexPageWrapper model
-
-                PersonPage id ->
-                    Pages.Person.View.view model.language currentDate id model.indexedDb
-                        |> flexPageWrapper model
-
-                PersonsPage relation ->
-                    Pages.People.View.view model.language currentDate relation loggedInModel.personsPage model.indexedDb
-                        |> Html.map (MsgLoggedIn << MsgPagePersons)
-                        |> flexPageWrapper model
-
-                RelationshipPage id1 id2 ->
-                    let
-                        page_ =
-                            Dict.get ( id1, id2 ) loggedInModel.relationshipPages
-                                |> Maybe.withDefault Pages.Relationship.Model.emptyModel
-                    in
-                    Pages.Relationship.View.view model.language currentDate id1 id2 model.indexedDb page_
-                        |> Html.map (MsgLoggedIn << MsgPageRelationship id1 id2)
-                        |> flexPageWrapper model
-
-                SessionPage sessionId subPage ->
-                    let
-                        sessionPages =
-                            Dict.get sessionId loggedInModel.sessionPages
-                                |> Maybe.withDefault Pages.Session.Model.emptyModel
-                    in
-                    Pages.Session.View.view
-                        model.language
-                        currentDate
-                        model.zscores
-                        (Tuple.second loggedInModel.nurse)
-                        sessionId
-                        subPage
-                        sessionPages
-                        model.indexedDb
-                        |> Html.map (MsgLoggedIn << MsgPageSession sessionId)
-                        |> oldPageWrapper model
-=======
             let
                 selectedAuthorizedHealthCenter =
                     Tuple.second loggedInModel.nurse
@@ -294,6 +225,11 @@
                             |> Html.map (MsgLoggedIn << MsgPageCreatePerson)
                             |> flexPageWrapper model
 
+                    DashboardPage subPage ->
+                        Pages.Dashboard.View.view model.language subPage currentDate healthCenterId loggedInModel.dashboardPage model.indexedDb
+                            |> Html.map (MsgLoggedIn << MsgPageDashboard subPage)
+                            |> flexPageWrapper model
+
                     DemographicsReportPage prenatalEncounterId ->
                         Pages.DemographicsReport.View.view model.language currentDate prenatalEncounterId model.indexedDb
                             |> flexPageWrapper model
@@ -387,7 +323,6 @@
                 Pages.PinCode.View.view model.language model.activePage (Success loggedInModel.nurse) model.healthCenterId configured.pinCodePage model.indexedDb
                     |> Html.map MsgPagePinCode
                     |> flexPageWrapper model
->>>>>>> 36946a9d
 
         Nothing ->
             Pages.PinCode.View.view model.language model.activePage (RemoteData.map .nurse configured.loggedIn) model.healthCenterId configured.pinCodePage model.indexedDb
