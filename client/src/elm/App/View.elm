--- conflicted
+++ resolved
@@ -16,14 +16,10 @@
 import Pages.MyAccount.View
 import Pages.Page exposing (Page(..), SessionPage(..), UserPage(..))
 import Pages.PageNotFound.View
-<<<<<<< HEAD
 import Pages.PatientRegistration.View
-import Pages.View exposing (viewFoundSession)
-=======
 import Pages.PinCode.View
 import Pages.Session.Model
 import Pages.Session.View exposing (view)
->>>>>>> 53efaf51
 import RemoteData exposing (RemoteData(..), WebData)
 import ServiceWorker.View
 import Translate exposing (translate)
@@ -143,92 +139,6 @@
         currentDate =
             fromLocalDateTime <| Date.fromTime model.currentTime
     in
-<<<<<<< HEAD
-    -- What we are able to do here depends on whether we've logged in or not.
-    -- So, in effect, this is where we're doing what you would think of as
-    -- "access control". And, we also want to wait until we know whether
-    -- we have an editable session or not.
-    case model.cache.editableSession of
-        Success session ->
-            case configured.login of
-                RL.Anonymous { progress } ->
-                    case progress of
-                        Just (RL.Checking _) ->
-                            -- If we're checking cached credentials, show the login page ...
-                            -- that's the logical place for some UI related to this.
-                            Pages.Login.View.view model.language model.activePage configured.login configured.loginPage (Maybe.map Tuple.second session)
-                                |> Html.map MsgPageLogin
-
-                        _ ->
-                            case model.activePage of
-                                PageNotFound url ->
-                                    Pages.PageNotFound.View.view model.language url
-
-                                ServiceWorkerPage ->
-                                    ServiceWorker.View.view model.currentTime model.language model.serviceWorker
-                                        |> Html.map MsgServiceWorker
-
-                                _ ->
-                                    Pages.Login.View.view model.language model.activePage configured.login configured.loginPage (Maybe.map Tuple.second session)
-                                        |> Html.map MsgPageLogin
-
-                RL.Authenticated login ->
-                    -- If we're logged in, then we consult the `activePage` to
-                    -- determine what the user wants to see. Note that this will
-                    -- magically do a "redirect" to the user's desired page once the
-                    -- login process finishes, since we don't change the activePage to
-                    -- the login page ... we just show it when login is required.
-                    --
-                    -- Note that we're not yet consulting `login.relogin` to see
-                    -- whether relogin is required. That would need to be not entirely
-                    -- automatic, since we want to let the user keep working locally
-                    -- until they are able to relogin.
-                    case model.activePage of
-                        DevicePage ->
-                            Pages.Device.View.view model.language configured.device model configured.devicePage
-                                |> Html.map MsgPageDevice
-
-                        LoginPage ->
-                            -- The user is already logged in, but wants to see the
-                            -- login page. This is basically sensible ... we could put
-                            -- a `Logout` button there, or we could do the `relogin`
-                            -- process if that's needed. Or just report the login
-                            -- status.
-                            Pages.Login.View.view model.language model.activePage configured.login configured.loginPage (Maybe.map Tuple.second session)
-                                |> Html.map MsgPageLogin
-
-                        UserPage userPage ->
-                            case userPage of
-                                AdminPage ->
-                                    Pages.Admin.View.view configured.config model.language currentDate login.credentials.user login.data.backend login.data.adminPage
-                                        |> Html.map (MsgLoggedIn << MsgPageAdmin)
-
-                                MyAccountPage ->
-                                    Pages.MyAccount.View.view model.language login.credentials.user
-
-                                ClinicsPage clinicId ->
-                                    Pages.Clinics.View.view model.language currentDate login.credentials.user clinicId login.data.backend model.cache
-
-                                PatientRegistartionPage ->
-                                    Pages.PatientRegistration.View.view model.language currentDate login.credentials.user login.data.backend model.cache configured.patientRegistrationPage
-                                        |> Html.map MsgPagePatientRegistration
-
-                        ServiceWorkerPage ->
-                            ServiceWorker.View.view model.currentTime model.language model.serviceWorker
-                                |> Html.map MsgServiceWorker
-
-                        PageNotFound url ->
-                            Pages.PageNotFound.View.view model.language url
-
-                        SessionPage subPage ->
-                            viewSessionPage login.credentials.user subPage model
-
-        Failure err ->
-            viewCachedSessionError model.language err
-
-        _ ->
-            viewLoading
-=======
     case getLoggedInModel model of
         Just loggedInModel ->
             case page of
@@ -243,6 +153,10 @@
 
                 ClinicsPage clinicId ->
                     Pages.Clinics.View.view model.language currentDate (Tuple.second loggedInModel.nurse) clinicId model.indexedDb
+
+                PatientRegistartionPage ->
+                    Pages.PatientRegistration.View.view model.language currentDate configured.patientRegistrationPage
+                        |> Html.map MsgPagePatientRegistration
 
                 SessionPage sessionId subPage ->
                     let
@@ -264,7 +178,6 @@
         Nothing ->
             Pages.PinCode.View.view model.language model.activePage (RemoteData.map .nurse configured.loggedIn) configured.pinCodePage
                 |> Html.map MsgPagePinCode
->>>>>>> 53efaf51
 
 
 {-| Just show a generic loading indicator, for cases that will resolve soon,
