--- conflicted
+++ resolved
@@ -1,13 +1,9 @@
 module App.View exposing (view)
 
 import App.Model exposing (..)
-<<<<<<< HEAD
-import App.Utils exposing (getLoggedInModel)
+import App.Utils exposing (getLoggedInData)
 import AssocList as Dict
 import Browser
-=======
-import App.Utils exposing (getLoggedInData)
->>>>>>> c7325383
 import Config.View
 import Date
 import Gizra.NominalDate exposing (fromLocalDateTime)
