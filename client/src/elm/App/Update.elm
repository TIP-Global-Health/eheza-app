--- conflicted
+++ resolved
@@ -305,23 +305,6 @@
                 )
                 model
 
-<<<<<<< HEAD
-        MsgPagePatientRegistration subMsg ->
-            updateConfigured
-                (\configured ->
-                    let
-                        ( subModel, subCmd, appMsgs ) =
-                            Pages.PatientRegistration.Update.update model.currentTime subMsg configured.patientRegistrationPage
-                    in
-                    ( { configured | patientRegistrationPage = subModel }
-                    , Cmd.map MsgPagePatientRegistration subCmd
-                    , appMsgs
-                    )
-                )
-                model
-
-=======
->>>>>>> 1e182f86
         MsgServiceWorker subMsg ->
             let
                 ( subModel, subCmd, extraMsgs ) =
