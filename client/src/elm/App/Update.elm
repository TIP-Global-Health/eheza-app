--- conflicted
+++ resolved
@@ -127,11 +127,7 @@
         MsgCache subMsg ->
             let
                 ( subModel, subCmd, extraMsgs ) =
-<<<<<<< HEAD
-                    Backend.Update.updateCache (getUserId model) model.currentDate subMsg model.cache
-=======
-                    Backend.Update.updateCache currentDate subMsg model.cache
->>>>>>> ff8ce5ce
+                    Backend.Update.updateCache (getUserId model) currentDate subMsg model.cache
             in
             ( { model | cache = subModel }
             , Cmd.map MsgCache subCmd
