port module App.Update exposing (init, subscriptions, updateAndThenFetch)

import App.Fetch
import App.Model exposing (..)
import App.Utils exposing (getLoggedInModel)
import Backend.Endpoints exposing (nurseEndpoint)
import Backend.Model
import Backend.Update
import Config
import Date
import Device.Decoder
import Device.Encoder
import Dict
import EveryDict
import Gizra.NominalDate exposing (fromLocalDateTime)
import Http exposing (Error(..))
import HttpBuilder
import Json.Decode exposing (bool, decodeValue, oneOf)
import Json.Encode
import Pages.Admin.Update
import Pages.Device.Model
import Pages.Device.Update
import Pages.Page exposing (Page(..), UserPage(AdminPage, ClinicsPage))
import Pages.PatientRegistration.Model
import Pages.PatientRegistration.Update
import Pages.PinCode.Model
import Pages.PinCode.Update
import Pages.Session.Model
import Pages.Session.Update
import RemoteData exposing (RemoteData(..), WebData)
import Restful.Endpoint exposing ((</>), decodeSingleDrupalEntity, select, toCmd, toEntityId)
import Rollbar
import ServiceWorker.Model
import ServiceWorker.Update
import Task
import Time exposing (second)
import Translate.Model exposing (Language(..))
import Translate.Utils exposing (languageFromCode, languageToCode)
import Update.Extra exposing (sequence)
import Version
import ZScore.Model
import ZScore.Update


init : Flags -> ( Model, Cmd Msg )
init flags =
    let
        activeLanguage =
            case languageFromCode flags.activeLanguage of
                Ok language ->
                    language

                Err msg ->
                    English

        model =
            emptyModel flags

        ( updatedModel, cmd ) =
            case Dict.get flags.hostname Config.configs of
                Just config ->
                    let
                        fetchCachedDevice =
                            HttpBuilder.get "/sw/config/device"
                                |> HttpBuilder.withExpectJson (Device.Decoder.decode config.backendUrl)
                                |> HttpBuilder.toTask
                                |> RemoteData.fromTask
                                |> Task.map
                                    (\response ->
                                        -- We convert 404s to NotAsked ...  if
                                        -- we can't find it locally, we'll ask
                                        -- for a pairing code.
                                        case response of
                                            Failure (BadStatus { status }) ->
                                                if status.code == 404 then
                                                    NotAsked

                                                else
                                                    response

                                            _ ->
                                                response
                                    )
                                |> Task.perform HandlePairedDevice

                        cmd =
                            -- We always check the cache for an offline session, since that affects
                            -- the UI we'll offer to show at a basic level. (An alternative would be
                            -- to fetch it only when we really, really need it).
                            Cmd.batch
                                [ -- We'll leave out the pusherKey for the moment, until we're
                                  -- actually using it.
                                  {- pusherKey
                                     ( config.pusherKey.key
                                     , getClusterName config.pusherKey.cluster
                                     , Pusher.Model.eventNames
                                     )
                                  -}
                                  Task.perform Tick Time.now
                                , fetchCachedDevice
                                ]

                        configuredModel =
                            { config = config
                            , patientRegistrationPage = Pages.PatientRegistration.Model.emptyModel
                            , device = Loading
                            , devicePage = Pages.Device.Model.emptyModel
                            , loggedIn = NotAsked
                            , pinCodePage = Pages.PinCode.Model.emptyModel
                            }

                        tryPinCode =
                            if flags.pinCode == "" then
                                []

                            else
                                [ TryPinCode flags.pinCode ]
                    in
                    ( { model | configuration = Success configuredModel }
                    , cmd
                    )
                        |> sequence update
                            (List.append tryPinCode
                                [ MsgServiceWorker (ServiceWorker.Model.SendOutgoingMsg ServiceWorker.Model.Register)
                                , MsgZScore ZScore.Model.FetchAllTables
                                ]
                            )

                Nothing ->
                    ( { model | configuration = Failure <| "No config found for: " ++ flags.hostname }
                    , Cmd.none
                    )
    in
    ( { updatedModel | language = activeLanguage }, cmd )


updateAndThenFetch : Msg -> Model -> ( Model, Cmd Msg )
updateAndThenFetch msg model =
    update msg model
        |> App.Fetch.andThenFetch update


update : Msg -> Model -> ( Model, Cmd Msg )
update msg model =
    let
        currentDate =
            fromLocalDateTime <| Date.fromTime model.currentTime

        nurseId =
            getLoggedInModel model
                |> Maybe.map (.nurse >> Tuple.first)
    in
    case msg of
        MsgIndexedDb subMsg ->
            let
                ( subModel, subCmd ) =
                    Backend.Update.updateIndexedDb currentDate nurseId subMsg model.indexedDb

                -- Most revisions are handled at the IndexedDB level, but there
                -- is at least one we need to catch here.
                extraMsgs =
                    case subMsg of
                        Backend.Model.HandleRevisions revisions ->
                            List.filterMap (handleRevision model) revisions

                        _ ->
                            []
            in
            ( { model | indexedDb = subModel }
            , Cmd.map MsgIndexedDb subCmd
            )
                |> sequence update extraMsgs

        MsgLoggedIn loggedInMsg ->
            updateLoggedIn
                (\data ->
                    case loggedInMsg of
                        MsgBackend subMsg ->
                            let
                                ( backend, cmd ) =
                                    -- TODO: delete this
                                    Backend.Update.updateBackend "" "" subMsg data.backend
                            in
                            ( { data | backend = backend }
                            , Cmd.map (MsgLoggedIn << MsgBackend) cmd
                            , []
                            )

                        MsgPageAdmin subMsg ->
                            let
                                ( newModel, cmd, appMsgs ) =
                                    Pages.Admin.Update.update currentDate data.backend subMsg data.adminPage
                            in
                            ( { data | adminPage = newModel }
                            , Cmd.map (MsgLoggedIn << MsgPageAdmin) cmd
                            , appMsgs
                            )

                        MsgPageSession sessionId subMsg ->
                            let
                                ( subModel, subCmd, extraMsgs ) =
                                    data.sessionPages
                                        |> EveryDict.get sessionId
                                        |> Maybe.withDefault Pages.Session.Model.emptyModel
                                        |> Pages.Session.Update.update sessionId model.indexedDb subMsg
                            in
                            ( { data | sessionPages = EveryDict.insert sessionId subModel data.sessionPages }
                            , Cmd.map (MsgLoggedIn << MsgPageSession sessionId) subCmd
                            , extraMsgs
                            )
                )
                model

        MsgPageDevice subMsg ->
            updateConfigured
                (\configured ->
                    let
                        ( subModel, subCmd, extraMsgs ) =
                            Pages.Device.Update.update subMsg configured.devicePage
                    in
                    ( { configured | devicePage = subModel }
                    , Cmd.map MsgPageDevice subCmd
                    , extraMsgs
                    )
                )
                model

        TryPairingCode code ->
            updateConfigured
                (\configured ->
                    let
                        postCode =
                            HttpBuilder.get (configured.config.backendUrl </> "api/pairing-code" </> code)
                                |> HttpBuilder.withExpectJson (Json.Decode.field "data" (Device.Decoder.decode configured.config.backendUrl))
                                |> HttpBuilder.toTask

                        cacheDevice device =
                            HttpBuilder.put "/sw/config/device"
                                |> HttpBuilder.withJsonBody (Device.Encoder.encode device)
                                |> HttpBuilder.toTask
                                |> Task.map (always device)

                        cmd =
                            -- Try to get the device's access token from the
                            -- backend, and if it succeeds, cache it on the
                            -- service worker
                            postCode
                                |> Task.andThen cacheDevice
                                |> RemoteData.fromTask
                                |> Task.perform HandlePairedDevice
                    in
                    ( { configured | device = Loading }
                    , cmd
                    , []
                    )
                )
                model

        HandlePairedDevice device ->
            updateConfigured
                (\configured ->
                    ( { configured | device = device }
                    , Cmd.none
                    , []
                    )
                )
                model

        MsgPagePinCode subMsg ->
            updateConfigured
                (\configured ->
                    let
                        ( subModel, subCmd, outMsg ) =
                            Pages.PinCode.Update.update subMsg configured.pinCodePage

                        ( extraMsgs, extraCmds ) =
                            outMsg
                                |> Maybe.map
                                    (\out ->
                                        case out of
                                            Pages.PinCode.Model.TryPinCode code ->
                                                ( [ TryPinCode code ], [] )

                                            Pages.PinCode.Model.Logout ->
                                                ( [ SetLoggedIn NotAsked ], [ cachePinCode "" ] )

                                            Pages.PinCode.Model.SetActivePage page ->
                                                ( [ SetActivePage page ], [] )
                                    )
                                |> Maybe.withDefault ( [], [] )
                    in
                    ( { configured | pinCodePage = subModel }
                    , Cmd.batch (Cmd.map MsgPagePinCode subCmd :: extraCmds)
                    , extraMsgs
                    )
                )
                model

        MsgPagePatientRegistration subMsg ->
            updateConfigured
                (\configured ->
                    let
                        ( subModel, subCmd, appMsgs ) =
                            Pages.PatientRegistration.Update.update model.currentTime subMsg configured.patientRegistrationPage
                    in
                    ( { configured | patientRegistrationPage = subModel }
                    , Cmd.map MsgPagePatientRegistration subCmd
                    , appMsgs
                    )
                )
                model

        MsgServiceWorker subMsg ->
            let
                ( subModel, subCmd, extraMsgs ) =
                    ServiceWorker.Update.update model.currentTime subMsg model.serviceWorker
            in
            ( { model | serviceWorker = subModel }
            , Cmd.map MsgServiceWorker subCmd
            )
                |> sequence update extraMsgs

        MsgZScore subMsg ->
            let
                ( subModel, subCmd ) =
                    ZScore.Update.update subMsg model.zscores
            in
            ( { model | zscores = subModel }
            , Cmd.map MsgZScore subCmd
            )

        SetActivePage page ->
            let
                -- We reset certain requests if we're navigating to the admin
                -- page from elsewhere.
                resetSessionRequests =
                    if page == UserPage AdminPage && page /= model.activePage then
                        [ MsgLoggedIn <| MsgBackend <| Backend.Model.ResetSessionRequests ]

                    else
                        []
            in
            sequence update
                resetSessionRequests
                ( { model | activePage = page }
                , Cmd.none
                )

        SendRollbar level message data ->
            updateConfigured
                (\configured ->
                    let
                        version =
                            Version.version
                                |> .build
                                |> Json.Encode.string

                        cmd =
                            Rollbar.send
                                configured.config.rollbarToken
                                (Rollbar.scope "user")
                                (Rollbar.environment configured.config.name)
                                0
                                level
                                message
                                (Dict.insert "build" version data)
                                |> Task.attempt HandleRollbar
                    in
                    ( configured
                    , cmd
                    , []
                    )
                )
                model

        HandleRollbar result ->
            -- For now, we do nothing
            ( model, Cmd.none )

        SetLanguage language ->
            ( { model | language = language }
            , setLanguage <| languageToCode language
            )

        SetPersistentStorage data ->
            ( { model | persistentStorage = Just data }
            , Cmd.none
            )

        SetMemoryQuota quota ->
            ( { model | memoryQuota = Just quota }
            , Cmd.none
            )

        SetStorageQuota quota ->
            ( { model | storageQuota = Just quota }
            , Cmd.none
            )

        Tick time ->
            let
                extraMsgs =
                    case model.serviceWorker.lastUpdateCheck of
                        Nothing ->
                            [ MsgServiceWorker <| ServiceWorker.Model.SendOutgoingMsg ServiceWorker.Model.Update ]

                        Just checked ->
                            -- Automatically check for updates every hour
                            if time - checked > 60 * Time.minute then
                                [ MsgServiceWorker <| ServiceWorker.Model.SendOutgoingMsg ServiceWorker.Model.Update ]

                            else
                                []
            in
            ( { model | currentTime = time }
            , Cmd.none
            )
                |> sequence update extraMsgs

        TrySyncing ->
            -- Normally handled automatically, but sometimes nice to trigger manually
            ( model, trySyncing () )

        TryPinCode code ->
            updateConfigured
                (\configured ->
                    let
                        formatResponse =
                            .items >> List.head >> Maybe.map RemoteData.succeed >> Maybe.withDefault (RemoteData.Failure NetworkError)

                        checkPinCode =
                            select "/sw" nurseEndpoint { pinCode = Just code }
                                |> toCmd (RemoteData.fromResult >> RemoteData.andThen formatResponse >> SetLoggedIn)
                    in
                    ( { configured | loggedIn = Loading }
                    , Cmd.batch
                        [ checkPinCode
                        , cachePinCode code
                        ]
                    , []
                    )
                )
                model

        -- Note that this also resets any data which depends on being logged in.
        SetLoggedIn nurse ->
            updateConfigured
                (\configured ->
                    ( { configured | loggedIn = RemoteData.map emptyLoggedInModel nurse }
                    , Cmd.none
                    , []
                    )
                )
                model


{-| Updates our `nurse` user if the uuid matches the logged-in user.
-}
handleRevision : Model -> Backend.Model.Revision -> Maybe Msg
handleRevision model revision =
    case revision of
        Backend.Model.NurseRevision uuid data ->
            Maybe.andThen
                (\loggedIn ->
                    if Tuple.first loggedIn.nurse == uuid then
                        Just (SetLoggedIn (Success ( uuid, data )))

                    else
                        Nothing
                )
                (getLoggedInModel model)

        _ ->
            Nothing


{-| Convenience function to process a msg which depends on having a configuration.

The function you supply returns a third parameter, which is a list of additional messages to process.

-}
updateConfigured : (ConfiguredModel -> ( ConfiguredModel, Cmd Msg, List Msg )) -> Model -> ( Model, Cmd Msg )
updateConfigured func model =
    model.configuration
        |> RemoteData.map
            (\configured ->
                let
                    ( subModel, cmd, extraMsgs ) =
                        func configured
                in
                sequence update
                    extraMsgs
                    ( { model | configuration = Success subModel }
                    , cmd
                    )
            )
        |> RemoteData.withDefault ( model, Cmd.none )


{-| Convenience function to process a msg which depends on being logged in.
-}
updateLoggedIn : (LoggedInModel -> ( LoggedInModel, Cmd Msg, List Msg )) -> Model -> ( Model, Cmd Msg )
updateLoggedIn func model =
    updateConfigured
        (\configured ->
            configured.loggedIn
                |> RemoteData.map
                    (\loggedIn ->
                        let
                            ( subModel, cmd, extraMsgs ) =
                                func loggedIn
                        in
                        ( { configured | loggedIn = Success subModel }
                        , cmd
                        , extraMsgs
                        )
                    )
                |> RemoteData.withDefault
                    ( configured, Cmd.none, [] )
        )
        model


subscriptions : Model -> Sub Msg
subscriptions model =
    Sub.batch
<<<<<<< HEAD
        [ Time.every second Tick
        , Sub.map MsgCache Backend.Update.subscriptions
=======
        [ Time.every minute Tick
>>>>>>> 71074c6d
        , Sub.map MsgServiceWorker ServiceWorker.Update.subscriptions
        , persistentStorage SetPersistentStorage
        , storageQuota SetStorageQuota
        , memoryQuota SetMemoryQuota
        ]


{-| Saves PIN code entered by user, so that we can use it again if
the browser is reloaded.
-}
port cachePinCode : String -> Cmd msg


{-| Manually kick off a sync event. Normally, handled automatically.
-}
port trySyncing : () -> Cmd msg


{-| Send Pusher key and cluster to JS.
-}
port pusherKey : ( String, String, List String ) -> Cmd msg


{-| Set the user's current language.
-}
port setLanguage : String -> Cmd msg


{-| Let the Javascript tell us if we've successfully requested persistent
storage.
-}
port persistentStorage : (Bool -> msg) -> Sub msg


{-| Let the Javascript tell us about memory quotas.
-}
port memoryQuota : (MemoryQuota -> msg) -> Sub msg


{-| Let the Javascript tell us about our storage quota.
-}
port storageQuota : (StorageQuota -> msg) -> Sub msg<|MERGE_RESOLUTION|>--- conflicted
+++ resolved
@@ -524,12 +524,7 @@
 subscriptions : Model -> Sub Msg
 subscriptions model =
     Sub.batch
-<<<<<<< HEAD
         [ Time.every second Tick
-        , Sub.map MsgCache Backend.Update.subscriptions
-=======
-        [ Time.every minute Tick
->>>>>>> 71074c6d
         , Sub.map MsgServiceWorker ServiceWorker.Update.subscriptions
         , persistentStorage SetPersistentStorage
         , storageQuota SetStorageQuota
