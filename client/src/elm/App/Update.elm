--- conflicted
+++ resolved
@@ -35,14 +35,9 @@
 import ServiceWorker.Model
 import ServiceWorker.Update
 import Task
-<<<<<<< HEAD
 import Time exposing (second)
-import Translate exposing (Language(..), languageFromCode, languageToCode)
-=======
-import Time exposing (minute)
 import Translate.Model exposing (Language(..))
 import Translate.Utils exposing (languageFromCode, languageToCode)
->>>>>>> 9fee79f6
 import Update.Extra exposing (sequence)
 import User.Decoder exposing (decodeUser)
 import User.Encoder exposing (encodeUser)
@@ -554,12 +549,7 @@
 subscriptions : Model -> Sub Msg
 subscriptions model =
     Sub.batch
-<<<<<<< HEAD
         [ Time.every second Tick
-        , offline SetOffline
-=======
-        [ Time.every minute Tick
->>>>>>> 9fee79f6
         , Sub.map MsgCache Backend.Update.subscriptions
         , Sub.map MsgServiceWorker ServiceWorker.Update.subscriptions
         , persistentStorage SetPersistentStorage
