port module App.Update exposing (init, subscriptions, updateAndThenFetch)

import App.Fetch
import App.Model exposing (..)
import App.Utils exposing (getLoggedInModel)
import Backend.Endpoints exposing (nurseEndpoint)
import Backend.Model
import Backend.Update
import Config
import Date
import Device.Decoder
import Device.Encoder
import Dict
import EveryDict
import Gizra.NominalDate exposing (fromLocalDateTime)
import Http exposing (Error(..))
import HttpBuilder
import Json.Decode exposing (bool, decodeValue, oneOf)
import Json.Encode
import Pages.Admin.Update
import Pages.Device.Model
import Pages.Device.Update
import Pages.Page exposing (Page(..), UserPage(AdminPage, ClinicsPage))
<<<<<<< HEAD
import Pages.PatientRegistration.Model
import Pages.PatientRegistration.Update
import Pages.Update
=======
import Pages.PinCode.Model
import Pages.PinCode.Update
import Pages.Session.Model
import Pages.Session.Update
>>>>>>> 53efaf51
import RemoteData exposing (RemoteData(..), WebData)
import Restful.Endpoint exposing ((</>), decodeSingleDrupalEntity, select, toCmd, toEntityId)
import Rollbar
import ServiceWorker.Model
import ServiceWorker.Update
import Task
import Time exposing (minute)
import Translate.Model exposing (Language(..))
import Translate.Utils exposing (languageFromCode, languageToCode)
import Update.Extra exposing (sequence)
import Version
import ZScore.Model
import ZScore.Update


init : Flags -> ( Model, Cmd Msg )
init flags =
    let
        activeLanguage =
            case languageFromCode flags.activeLanguage of
                Ok language ->
                    language

                Err msg ->
                    English

        model =
            emptyModel flags

        ( updatedModel, cmd ) =
            case Dict.get flags.hostname Config.configs of
                Just config ->
                    let
                        fetchCachedDevice =
                            HttpBuilder.get "/sw/config/device"
                                |> HttpBuilder.withExpectJson (Device.Decoder.decode config.backendUrl)
                                |> HttpBuilder.toTask
                                |> RemoteData.fromTask
                                |> Task.map
                                    (\response ->
                                        -- We convert 404s to NotAsked ...  if
                                        -- we can't find it locally, we'll ask
                                        -- for a pairing code.
                                        case response of
                                            Failure (BadStatus { status }) ->
                                                if status.code == 404 then
                                                    NotAsked

                                                else
                                                    response

                                            _ ->
                                                response
                                    )
                                |> Task.perform HandlePairedDevice

                        cmd =
                            -- We always check the cache for an offline session, since that affects
                            -- the UI we'll offer to show at a basic level. (An alternative would be
                            -- to fetch it only when we really, really need it).
                            Cmd.batch
                                [ -- We'll leave out the pusherKey for the moment, until we're
                                  -- actually using it.
                                  {- pusherKey
                                     ( config.pusherKey.key
                                     , getClusterName config.pusherKey.cluster
                                     , Pusher.Model.eventNames
                                     )
                                  -}
                                  Task.perform Tick Time.now
                                , fetchCachedDevice
                                ]

                        configuredModel =
                            { config = config
<<<<<<< HEAD
                            , loginPage = Pages.Login.Model.emptyModel
                            , patientRegistrationPage = Pages.PatientRegistration.Model.emptyModel
                            , login = loginStatus
=======
>>>>>>> 53efaf51
                            , device = Loading
                            , devicePage = Pages.Device.Model.emptyModel
                            , loggedIn = NotAsked
                            , pinCodePage = Pages.PinCode.Model.emptyModel
                            }

                        tryPinCode =
                            if flags.pinCode == "" then
                                []

                            else
                                [ TryPinCode flags.pinCode ]
                    in
                    ( { model | configuration = Success configuredModel }
                    , cmd
                    )
                        |> sequence update
                            (List.append tryPinCode
                                [ MsgServiceWorker (ServiceWorker.Model.SendOutgoingMsg ServiceWorker.Model.Register)
                                , MsgZScore ZScore.Model.FetchAllTables
                                ]
                            )

                Nothing ->
                    ( { model | configuration = Failure <| "No config found for: " ++ flags.hostname }
                    , Cmd.none
                    )
    in
    ( { updatedModel | language = activeLanguage }, cmd )


updateAndThenFetch : Msg -> Model -> ( Model, Cmd Msg )
updateAndThenFetch msg model =
    update msg model
        |> App.Fetch.andThenFetch update


update : Msg -> Model -> ( Model, Cmd Msg )
update msg model =
    let
        currentDate =
            fromLocalDateTime <| Date.fromTime model.currentTime

        nurseId =
            getLoggedInModel model
                |> Maybe.map (.nurse >> Tuple.first)
    in
    case msg of
        MsgIndexedDb subMsg ->
            let
                ( subModel, subCmd ) =
                    Backend.Update.updateIndexedDb currentDate nurseId subMsg model.indexedDb

                -- Most revisions are handled at the IndexedDB level, but there
                -- is at least one we need to catch here.
                extraMsgs =
                    case subMsg of
                        Backend.Model.HandleRevisions revisions ->
                            List.filterMap (handleRevision model) revisions

                        _ ->
                            []
            in
            ( { model | indexedDb = subModel }
            , Cmd.map MsgIndexedDb subCmd
            )
                |> sequence update extraMsgs

        MsgLoggedIn loggedInMsg ->
            updateLoggedIn
                (\data ->
                    case loggedInMsg of
                        MsgBackend subMsg ->
                            let
                                ( backend, cmd ) =
                                    -- TODO: delete this
                                    Backend.Update.updateBackend "" "" subMsg data.backend
                            in
                            ( { data | backend = backend }
                            , Cmd.map (MsgLoggedIn << MsgBackend) cmd
                            , []
                            )

                        MsgPageAdmin subMsg ->
                            let
                                ( newModel, cmd, appMsgs ) =
                                    Pages.Admin.Update.update currentDate data.backend subMsg data.adminPage
                            in
                            ( { data | adminPage = newModel }
                            , Cmd.map (MsgLoggedIn << MsgPageAdmin) cmd
                            , appMsgs
                            )

                        MsgPageSession sessionId subMsg ->
                            let
                                ( subModel, subCmd, extraMsgs ) =
                                    data.sessionPages
                                        |> EveryDict.get sessionId
                                        |> Maybe.withDefault Pages.Session.Model.emptyModel
                                        |> Pages.Session.Update.update sessionId model.indexedDb subMsg
                            in
                            ( { data | sessionPages = EveryDict.insert sessionId subModel data.sessionPages }
                            , Cmd.map (MsgLoggedIn << MsgPageSession sessionId) subCmd
                            , extraMsgs
                            )
                )
                model

        MsgPageDevice subMsg ->
            updateConfigured
                (\configured ->
                    let
                        ( subModel, subCmd, extraMsgs ) =
                            Pages.Device.Update.update subMsg configured.devicePage
                    in
                    ( { configured | devicePage = subModel }
                    , Cmd.map MsgPageDevice subCmd
                    , extraMsgs
                    )
                )
                model

        TryPairingCode code ->
            updateConfigured
                (\configured ->
                    let
                        postCode =
                            HttpBuilder.get (configured.config.backendUrl </> "api/pairing-code" </> code)
                                |> HttpBuilder.withExpectJson (Json.Decode.field "data" (Device.Decoder.decode configured.config.backendUrl))
                                |> HttpBuilder.toTask

                        cacheDevice device =
                            HttpBuilder.put "/sw/config/device"
                                |> HttpBuilder.withJsonBody (Device.Encoder.encode device)
                                |> HttpBuilder.toTask
                                |> Task.map (always device)

                        cmd =
                            -- Try to get the device's access token from the
                            -- backend, and if it succeeds, cache it on the
                            -- service worker
                            postCode
                                |> Task.andThen cacheDevice
                                |> RemoteData.fromTask
                                |> Task.perform HandlePairedDevice
                    in
                    ( { configured | device = Loading }
                    , cmd
                    , []
                    )
                )
                model

        HandlePairedDevice device ->
            updateConfigured
                (\configured ->
                    ( { configured | device = device }
                    , Cmd.none
                    , []
                    )
                )
                model

        MsgPagePinCode subMsg ->
            updateConfigured
                (\configured ->
                    let
                        ( subModel, subCmd, outMsg ) =
                            Pages.PinCode.Update.update subMsg configured.pinCodePage

                        ( extraMsgs, extraCmds ) =
                            outMsg
                                |> Maybe.map
                                    (\out ->
                                        case out of
                                            Pages.PinCode.Model.TryPinCode code ->
                                                ( [ TryPinCode code ], [] )

                                            Pages.PinCode.Model.Logout ->
                                                ( [ SetLoggedIn NotAsked ], [ cachePinCode "" ] )

                                            Pages.PinCode.Model.SetActivePage page ->
                                                ( [ SetActivePage page ], [] )
                                    )
                                |> Maybe.withDefault ( [], [] )
                    in
                    ( { configured | pinCodePage = subModel }
                    , Cmd.batch (Cmd.map MsgPagePinCode subCmd :: extraCmds)
                    , extraMsgs
                    )
                )
                model

        MsgPagePatientRegistration subMsg ->
            updateConfigured
                (\configured ->
                    let
                        ( subModel, subCmd, appMsgs ) =
                            Pages.PatientRegistration.Update.update currentDate subMsg configured.patientRegistrationPage
                    in
                    ( { configured | patientRegistrationPage = subModel }
                    , Cmd.map MsgPagePatientRegistration subCmd
                    , appMsgs
                    )
                )
                model

        MsgServiceWorker subMsg ->
            let
                ( subModel, subCmd, extraMsgs ) =
                    ServiceWorker.Update.update model.currentTime subMsg model.serviceWorker
            in
            ( { model | serviceWorker = subModel }
            , Cmd.map MsgServiceWorker subCmd
            )
                |> sequence update extraMsgs

        MsgZScore subMsg ->
            let
                ( subModel, subCmd ) =
                    ZScore.Update.update subMsg model.zscores
            in
            ( { model | zscores = subModel }
            , Cmd.map MsgZScore subCmd
            )

        SetActivePage page ->
            let
                -- We reset certain requests if we're navigating to the admin
                -- page from elsewhere.
                resetSessionRequests =
                    if page == UserPage AdminPage && page /= model.activePage then
                        [ MsgLoggedIn <| MsgBackend <| Backend.Model.ResetSessionRequests ]

                    else
                        []
            in
            sequence update
                resetSessionRequests
                ( { model | activePage = page }
                , Cmd.none
                )

        SendRollbar level message data ->
            updateConfigured
                (\configured ->
                    let
                        version =
                            Version.version
                                |> .build
                                |> Json.Encode.string

                        cmd =
                            Rollbar.send
                                configured.config.rollbarToken
                                (Rollbar.scope "user")
                                (Rollbar.environment configured.config.name)
                                0
                                level
                                message
                                (Dict.insert "build" version data)
                                |> Task.attempt HandleRollbar
                    in
                    ( configured
                    , cmd
                    , []
                    )
                )
                model

        HandleRollbar result ->
            -- For now, we do nothing
            ( model, Cmd.none )

        SetLanguage language ->
            ( { model | language = language }
            , setLanguage <| languageToCode language
            )

        SetPersistentStorage data ->
            ( { model | persistentStorage = Just data }
            , Cmd.none
            )

        SetMemoryQuota quota ->
            ( { model | memoryQuota = Just quota }
            , Cmd.none
            )

        SetStorageQuota quota ->
            ( { model | storageQuota = Just quota }
            , Cmd.none
            )

        Tick time ->
            let
                extraMsgs =
                    case model.serviceWorker.lastUpdateCheck of
                        Nothing ->
                            [ MsgServiceWorker <| ServiceWorker.Model.SendOutgoingMsg ServiceWorker.Model.Update ]

                        Just checked ->
                            -- Automatically check for updates every hour
                            if time - checked > 60 * Time.minute then
                                [ MsgServiceWorker <| ServiceWorker.Model.SendOutgoingMsg ServiceWorker.Model.Update ]

                            else
                                []
            in
            ( { model | currentTime = time }
            , Cmd.none
            )
                |> sequence update extraMsgs

        TrySyncing ->
            -- Normally handled automatically, but sometimes nice to trigger manually
            ( model, trySyncing () )

        TryPinCode code ->
            updateConfigured
                (\configured ->
                    let
                        formatResponse =
                            .items >> List.head >> Maybe.map RemoteData.succeed >> Maybe.withDefault (RemoteData.Failure NetworkError)

                        checkPinCode =
                            select "/sw" nurseEndpoint { pinCode = Just code }
                                |> toCmd (RemoteData.fromResult >> RemoteData.andThen formatResponse >> SetLoggedIn)
                    in
                    ( { configured | loggedIn = Loading }
                    , Cmd.batch
                        [ checkPinCode
                        , cachePinCode code
                        ]
                    , []
                    )
                )
                model

        -- Note that this also resets any data which depends on being logged in.
        SetLoggedIn nurse ->
            updateConfigured
                (\configured ->
                    ( { configured | loggedIn = RemoteData.map emptyLoggedInModel nurse }
                    , Cmd.none
                    , []
                    )
                )
                model


{-| Updates our `nurse` user if the uuid matches the logged-in user.
-}
handleRevision : Model -> Backend.Model.Revision -> Maybe Msg
handleRevision model revision =
    case revision of
        Backend.Model.NurseRevision uuid data ->
            Maybe.andThen
                (\loggedIn ->
                    if Tuple.first loggedIn.nurse == uuid then
                        Just (SetLoggedIn (Success ( uuid, data )))

                    else
                        Nothing
                )
                (getLoggedInModel model)

        _ ->
            Nothing


{-| Convenience function to process a msg which depends on having a configuration.

The function you supply returns a third parameter, which is a list of additional messages to process.

-}
updateConfigured : (ConfiguredModel -> ( ConfiguredModel, Cmd Msg, List Msg )) -> Model -> ( Model, Cmd Msg )
updateConfigured func model =
    model.configuration
        |> RemoteData.map
            (\configured ->
                let
                    ( subModel, cmd, extraMsgs ) =
                        func configured
                in
                sequence update
                    extraMsgs
                    ( { model | configuration = Success subModel }
                    , cmd
                    )
            )
        |> RemoteData.withDefault ( model, Cmd.none )


{-| Convenience function to process a msg which depends on being logged in.
-}
updateLoggedIn : (LoggedInModel -> ( LoggedInModel, Cmd Msg, List Msg )) -> Model -> ( Model, Cmd Msg )
updateLoggedIn func model =
    updateConfigured
        (\configured ->
            configured.loggedIn
                |> RemoteData.map
                    (\loggedIn ->
                        let
                            ( subModel, cmd, extraMsgs ) =
                                func loggedIn
                        in
                        ( { configured | loggedIn = Success subModel }
                        , cmd
                        , extraMsgs
                        )
                    )
                |> RemoteData.withDefault
                    ( configured, Cmd.none, [] )
        )
        model


subscriptions : Model -> Sub Msg
subscriptions model =
    Sub.batch
        [ Time.every minute Tick
        , Sub.map MsgServiceWorker ServiceWorker.Update.subscriptions
        , persistentStorage SetPersistentStorage
        , storageQuota SetStorageQuota
        , memoryQuota SetMemoryQuota
        ]


{-| Saves PIN code entered by user, so that we can use it again if
the browser is reloaded.
-}
port cachePinCode : String -> Cmd msg


{-| Manually kick off a sync event. Normally, handled automatically.
-}
port trySyncing : () -> Cmd msg


{-| Send Pusher key and cluster to JS.
-}
port pusherKey : ( String, String, List String ) -> Cmd msg


{-| Set the user's current language.
-}
port setLanguage : String -> Cmd msg


{-| Let the Javascript tell us if we've successfully requested persistent
storage.
-}
port persistentStorage : (Bool -> msg) -> Sub msg


{-| Let the Javascript tell us about memory quotas.
-}
port memoryQuota : (MemoryQuota -> msg) -> Sub msg


{-| Let the Javascript tell us about our storage quota.
-}
port storageQuota : (StorageQuota -> msg) -> Sub msg<|MERGE_RESOLUTION|>--- conflicted
+++ resolved
@@ -21,16 +21,12 @@
 import Pages.Device.Model
 import Pages.Device.Update
 import Pages.Page exposing (Page(..), UserPage(AdminPage, ClinicsPage))
-<<<<<<< HEAD
 import Pages.PatientRegistration.Model
 import Pages.PatientRegistration.Update
-import Pages.Update
-=======
 import Pages.PinCode.Model
 import Pages.PinCode.Update
 import Pages.Session.Model
 import Pages.Session.Update
->>>>>>> 53efaf51
 import RemoteData exposing (RemoteData(..), WebData)
 import Restful.Endpoint exposing ((</>), decodeSingleDrupalEntity, select, toCmd, toEntityId)
 import Rollbar
@@ -106,12 +102,7 @@
 
                         configuredModel =
                             { config = config
-<<<<<<< HEAD
-                            , loginPage = Pages.Login.Model.emptyModel
                             , patientRegistrationPage = Pages.PatientRegistration.Model.emptyModel
-                            , login = loginStatus
-=======
->>>>>>> 53efaf51
                             , device = Loading
                             , devicePage = Pages.Device.Model.emptyModel
                             , loggedIn = NotAsked
