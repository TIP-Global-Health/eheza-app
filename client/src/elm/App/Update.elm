--- conflicted
+++ resolved
@@ -212,7 +212,6 @@
                             , appMsgs
                             )
 
-<<<<<<< HEAD
                         MsgPageDashboard subMsg ->
                             let
                                 ( subModel, subCmd, appMsgs ) =
@@ -220,7 +219,9 @@
                             in
                             ( { data | dashboardPage = subModel }
                             , Cmd.map (MsgLoggedIn << MsgPageDashboard) subCmd
-=======
+                            , appMsgs
+                            )
+                            
                         MsgPageEditPerson subMsg ->
                             let
                                 ( subModel, subCmd, appMsgs ) =
@@ -228,7 +229,6 @@
                             in
                             ( { data | editPersonPage = subModel }
                             , Cmd.map (MsgLoggedIn << MsgPageEditPerson) subCmd
->>>>>>> a9236c68
                             , appMsgs
                             )
 
