module App.Fetch exposing (fetch, forget, shouldFetch)

import App.Model exposing (..)
import App.Utils exposing (getLoggedInData)
import Backend.Fetch
import Date
import Gizra.NominalDate exposing (fromLocalDateTime)
import Pages.Clinical.Fetch
import Pages.ClinicalProgressReport.Fetch
import Pages.Clinics.Fetch
<<<<<<< HEAD
import Pages.Dashboard.Fetch
=======
import Pages.DemographicsReport.Fetch
>>>>>>> 36946a9d
import Pages.Device.Fetch
import Pages.IndividualEncounterParticipants.Fetch
import Pages.IndividualEncounterTypes.Fetch
import Pages.Page exposing (Page(..), SessionPage(..), UserPage(..))
import Pages.People.Fetch
import Pages.Person.Fetch
import Pages.PinCode.Fetch
import Pages.PregnancyOutcome.Fetch
import Pages.PrenatalActivity.Fetch
import Pages.PrenatalEncounter.Fetch
import Pages.PrenatalParticipant.Fetch
import Pages.Relationship.Fetch
import Pages.Session.Fetch
import Time


{-| Basically, we're following down the `view` hierarchy to determine, given
what the `view` methods are going to want, what messages we ought to send
in order to get the data they will need.

For the sake of convenience, this isn't called by our own `update` method --
it would need to be called at the end, after the new model is determined.
Instead, it's integrated up one level, in `Main.elm`, where we hook together
the Elm architecture. (This is really a kind of little extension to the Elm
architecture).

As a future optimization, one could actually integrate this with
`animationFrame`, since you don't need to figure out what to fetch for
views. more often than that.

-}
fetch : Model -> List Msg
fetch model =
    let
        currentDate =
            fromLocalDateTime model.currentTime
    in
    case model.activePage of
        DevicePage ->
            List.map MsgIndexedDb Pages.Device.Fetch.fetch

        PinCodePage ->
            List.map MsgIndexedDb Pages.PinCode.Fetch.fetch

        PageNotFound _ ->
            []

        ServiceWorkerPage ->
            []

        UserPage MyAccountPage ->
            []

        UserPage ClinicalPage ->
            Pages.Clinical.Fetch.fetch
                |> List.map MsgIndexedDb

        UserPage (ClinicsPage clinicId) ->
            Pages.Clinics.Fetch.fetch clinicId
                |> List.map MsgIndexedDb

<<<<<<< HEAD
        UserPage (DashboardPage subPage) ->
            getLoggedInData model
                |> Maybe.map
                    (\( healthCenterId, loggedIn ) ->
                        Pages.Dashboard.Fetch.fetch healthCenterId loggedIn.dashboardPage
                            |> List.map MsgIndexedDb
                    )
                |> Maybe.withDefault []

        UserPage (CreatePersonPage relatedId) ->
=======
        UserPage (ClinicalProgressReportPage prenatalEncounterId) ->
            Pages.ClinicalProgressReport.Fetch.fetch prenatalEncounterId model.indexedDb
                |> List.map MsgIndexedDb

        UserPage (CreatePersonPage relatedId _) ->
>>>>>>> 36946a9d
            Pages.Person.Fetch.fetchForCreateOrEdit relatedId model.indexedDb
                |> List.map MsgIndexedDb

        UserPage (EditPersonPage relatedId) ->
            Pages.Person.Fetch.fetchForCreateOrEdit (Just relatedId) model.indexedDb
                |> List.map MsgIndexedDb

        UserPage (DemographicsReportPage prenatalEncounterId) ->
            Pages.DemographicsReport.Fetch.fetch prenatalEncounterId model.indexedDb
                |> List.map MsgIndexedDb

        UserPage (PersonPage id) ->
            Pages.Person.Fetch.fetch id model.indexedDb
                |> List.map MsgIndexedDb

        UserPage (PersonsPage relation) ->
            getLoggedInData model
                |> Maybe.map
                    (\( _, loggedIn ) ->
                        Pages.People.Fetch.fetch relation loggedIn.personsPage
                            |> List.map MsgIndexedDb
                    )
                |> Maybe.withDefault []

        UserPage (PrenatalParticipantPage personId) ->
            getLoggedInData model
                |> Maybe.map
                    (\( _, loggedIn ) ->
                        Pages.PrenatalParticipant.Fetch.fetch personId model.indexedDb
                            |> List.map MsgIndexedDb
                    )
                |> Maybe.withDefault []

        UserPage (IndividualEncounterParticipantsPage encounterType) ->
            getLoggedInData model
                |> Maybe.map
                    (\( _, loggedIn ) ->
                        Pages.IndividualEncounterParticipants.Fetch.fetch encounterType loggedIn.individualEncounterParticipantsPage
                            |> List.map MsgIndexedDb
                    )
                |> Maybe.withDefault []

        UserPage (RelationshipPage id1 id2) ->
            Pages.Relationship.Fetch.fetch id1 id2 model.indexedDb
                |> List.map MsgIndexedDb

        UserPage (SessionPage sessionId sessionPage) ->
            Pages.Session.Fetch.fetch sessionId sessionPage model.indexedDb
                |> List.map MsgIndexedDb

        UserPage (PrenatalEncounterPage id) ->
            Pages.PrenatalEncounter.Fetch.fetch id model.indexedDb
                |> List.map MsgIndexedDb

        UserPage (PrenatalActivityPage prenatalEncounterId _) ->
            Pages.PrenatalActivity.Fetch.fetch prenatalEncounterId model.indexedDb
                |> List.map MsgIndexedDb

        UserPage IndividualEncounterTypesPage ->
            Pages.IndividualEncounterTypes.Fetch.fetch
                |> List.map MsgIndexedDb

        UserPage (PregnancyOutcomePage id) ->
            Pages.PregnancyOutcome.Fetch.fetch id model.indexedDb
                |> List.map MsgIndexedDb


{-| Given a `Msg`, do we need to fetch the data it would fetch? We only answer
`True` if the data is `NotAsked`. So, we don't automatically re-fetch errors.

Note that the data need not literally be a `RemoteData`, but that will be
common. The answer does need to flip to `False` when a request is in progress,
or we will enter an infinite loop.

-}
shouldFetch : Model -> Msg -> Bool
shouldFetch model msg =
    case msg of
        MsgIndexedDb subMsg ->
            Backend.Fetch.shouldFetch model.indexedDb subMsg

        _ ->
            False


{-| Given a Msg that would fetch some data, forget that data.
-}
forget : Msg -> Model -> Model
forget msg model =
    case msg of
        MsgIndexedDb subMsg ->
            let
                subModel =
                    Backend.Fetch.forget subMsg model.indexedDb
            in
            { model | indexedDb = subModel }

        _ ->
            model<|MERGE_RESOLUTION|>--- conflicted
+++ resolved
@@ -8,11 +8,8 @@
 import Pages.Clinical.Fetch
 import Pages.ClinicalProgressReport.Fetch
 import Pages.Clinics.Fetch
-<<<<<<< HEAD
 import Pages.Dashboard.Fetch
-=======
 import Pages.DemographicsReport.Fetch
->>>>>>> 36946a9d
 import Pages.Device.Fetch
 import Pages.IndividualEncounterParticipants.Fetch
 import Pages.IndividualEncounterTypes.Fetch
@@ -74,7 +71,6 @@
             Pages.Clinics.Fetch.fetch clinicId
                 |> List.map MsgIndexedDb
 
-<<<<<<< HEAD
         UserPage (DashboardPage subPage) ->
             getLoggedInData model
                 |> Maybe.map
@@ -84,14 +80,11 @@
                     )
                 |> Maybe.withDefault []
 
-        UserPage (CreatePersonPage relatedId) ->
-=======
         UserPage (ClinicalProgressReportPage prenatalEncounterId) ->
             Pages.ClinicalProgressReport.Fetch.fetch prenatalEncounterId model.indexedDb
                 |> List.map MsgIndexedDb
 
         UserPage (CreatePersonPage relatedId _) ->
->>>>>>> 36946a9d
             Pages.Person.Fetch.fetchForCreateOrEdit relatedId model.indexedDb
                 |> List.map MsgIndexedDb
 
