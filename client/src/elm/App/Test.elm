module App.Test exposing (all)

import App.Model exposing (..)
import App.View exposing (view)
import Dict
import Maybe exposing (withDefault)
import Pages.Device.Model
<<<<<<< HEAD
import Pages.Login.Model
import Pages.PatientRegistration.Model
=======
import Pages.PinCode.Model
>>>>>>> 53efaf51
import Pusher.Model exposing (Cluster(..), PusherAppKey)
import RemoteData exposing (RemoteData(..))
import Rollbar
import Test exposing (Test, describe, test)
import Test.Html.Query as Query
import Test.Html.Selector as Selector exposing (class, tag, text)
import Translate.Model exposing (Language(..))


viewConfigErrorTest : Test
viewConfigErrorTest =
    describe "Config error view"
        [ test "Correct error message appears when config has errored" <|
            \() ->
                view { testModel | configuration = Failure "some error" }
                    |> Query.fromHtml
                    |> Query.has [ text "Configuration error" ]
        ]


exampleFlags : Flags
exampleFlags =
    { pinCode = ""
    , hostname = ""
    , activeLanguage = "en"
    , activeServiceWorker = False
    }


testModel : Model
testModel =
    emptyModel exampleFlags


viewLanguageSwitcherTest : Test
viewLanguageSwitcherTest =
    describe "Language switcher view"
        [ test "The language switcher appears with the English language" <|
            \() ->
                view { testModel | configuration = Success testConfigModel }
                    |> Query.fromHtml
                    |> Query.find [ Selector.class "language-switcher" ]
                    |> Query.find [ Selector.class "english" ]
                    |> Query.has [ Selector.class "active" ]
        , test "The language switcher appears with the Kinyarwanda language" <|
            \() ->
                view { testModel | configuration = Success testConfigModel, language = Kinyarwanda }
                    |> Query.fromHtml
                    |> Query.find [ Selector.class "language-switcher" ]
                    |> Query.find [ Selector.class "kinyarwanda" ]
                    |> Query.has [ Selector.class "active" ]
        ]


testConfigModel : ConfiguredModel
testConfigModel =
    let
        testConfig =
            { backendUrl = "http://ihanagane.local"
            , name = "local"
            , pusherKey = PusherAppKey "" UsEast1
            , debug = True
            , rollbarToken = Rollbar.token "the_token"
            , sandbox = False
            }
    in
    { config = testConfig
<<<<<<< HEAD
    , loginPage = Pages.Login.Model.emptyModel
    , patientRegistrationPage = Pages.PatientRegistration.Model.emptyModel
    , login = loginStatus
=======
>>>>>>> 53efaf51
    , device = NotAsked
    , devicePage = Pages.Device.Model.emptyModel
    , loggedIn = NotAsked
    , pinCodePage = Pages.PinCode.Model.emptyModel
    }


all : Test
all =
    describe "App tests"
        [ viewConfigErrorTest
        , viewLanguageSwitcherTest
        ]<|MERGE_RESOLUTION|>--- conflicted
+++ resolved
@@ -5,12 +5,8 @@
 import Dict
 import Maybe exposing (withDefault)
 import Pages.Device.Model
-<<<<<<< HEAD
-import Pages.Login.Model
 import Pages.PatientRegistration.Model
-=======
 import Pages.PinCode.Model
->>>>>>> 53efaf51
 import Pusher.Model exposing (Cluster(..), PusherAppKey)
 import RemoteData exposing (RemoteData(..))
 import Rollbar
@@ -78,12 +74,7 @@
             }
     in
     { config = testConfig
-<<<<<<< HEAD
-    , loginPage = Pages.Login.Model.emptyModel
     , patientRegistrationPage = Pages.PatientRegistration.Model.emptyModel
-    , login = loginStatus
-=======
->>>>>>> 53efaf51
     , device = NotAsked
     , devicePage = Pages.Device.Model.emptyModel
     , loggedIn = NotAsked
