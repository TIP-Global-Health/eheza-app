--- conflicted
+++ resolved
@@ -144,15 +144,10 @@
     , nurse : ( NurseId, Nurse )
 
     -- A set of pages for every "open" editable session.
-<<<<<<< HEAD
-    , sessionPages : EntityUuidDict SessionId Pages.Session.Model.Model
-    , prenatalEncounterPages : EntityUuidDict PrenatalEncounterId Pages.PrenatalEncounter.Model.Model
+
+    , prenatalEncounterPages : EveryDict PrenatalEncounterId Pages.PrenatalEncounter.Model.Model
     , prenatalActivityPages : EveryDict ( PrenatalEncounterId, PrenatalActivity ) Pages.PrenatalActivity.Model.Model
-=======
-    , prenatalEncounterPages : EveryDict PersonId Pages.PrenatalEncounter.Model.Model
-    , prenatalActivityPages : EveryDict ( PersonId, PrenatalActivity ) Pages.PrenatalActivity.Model.Model
     , sessionPages : EveryDict SessionId Pages.Session.Model.Model
->>>>>>> 45f4195d
     }
 
 
@@ -162,12 +157,7 @@
     , personsPage = Pages.People.Model.emptyModel
     , relationshipPages = EveryDict.empty
     , nurse = nurse
-<<<<<<< HEAD
-    , sessionPages = EntityUuidDict.empty
-    , prenatalEncounterPages = EntityUuidDict.empty
-=======
     , prenatalEncounterPages = EveryDict.empty
->>>>>>> 45f4195d
     , prenatalActivityPages = EveryDict.empty
     , sessionPages = EveryDict.empty
     }
