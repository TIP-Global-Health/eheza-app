module App.Model exposing (ConfiguredModel, Flags, LoggedInModel, Model, Msg(..), MsgLoggedIn(..), StorageQuota, Version, emptyLoggedInModel, emptyModel)

import Backend.Entities exposing (..)
import Backend.Model
import Backend.Nurse.Model exposing (Nurse)
import Config.Model
import Device.Model exposing (Device)
import Dict exposing (Dict)
import Http
import Json.Encode exposing (Value)
import Pages.Admin.Model
import Pages.Device.Model
import Pages.Model
import Pages.Page exposing (Page(..))
import Pages.PinCode.Model
import RemoteData exposing (RemoteData(..), WebData)
import Rollbar
import ServiceWorker.Model
import Time exposing (Time)
<<<<<<< HEAD
import Translate exposing (Language(..))
=======
import Translate.Model exposing (Language(..))
import User.Model exposing (User)
>>>>>>> 3d572542
import Uuid exposing (Uuid)
import ZScore.Model


{-| We're now doing our model in layers, corresponding to the logic
of the startup process.

The first thing we need is a configuration, but there are a few things that
make sense to have even without a configuration. So, they are here also.

We have the `activePage` here because it really models what the user **wants**
to be seeing, and we may need to remember that whether or not we're configured
yet.

`language` is here because we always need some kind of language, if just a
default.

TODO: Should review this layering at some point to see whether it was too much
/ too little.

-}
type alias Model =
    { activePage : Page

    -- We don't need a configuration or to be logged in to access the cache, at
    -- least for the moment.
    , cache : Backend.Model.ModelCached

    -- Access to things stored in IndexedDB.
    , indexedDb : Backend.Model.ModelIndexedDb

    -- Have we successfully asked the browser to make our storage persistent?
    -- (This means the browser won't automatically delete our storage when
    -- it thinks space is low). It is a Maybe because in our initial state we
    -- don't know if it is true or false.
    , persistentStorage : Maybe Bool

    -- How close are we to our storage quota?
    , storageQuota : Maybe StorageQuota

    -- TODO: This doesn't really belong here ... we shouldn't have this unless
    -- we have a session ... but I've done enough restructuring for now!
    , sessionPages : Pages.Model.SessionPages
    , configuration : RemoteData String ConfiguredModel
    , currentTime : Time
    , language : Language
    , serviceWorker : ServiceWorker.Model.Model
    , zscores : ZScore.Model.Model
    }


type alias StorageQuota =
    { quota : Int
    , usage : Int
    }


{-| Represents the version of the app. Currently, we just track the git
revision of the build. We could eventually also track a tag etc.

This is actually found in Version.version, which is a file generated
by gulp ... at src/generated/Version.elm

-}
type alias Version =
    { build : String
    }


{-| Things which depend on having a configuration.
-}
type alias ConfiguredModel =
    { config : Config.Model.Model
    , device : WebData Device
    , devicePage : Pages.Device.Model.Model

    -- The RemoteData tracks attempts to log in with a PIN code. The
    -- LoggedInModel tracks data which we only have if we are logged in.
    , loggedIn : WebData LoggedInModel
    , pinCodePage : Pages.PinCode.Model.Model
    }


{-| So, this is all the stuff we'll have only if we're logged in.

Part of what's nice about this is that if a function asks for this type, then
it definitely can't be called unless we're logged in ... we don't have to
do access control for that function separately. Or, to put it another way,
we've baked the access control into the types, so we're forced to deal with
it at the appropriate moment.

-}
type alias LoggedInModel =
    { backend : Backend.Model.ModelBackend
    , adminPage : Pages.Admin.Model.Model
    , nurse : ( NurseId, Nurse )
    }


emptyLoggedInModel : ( NurseId, Nurse ) -> LoggedInModel
emptyLoggedInModel nurse =
    { backend = Backend.Model.emptyModelBackend
    , adminPage = Pages.Admin.Model.emptyModel
    , nurse = nurse
    }


{-| We'll subdivide the `Msg` type to roughly correspond to our `Model`
subdivisions. In principle, that allows us to specify in function signatures
what kind of msg can be generated from certain states. We'll see how helpful
that is.

The three `Login` related messages handle:

  - Messages for the Login UI (MsgPageLogin)
  - Messages for the login process (MsgLogin)
  - Messages we can only handle once we've logged in (MsgLoggedIn)

In this app, there isn't much you can do unless you're logged in, so most of
the action is in `MsgLoggedIn`.

TODO: We remember our login information even if we're offline, by caching it
locally, so you can continue to work offline and be considered logged-in by the
app. However, we'll need to be careful about logout while you're offline, since
there won't be any way to log back in until you're online again.

  - Perhaps we'll have to prohibit logout while offline? Or, while an offline
    session is in progress (since you could then go offline **after** logging
    out)?

  - Or, we could implement a special "partial logout" which forgets the access
    token but still lets you work offline? Then, you could at least continue to
    interact with the offline data, but you'd have to log in again to upload it.

  - Or, we could somehow allow you do login and logout while offline ...
    presumably that would mean generating a salt, obtaining a password hashed
    with that salt, storing it (and the salt) locally, and then authenticating
    against the salted password while offline. (The purpose of the salt would be
    to avoid storing the actual password locally).

In any event, that will need some thought at some point.

-}
type Msg
    = MsgCache Backend.Model.MsgCached
    | MsgIndexedDb Backend.Model.MsgIndexedDb
    | MsgPageDevice Pages.Device.Model.Msg
    | MsgLoggedIn MsgLoggedIn
    | MsgPagePinCode Pages.PinCode.Model.Msg
    | MsgSession Pages.Model.MsgSession
    | MsgServiceWorker ServiceWorker.Model.Msg
    | MsgZScore ZScore.Model.Msg
    | TryPairingCode String
    | HandlePairedDevice (WebData Device)
    | SendRollbar Rollbar.Level String (Dict String Value)
    | HandleRollbar (Result Http.Error Uuid)
    | SetActivePage Page
    | SetLanguage Language
    | SetPersistentStorage Bool
    | SetStorageQuota StorageQuota
    | Tick Time
    | TrySyncing
    | TryPinCode String
    | SetLoggedIn (WebData ( NurseId, Nurse ))


{-| Messages we can only handle if we're logged in.
-}
type MsgLoggedIn
    = MsgBackend Backend.Model.MsgBackend
    | MsgPageAdmin Pages.Admin.Model.Msg


type alias Flags =
    { pinCode : String
    , hostname : String
    , activeLanguage : String
    , activeServiceWorker : Bool
    }


emptyModel : Flags -> Model
emptyModel flags =
    { activePage = PinCodePage
    , cache = Backend.Model.emptyModelCached
    , indexedDb = Backend.Model.emptyModelIndexedDb
    , configuration = NotAsked
    , persistentStorage = Nothing
    , storageQuota = Nothing

    -- We start at 1970, which might be nice to avoid, but probably more
    -- trouble than it's worth ... this will almost immediately get updated
    -- with the real date.
    , currentTime = 0
    , language = English
    , sessionPages = Pages.Model.emptySessionPages
    , serviceWorker = ServiceWorker.Model.emptyModel flags.activeServiceWorker
    , zscores = ZScore.Model.emptyModel
    }<|MERGE_RESOLUTION|>--- conflicted
+++ resolved
@@ -17,12 +17,7 @@
 import Rollbar
 import ServiceWorker.Model
 import Time exposing (Time)
-<<<<<<< HEAD
-import Translate exposing (Language(..))
-=======
 import Translate.Model exposing (Language(..))
-import User.Model exposing (User)
->>>>>>> 3d572542
 import Uuid exposing (Uuid)
 import ZScore.Model
 
