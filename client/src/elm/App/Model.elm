--- conflicted
+++ resolved
@@ -140,11 +140,8 @@
 -}
 type alias LoggedInModel =
     { createPersonPage : Pages.Person.Model.Model
-<<<<<<< HEAD
     , dashboardPage : Pages.Dashboard.Model.Model
-=======
     , editPersonPage : Pages.Person.Model.Model
->>>>>>> a9236c68
     , relationshipPages : Dict ( PersonId, PersonId ) Pages.Relationship.Model.Model
     , personsPage : Pages.People.Model.Model
     , clinicsPage : Pages.Clinics.Model.Model
@@ -159,13 +156,9 @@
 
 emptyLoggedInModel : ( NurseId, Nurse ) -> LoggedInModel
 emptyLoggedInModel nurse =
-<<<<<<< HEAD
     { createPersonPage = Pages.Person.Model.emptyModel
     , dashboardPage = Pages.Dashboard.Model.emptyModel
-=======
-    { createPersonPage = Pages.Person.Model.emptyCreateModel
     , editPersonPage = Pages.Person.Model.emptyEditModel
->>>>>>> a9236c68
     , personsPage = Pages.People.Model.emptyModel
     , clinicsPage = Pages.Clinics.Model.emptyModel
     , relationshipPages = Dict.empty
@@ -212,11 +205,8 @@
 type MsgLoggedIn
     = MsgPageClinics Pages.Clinics.Model.Msg
     | MsgPageCreatePerson Pages.Person.Model.Msg
-<<<<<<< HEAD
     | MsgPageDashboard Pages.Dashboard.Model.Msg
-=======
     | MsgPageEditPerson Pages.Person.Model.Msg
->>>>>>> a9236c68
     | MsgPagePersons Pages.People.Model.Msg
     | MsgPageRelationship PersonId PersonId Pages.Relationship.Model.Msg
     | MsgPageSession SessionId Pages.Session.Model.Msg
