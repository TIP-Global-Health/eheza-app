--- conflicted
+++ resolved
@@ -10,11 +10,8 @@
 import Device.Model exposing (Device)
 import Http
 import Json.Encode exposing (Value)
-<<<<<<< HEAD
 import Pages.Dashboard.Model
-=======
 import Pages.Clinics.Model
->>>>>>> 50d8ed5d
 import Pages.Device.Model
 import Pages.Page exposing (Page(..))
 import Pages.People.Model
@@ -143,10 +140,7 @@
 -}
 type alias LoggedInModel =
     { createPersonPage : Pages.Person.Model.Model
-<<<<<<< HEAD
     , dashboardPage : Pages.Dashboard.Model.Model
-=======
->>>>>>> 50d8ed5d
     , relationshipPages : Dict ( PersonId, PersonId ) Pages.Relationship.Model.Model
     , personsPage : Pages.People.Model.Model
     , clinicsPage : Pages.Clinics.Model.Model
@@ -164,10 +158,7 @@
     { createPersonPage = Pages.Person.Model.emptyModel
     , dashboardPage = Pages.Dashboard.Model.emptyModel
     , personsPage = Pages.People.Model.emptyModel
-<<<<<<< HEAD
-=======
     , clinicsPage = Pages.Clinics.Model.emptyModel
->>>>>>> 50d8ed5d
     , relationshipPages = Dict.empty
     , nurse = nurse
     , sessionPages = Dict.empty
@@ -210,13 +201,9 @@
 {-| Messages we can only handle if we're logged in.
 -}
 type MsgLoggedIn
-<<<<<<< HEAD
-    = MsgPageCreatePerson Pages.Person.Model.Msg
-    | MsgPageDashboard Pages.Dashboard.Model.Msg
-=======
     = MsgPageClinics Pages.Clinics.Model.Msg
     | MsgPageCreatePerson Pages.Person.Model.Msg
->>>>>>> 50d8ed5d
+    | MsgPageDashboard Pages.Dashboard.Model.Msg
     | MsgPagePersons Pages.People.Model.Msg
     | MsgPageRelationship PersonId PersonId Pages.Relationship.Model.Msg
     | MsgPageSession SessionId Pages.Session.Model.Msg
