module App.Model exposing (ConfiguredModel, Flags, LoggedInModel, MemoryQuota, Model, Msg(..), MsgLoggedIn(..), StorageQuota, Version, emptyLoggedInModel, emptyModel)

import AssocList as Dict exposing (Dict)
import Backend.Entities exposing (..)
import Backend.Model
import Backend.Nurse.Model exposing (Nurse)
import Browser
import Browser.Navigation as Nav
import Config.Model
import Device.Model exposing (Device)
import Http
import Json.Encode exposing (Value)
import Pages.Device.Model
import Pages.Page exposing (Page(..))
import Pages.People.Model
import Pages.Person.Model
import Pages.PinCode.Model
import Pages.Relationship.Model
import Pages.Session.Model
import RemoteData exposing (RemoteData(..), WebData)
import Restful.Endpoint exposing ((</>), decodeSingleDrupalEntity, fromEntityId, select, toCmd, toEntityId, toEntityUuid)
import Rollbar
import ServiceWorker.Model
import Time
import Translate.Model exposing (Language(..))
import Url exposing (Url)
import Uuid exposing (Uuid)
import ZScore.Model


{-| We're now doing our model in layers, corresponding to the logic
of the startup process.

The first thing we need is a configuration, but there are a few things that
make sense to have even without a configuration. So, they are here also.

We have the `activePage` here because it really models what the user **wants**
to be seeing, and we may need to remember that whether or not we're configured
yet.

`language` is here because we always need some kind of language, if just a
default.

-}
type alias Model =
    { activePage : Page
    , navigationKey : Nav.Key
    , url : Url

    -- Access to things stored in IndexedDB. Eventually, most of this probably
    -- ought to be in LoggedInModel instead, but it's not urgent.
    , indexedDb : Backend.Model.ModelIndexedDb

    -- Have we successfully asked the browser to make our storage persistent?
    -- (This means the browser won't automatically delete our storage when
    -- it thinks space is low). It is a Maybe because in our initial state we
    -- don't know if it is true or false.
    , persistentStorage : Maybe Bool

    -- How close are we to our storage quota?
    , storageQuota : Maybe StorageQuota
    , memoryQuota : Maybe MemoryQuota
    , configuration : RemoteData String ConfiguredModel
    , currentTime : Time.Posix
    , language : Language
    , serviceWorker : ServiceWorker.Model.Model
    , zscores : ZScore.Model.Model

    -- What data did we want last time we checked? We track this so we can
    -- forget data we don't want any longer. Using an Dict relies on the
    -- relevant `Msg` values behaving well for `Debug.toString`, which should
    -- typically be fine. The time reflects the last time the data was wanted,
    -- permitting us to keep recently wanted data around for a little while
    -- after it is not wanted. (Often, it may be wanted again soon).
    , dataWanted : Dict Msg Time.Posix

    -- Should we check what data is needed? We set this at the end of every
    -- update, and clear it when we do the checking. Our subscriptions turn on
    -- animation frame events when this is on. So, as long as we keep getting
    -- updates, we'll keep checking at animation frame intervals.
    , scheduleDataWantedCheck : Bool

    -- Which health center a nurse is working at.
    , healthCenterId : Maybe HealthCenterId
    }


type alias StorageQuota =
    { quota : Int
    , usage : Int
    }


type alias MemoryQuota =
    { totalJSHeapSize : Int
    , usedJSHeapSize : Int
    , jsHeapSizeLimit : Int
    }


{-| Represents the version of the app. Currently, we just track the git
revision of the build. We could eventually also track a tag etc.

This is actually found in Version.version, which is a file generated
by gulp ... at src/generated/Version.elm

-}
type alias Version =
    { build : String
    }


{-| Things which depend on having a configuration.
-}
type alias ConfiguredModel =
    { config : Config.Model.Model

    -- `device` tracks the attempt to pair our device with the
    -- backend. `devicePage` handles the UI for that.
    , device : WebData Device
    , devicePage : Pages.Device.Model.Model

    -- The RemoteData tracks attempts to log in with a PIN code. The
    -- LoggedInModel tracks data which we only have if we are logged in.
    , loggedIn : WebData LoggedInModel
    , pinCodePage : Pages.PinCode.Model.Model
    }


{-| So, this is all the stuff we'll have only if we're logged in.

Part of what's nice about this is that if a function asks for this type, then
it definitely can't be called unless we're logged in ... we don't have to
do access control for that function separately. Or, to put it another way,
we've baked the access control into the types, so we're forced to deal with
it at the appropriate moment.

-}
type alias LoggedInModel =
    { createPersonPage : Pages.Person.Model.Model
    , relationshipPages : Dict ( PersonId, PersonId ) Pages.Relationship.Model.Model
    , personsPage : Pages.People.Model.Model

    -- The nurse who has logged in.
    , nurse : ( NurseId, Nurse )

    -- A set of pages for every "open" editable session.
    , sessionPages : Dict SessionId Pages.Session.Model.Model
    }


emptyLoggedInModel : ( NurseId, Nurse ) -> LoggedInModel
emptyLoggedInModel nurse =
    { createPersonPage = Pages.Person.Model.emptyModel
    , personsPage = Pages.People.Model.emptyModel
    , relationshipPages = Dict.empty
    , nurse = nurse
    , sessionPages = Dict.empty
    }


type Msg
    = -- Manage data we get from IndexedDb, and communication with the service
      -- worker
      MsgIndexedDb Backend.Model.MsgIndexedDb
    | MsgServiceWorker ServiceWorker.Model.Msg
    | TrySyncing
      -- Messages that require login, or manage the login process
    | MsgLoggedIn MsgLoggedIn
    | MsgPagePinCode Pages.PinCode.Model.Msg
    | TryPinCode String
    | SetLoggedIn (WebData ( NurseId, Nurse ))
      -- Manage device pairing
    | MsgPageDevice Pages.Device.Model.Msg
    | TryPairingCode String
    | HandlePairedDevice (WebData Device)
      -- Manage ZScore data
    | MsgZScore ZScore.Model.Msg
      -- Communiating with Rollbar
    | SendRollbar Rollbar.Level String (Dict String Value)
    | HandleRollbar (Result Http.Error Uuid)
      -- Manage our own model
    | SetActivePage Page
    | SetLanguage Language
    | SetPersistentStorage Bool
    | SetStorageQuota StorageQuota
    | SetMemoryQuota MemoryQuota
<<<<<<< HEAD
    | Tick Time.Posix
=======
    | SetHealthCenter (Maybe HealthCenterId)
    | Tick Time
>>>>>>> c7325383
    | CheckDataWanted
    | UrlRequested Browser.UrlRequest
    | UrlChanged Url.Url


{-| Messages we can only handle if we're logged in.
-}
type MsgLoggedIn
    = MsgPageCreatePerson Pages.Person.Model.Msg
    | MsgPagePersons Pages.People.Model.Msg
    | MsgPageRelationship PersonId PersonId Pages.Relationship.Model.Msg
    | MsgPageSession SessionId Pages.Session.Model.Msg


type alias Flags =
    { activeLanguage : String
    , activeServiceWorker : Bool
    , hostname : String
    , pinCode : String
    , healthCenterId : String
    }


<<<<<<< HEAD
emptyModel : Nav.Key -> Url -> Flags -> Model
emptyModel key url flags =
=======
emptyModel : Flags -> Model
emptyModel flags =
    let
        healthCenterId =
            if flags.healthCenterId == "" then
                Nothing

            else
                Just (toEntityUuid flags.healthCenterId)
    in
>>>>>>> c7325383
    { activePage = PinCodePage
    , navigationKey = key
    , url = url
    , configuration = NotAsked
    , currentTime = Time.millisToPosix 0
    , dataWanted = Dict.empty
    , indexedDb = Backend.Model.emptyModelIndexedDb
    , language = English
    , memoryQuota = Nothing
    , persistentStorage = Nothing
    , scheduleDataWantedCheck = True
    , serviceWorker = ServiceWorker.Model.emptyModel flags.activeServiceWorker
    , storageQuota = Nothing
    , zscores = ZScore.Model.emptyModel
    , healthCenterId = healthCenterId
    }<|MERGE_RESOLUTION|>--- conflicted
+++ resolved
@@ -18,7 +18,7 @@
 import Pages.Relationship.Model
 import Pages.Session.Model
 import RemoteData exposing (RemoteData(..), WebData)
-import Restful.Endpoint exposing ((</>), decodeSingleDrupalEntity, fromEntityId, select, toCmd, toEntityId, toEntityUuid)
+import Restful.Endpoint exposing (toEntityUuid)
 import Rollbar
 import ServiceWorker.Model
 import Time
@@ -185,12 +185,8 @@
     | SetPersistentStorage Bool
     | SetStorageQuota StorageQuota
     | SetMemoryQuota MemoryQuota
-<<<<<<< HEAD
+    | SetHealthCenter (Maybe HealthCenterId)
     | Tick Time.Posix
-=======
-    | SetHealthCenter (Maybe HealthCenterId)
-    | Tick Time
->>>>>>> c7325383
     | CheckDataWanted
     | UrlRequested Browser.UrlRequest
     | UrlChanged Url.Url
@@ -214,12 +210,8 @@
     }
 
 
-<<<<<<< HEAD
 emptyModel : Nav.Key -> Url -> Flags -> Model
 emptyModel key url flags =
-=======
-emptyModel : Flags -> Model
-emptyModel flags =
     let
         healthCenterId =
             if flags.healthCenterId == "" then
@@ -228,7 +220,6 @@
             else
                 Just (toEntityUuid flags.healthCenterId)
     in
->>>>>>> c7325383
     { activePage = PinCodePage
     , navigationKey = key
     , url = url
