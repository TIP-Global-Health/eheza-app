--- conflicted
+++ resolved
@@ -155,12 +155,8 @@
 emptyLoggedInModel nurse =
     { createPersonPage = Pages.Person.Model.emptyModel
     , personsPage = Pages.People.Model.emptyModel
-<<<<<<< HEAD
+    , clinicsPage = Pages.Clinics.Model.emptyModel
     , relationshipPages = Dict.empty
-=======
-    , clinicsPage = Pages.Clinics.Model.emptyModel
-    , relationshipPages = EveryDict.empty
->>>>>>> 3f0e4ea6
     , nurse = nurse
     , sessionPages = Dict.empty
     }
