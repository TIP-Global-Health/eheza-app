module App.Model exposing (ConfiguredModel, Flags, LoggedInModel, MemoryQuota, Model, Msg(..), MsgLoggedIn(..), StorageQuota, Version, emptyLoggedInModel, emptyModel)

import AssocList as Dict exposing (Dict)
import Backend.Entities exposing (..)
import Backend.Model
import Backend.Nurse.Model exposing (Nurse)
import Browser
import Browser.Navigation as Nav
import Config.Model
import Device.Model exposing (Device)
import Http
import Json.Encode exposing (Value)
import Pages.Clinics.Model
import Pages.Dashboard.Model
import Pages.Device.Model
import Pages.Page exposing (DashboardPage(..), Page(..))
import Pages.People.Model
import Pages.Person.Model
import Pages.PinCode.Model
import Pages.Relationship.Model
import Pages.Session.Model
import RemoteData exposing (RemoteData(..), WebData)
import Restful.Endpoint exposing (toEntityUuid)
import Rollbar
import ServiceWorker.Model
import Time
import Translate.Model exposing (Language(..))
import Url exposing (Url)
import Uuid exposing (Uuid)
import ZScore.Model


{-| We're now doing our model in layers, corresponding to the logic
of the startup process.

The first thing we need is a configuration, but there are a few things that
make sense to have even without a configuration. So, they are here also.

We have the `activePage` here because it really models what the user **wants**
to be seeing, and we may need to remember that whether or not we're configured
yet.

`language` is here because we always need some kind of language, if just a
default.

-}
type alias Model =
    { activePage : Page
    , navigationKey : Nav.Key
    , url : Url

    -- Access to things stored in IndexedDB. Eventually, most of this probably
    -- ought to be in LoggedInModel instead, but it's not urgent.
    , indexedDb : Backend.Model.ModelIndexedDb

    -- Have we successfully asked the browser to make our storage persistent?
    -- (This means the browser won't automatically delete our storage when
    -- it thinks space is low). It is a Maybe because in our initial state we
    -- don't know if it is true or false.
    , persistentStorage : Maybe Bool

    -- How close are we to our storage quota?
    , storageQuota : Maybe StorageQuota
    , memoryQuota : Maybe MemoryQuota
    , configuration : RemoteData String ConfiguredModel
    , currentTime : Time.Posix
    , language : Language
    , serviceWorker : ServiceWorker.Model.Model
    , zscores : ZScore.Model.Model

    -- What data did we want last time we checked? We track this so we can
    -- forget data we don't want any longer. Using an Dict relies on the
    -- relevant `Msg` values behaving well for `Debug.toString`, which should
    -- typically be fine. The time reflects the last time the data was wanted,
    -- permitting us to keep recently wanted data around for a little while
    -- after it is not wanted. (Often, it may be wanted again soon).
    , dataWanted : Dict Msg Time.Posix

    -- Should we check what data is needed? We set this at the end of every
    -- update, and clear it when we do the checking. Our subscriptions turn on
    -- animation frame events when this is on. So, as long as we keep getting
    -- updates, we'll keep checking at animation frame intervals.
    , scheduleDataWantedCheck : Bool

    -- Which health center a nurse is working at.
    , healthCenterId : Maybe HealthCenterId
    }


type alias StorageQuota =
    { quota : Int
    , usage : Int
    }


type alias MemoryQuota =
    { totalJSHeapSize : Int
    , usedJSHeapSize : Int
    , jsHeapSizeLimit : Int
    }


{-| Represents the version of the app. Currently, we just track the git
revision of the build. We could eventually also track a tag etc.

This is actually found in Version.version, which is a file generated
by gulp ... at src/generated/Version.elm

-}
type alias Version =
    { build : String
    }


{-| Things which depend on having a configuration.
-}
type alias ConfiguredModel =
    { config : Config.Model.Model

    -- `device` tracks the attempt to pair our device with the
    -- backend. `devicePage` handles the UI for that.
    , device : WebData Device
    , devicePage : Pages.Device.Model.Model

    -- The RemoteData tracks attempts to log in with a PIN code. The
    -- LoggedInModel tracks data which we only have if we are logged in.
    , loggedIn : WebData LoggedInModel
    , pinCodePage : Pages.PinCode.Model.Model
    }


{-| So, this is all the stuff we'll have only if we're logged in.

Part of what's nice about this is that if a function asks for this type, then
it definitely can't be called unless we're logged in ... we don't have to
do access control for that function separately. Or, to put it another way,
we've baked the access control into the types, so we're forced to deal with
it at the appropriate moment.

-}
type alias LoggedInModel =
    { createPersonPage : Pages.Person.Model.Model
    , dashboardPage : Pages.Dashboard.Model.Model
    , editPersonPage : Pages.Person.Model.Model
    , relationshipPages : Dict ( PersonId, PersonId ) Pages.Relationship.Model.Model
    , personsPage : Pages.People.Model.Model
    , clinicsPage : Pages.Clinics.Model.Model

    -- The nurse who has logged in.
    , nurse : ( NurseId, Nurse )

    -- A set of pages for every "open" editable session.
    , sessionPages : Dict SessionId Pages.Session.Model.Model
    }


emptyLoggedInModel : ( NurseId, Nurse ) -> LoggedInModel
emptyLoggedInModel nurse =
    { createPersonPage = Pages.Person.Model.emptyModel
    , dashboardPage = Pages.Dashboard.Model.emptyModel
    , editPersonPage = Pages.Person.Model.emptyEditModel
    , personsPage = Pages.People.Model.emptyModel
    , clinicsPage = Pages.Clinics.Model.emptyModel
    , relationshipPages = Dict.empty
    , nurse = nurse
    , sessionPages = Dict.empty
    }


type Msg
    = -- Manage data we get from IndexedDb, and communication with the service
      -- worker
      MsgIndexedDb Backend.Model.MsgIndexedDb
    | MsgServiceWorker ServiceWorker.Model.Msg
    | TrySyncing
      -- Messages that require login, or manage the login process
    | MsgLoggedIn MsgLoggedIn
    | MsgPagePinCode Pages.PinCode.Model.Msg
    | TryPinCode String
    | SetLoggedIn (WebData ( NurseId, Nurse ))
      -- Manage device pairing
    | MsgPageDevice Pages.Device.Model.Msg
    | TryPairingCode String
    | HandlePairedDevice (WebData Device)
      -- Manage ZScore data
    | MsgZScore ZScore.Model.Msg
      -- Communiating with Rollbar
    | SendRollbar Rollbar.Level String (Dict String Value)
    | HandleRollbar (Result Http.Error Uuid)
      -- Manage our own model
    | SetActivePage Page
    | SetLanguage Language
    | SetPersistentStorage Bool
    | SetStorageQuota StorageQuota
    | SetMemoryQuota MemoryQuota
    | SetHealthCenter (Maybe HealthCenterId)
    | Tick Time.Posix
    | CheckDataWanted
    | UrlRequested Browser.UrlRequest
    | UrlChanged Url.Url


{-| Messages we can only handle if we're logged in.
-}
type MsgLoggedIn
    = MsgPageClinics Pages.Clinics.Model.Msg
    | MsgPageCreatePerson Pages.Person.Model.Msg
<<<<<<< HEAD
    | MsgPageDashboard DashboardPage Pages.Dashboard.Model.Msg
=======
    | MsgPageDashboard Pages.Dashboard.Model.Msg
    | MsgPageEditPerson Pages.Person.Model.Msg
>>>>>>> bc6b3465
    | MsgPagePersons Pages.People.Model.Msg
    | MsgPageRelationship PersonId PersonId Pages.Relationship.Model.Msg
    | MsgPageSession SessionId Pages.Session.Model.Msg


type alias Flags =
    { activeLanguage : String
    , activeServiceWorker : Bool
    , hostname : String
    , pinCode : String
    , healthCenterId : String
    }


emptyModel : Nav.Key -> Url -> Flags -> Model
emptyModel key url flags =
    let
        healthCenterId =
            if flags.healthCenterId == "" then
                Nothing

            else
                Just (toEntityUuid flags.healthCenterId)
    in
    { activePage = PinCodePage
    , navigationKey = key
    , url = url
    , configuration = NotAsked
    , currentTime = Time.millisToPosix 0
    , dataWanted = Dict.empty
    , indexedDb = Backend.Model.emptyModelIndexedDb
    , language = English
    , memoryQuota = Nothing
    , persistentStorage = Nothing
    , scheduleDataWantedCheck = True
    , serviceWorker = ServiceWorker.Model.emptyModel flags.activeServiceWorker
    , storageQuota = Nothing
    , zscores = ZScore.Model.emptyModel
    , healthCenterId = healthCenterId
    }<|MERGE_RESOLUTION|>--- conflicted
+++ resolved
@@ -205,12 +205,8 @@
 type MsgLoggedIn
     = MsgPageClinics Pages.Clinics.Model.Msg
     | MsgPageCreatePerson Pages.Person.Model.Msg
-<<<<<<< HEAD
     | MsgPageDashboard DashboardPage Pages.Dashboard.Model.Msg
-=======
-    | MsgPageDashboard Pages.Dashboard.Model.Msg
     | MsgPageEditPerson Pages.Person.Model.Msg
->>>>>>> bc6b3465
     | MsgPagePersons Pages.People.Model.Msg
     | MsgPageRelationship PersonId PersonId Pages.Relationship.Model.Msg
     | MsgPageSession SessionId Pages.Session.Model.Msg
