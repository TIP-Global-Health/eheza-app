module User.Encoder exposing (encodeUser)

<<<<<<< HEAD
import EverySet exposing (EverySet)
import Json.Encode exposing (Value, int, string, object, list)
=======
import Json.Encode exposing (Value, int, list, object, string)
>>>>>>> 16f525f6
import Restful.Endpoint exposing (encodeEntityId)
import User.Model exposing (User, Role(..))


{-| This is mostly for caching the user in local storage.
It needs to be the inverse of `decodeUser`.
-}
encodeUser : User -> Value
encodeUser user =
    object
        [ ( "id", int user.id )
        , ( "label", string user.name )
        , ( "avatar_url", string user.avatarUrl )
        , ( "clinics", list (List.map encodeEntityId user.clinics) )
        , ( "roles", list (List.map encodeRole (EverySet.toList user.roles)) )
        ]


encodeRole : Role -> Value
encodeRole role =
    case role of
        Anonymous ->
            string "anonymous user"

        Authenticated ->
            string "authenticated user"

        Administrator ->
            string "administrator"

        Nurse ->
            string "nurse"<|MERGE_RESOLUTION|>--- conflicted
+++ resolved
@@ -1,13 +1,9 @@
 module User.Encoder exposing (encodeUser)
 
-<<<<<<< HEAD
 import EverySet exposing (EverySet)
-import Json.Encode exposing (Value, int, string, object, list)
-=======
 import Json.Encode exposing (Value, int, list, object, string)
->>>>>>> 16f525f6
 import Restful.Endpoint exposing (encodeEntityId)
-import User.Model exposing (User, Role(..))
+import User.Model exposing (Role(..), User)
 
 
 {-| This is mostly for caching the user in local storage.
