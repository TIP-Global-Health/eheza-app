--- conflicted
+++ resolved
@@ -3,14 +3,10 @@
 import AssocList as Dict exposing (Dict)
 import Backend.Decoder exposing (decodeRevision)
 import Backend.SyncData.Decoder exposing (decodeSyncData)
-import EveryDictList exposing (decodeArray2)
 import Json.Decode exposing (..)
 import Restful.Endpoint exposing (decodeEntityUuid)
 import ServiceWorker.Model exposing (..)
-<<<<<<< HEAD
-=======
 import Utils.Json exposing (decodeArray2)
->>>>>>> 5307bcdc
 
 
 {-| Given some JSON our port sends in, decode it into a Msg we can handle. So,
@@ -34,11 +30,7 @@
                             |> map SetNewWorker
 
                     "SyncData" ->
-<<<<<<< HEAD
-                        field "data" (EveryDictList.decodeArray2 (field "uuid" decodeEntityUuid) decodeSyncData)
-=======
                         field "data" (decodeArray2 (field "uuid" decodeEntityUuid) decodeSyncData)
->>>>>>> 5307bcdc
                             |> map SetSyncData
 
                     "NewRevisions" ->
