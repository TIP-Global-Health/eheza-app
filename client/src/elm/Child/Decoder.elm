--- conflicted
+++ resolved
@@ -14,12 +14,7 @@
 decodeChild =
     decode Child
         |> required "label" string
-<<<<<<< HEAD
-        |> optionalAt [ "avatar", "styles", "patient-photo" ] string "http://placehold.it/200x200"
-        |> required "mother" (nullable decodeIntAsString)
-=======
-        |> optionalAt [ "avatar", "styles", "large" ] string "http://placehold.it/350x150"
+        |> optionalAt [ "avatar", "styles", "large" ] string "http://placehold.it/200x200"
         |> required "mother" (nullable decodeInt)
         |> required "lastExamination" (nullable decodeInt)
->>>>>>> 15f8f6ab
         |> custom decodeChildActivityDates