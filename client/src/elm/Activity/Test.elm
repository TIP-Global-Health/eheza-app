module Activity.Test exposing (all)

import Activity.Model exposing (..)
import Activity.Utils exposing (..)
import AssocList as Dict exposing (Dict)
import Backend.Counseling.Model exposing (..)
import Backend.Entities exposing (PersonId)
import Backend.Measurement.Model exposing (..)
import Backend.Person.Model exposing (Gender(..), Person)
import Backend.Session.Model exposing (EditableSession, OfflineSession, Session)
<<<<<<< HEAD
import EveryDict exposing (EveryDict)
import EveryDictList exposing (EveryDictList)
=======
>>>>>>> 5307bcdc
import EverySet
import Expect
import Fixtures exposing (..)
import Gizra.NominalDate exposing (NominalDate)
import RemoteData exposing (RemoteData(..))
import Restful.Endpoint exposing (toEntityUuid)
import Test exposing (Test, describe, test)
import Time.Date exposing (addDays, date)


{-| These tests are disabled for now -- they relied on an exposed way of making
and editable session, which is not exposed any longer.
-}
all : Test
all =
    describe "Activity tests"
        [ testExpectCounselingActivity
        ]


testExpectCounselingActivity : Test
testExpectCounselingActivity =
    testCases
        |> List.map runTestCase
        |> describe "expectCounselingActivity"


{-| This is the guts of what we're testing ... the rest of the code sets up
the structures that `expectCounselingActivities` works with.
-}
testCases : List TestCase
testCases =
    [ { title = "Not completed entry"
      , daysOld = 65
      , completed = []
      , expected = Just Entry
      }
    , { title = "Completed entry"
      , daysOld = 280
      , completed = [ ( 32, Entry ) ]
      , expected = Nothing
      }
    , { title = "Reminder for midpoint"
      , daysOld = 300
      , completed = [ ( 30, Entry ) ]
      , expected = Just BeforeMidpoint
      }
    , -- The case where we've given a reminder, so we follow-up
      { title = "Early midpoint"
      , daysOld = 300
      , completed = [ ( 30, Entry ), ( 270, BeforeMidpoint ) ]
      , expected = Just MidPoint
      }
    , -- The case with no reminder
      { title = "No reminder midpoint"
      , daysOld = 330
      , completed = [ ( 30, Entry ) ]
      , expected = Just MidPoint
      }
    , { title = "Post midpoint"
      , daysOld = 650
      , completed = [ ( 30, Entry ), ( 300, BeforeMidpoint ), ( 330, MidPoint ) ]
      , expected = Nothing
      }
    , { title = "Reminder for exit"
      , daysOld = 660
      , completed = [ ( 30, Entry ), ( 300, BeforeMidpoint ), ( 330, MidPoint ) ]
      , expected = Just BeforeExit
      }
    , -- The case where we've given a reminder, so we follow-up
      { title = "Early exit"
      , daysOld = 660
      , completed = [ ( 30, Entry ), ( 300, BeforeMidpoint ), ( 330, MidPoint ), ( 630, BeforeExit ) ]
      , expected = Just Exit
      }
    , -- The case with no reminder
      { title = "No reminder exit"
      , daysOld = 690
      , completed = [ ( 30, Entry ), ( 300, BeforeMidpoint ), ( 330, MidPoint ) ]
      , expected = Just Exit
      }
    , { title = "Post exit"
      , daysOld = 720
      , completed = [ ( 30, Entry ), ( 300, BeforeMidpoint ), ( 330, MidPoint ), ( 630, BeforeExit ), ( 660, Exit ) ]
      , expected = Nothing
      }

    -- The next several cases model what we expect when the child enters the
    -- program after 1 year old. (Which is Entry first, then a month of nothing,
    -- then a reminder for midpoint, and then midpoint).
    , { title = "Late entry"
      , daysOld = 400
      , completed = []
      , expected = Just Entry
      }
    , { title = "Gap until midpoint reminder"
      , daysOld = 430
      , completed = [ ( 400, Entry ) ]
      , expected = Nothing
      }
    , { title = "Eventually present midpoint reminder"
      , daysOld = 480
      , completed = [ ( 400, Entry ) ]
      , expected = Just BeforeMidpoint
      }
    , { title = "Eventually present midpoint"
      , daysOld = 520
      , completed = [ ( 400, Entry ) ]
      , expected = Just MidPoint
      }
    ]


{-| Summarizes the things we want to vary from test to test,
and the expected result.

  - `editing` is `Just` if we've already saved an edit
  - `completed` is a list of which counseling sesssion are already done, and the
    age of the child when they were done.
  - `expected` is the correct answer

-}
type alias TestCase =
    { title : String
    , daysOld : Int
    , completed : List ( Int, CounselingTiming )
    , expected : Maybe CounselingTiming
    }


runTestCase : TestCase -> Test
runTestCase testCase =
    test testCase.title <|
        \_ ->
            Expect.pass



--   expectCounselingActivity (makeEditableSession testCase) childId
--       |> Expect.equal testCase.expected
{-
   makeEditableSession : TestCase -> EditableSession
   makeEditableSession test =
       { offlineSession = makeOfflineSession test
       , update = NotAsked
       }
-}


makeCounselingSession : NominalDate -> CounselingTiming -> CounselingSession
makeCounselingSession when timing =
    { participantId = childId
    , encounterId = Nothing -- not needed
    , dateMeasured = when
    , value = ( timing, EverySet.empty )
    , nurse = Nothing
    , healthCenter = Nothing
    }



{-
   makeOfflineSession : TestCase -> OfflineSession
   makeOfflineSession test =
       { session = session sessionDate
<<<<<<< HEAD
       , allParticipantForms = EveryDictList.empty -- not relevant
       , everyCounselingSchedule = EveryDict.empty -- not relevant
       , participants =
           { byId = EveryDict.empty
           , byChildId = EveryDict.empty
           , byMotherId = EveryDict.empty
           }
       , mothers = EveryDictList.empty -- not relevant
=======
       , allParticipantForms = Dict.empty -- not relevant
       , everyCounselingSchedule = Dict.empty -- not relevant
       , participants =
           { byId = Dict.empty
           , byChildId = Dict.empty
           , byMotherId = Dict.empty
           }
       , mothers = Dict.empty -- not relevant
>>>>>>> 5307bcdc
       , children = makeChildren test
       , historicalMeasurements = makeHistoricalMeasurements test
       , currentMeasurements = emptyMeasurements -- not needed
       , previousMeasurements = emptyMeasurements -- not relevant
       }
-}


makeHistoricalMeasurements : TestCase -> HistoricalMeasurements
makeHistoricalMeasurements test =
<<<<<<< HEAD
    { mothers = EveryDict.empty
    , children = EveryDict.fromList [ ( childId, makeChildMeasurementList test ) ]
=======
    { mothers = Dict.empty
    , children = Dict.fromList [ ( childId, makeChildMeasurementList test ) ]
>>>>>>> 5307bcdc
    }


makeChildMeasurementList : TestCase -> ChildMeasurementList
makeChildMeasurementList test =
    let
        counselingSessions =
            List.map makeCounselingSessionWithId test.completed
<<<<<<< HEAD
                |> EveryDictList.fromList
=======
                |> Dict.fromList
>>>>>>> 5307bcdc

        makeCounselingSessionWithId ( daysOld, timing ) =
            -- We need a locally unique ID, but it doesn't need to be real.
            ( toEntityUuid (Debug.toString ( daysOld, timing ))
            , makeCounselingSession (addDays (daysOld - test.daysOld) sessionDate) timing
            )
    in
    { emptyChildMeasurementList | counselingSessions = counselingSessions }


{-| We keep the date of the session constant, and vary the other things!
-}
sessionDate : NominalDate
sessionDate =
    date 2018 8 1


session : NominalDate -> Session
session start =
    { startDate = start
    , endDate = Nothing
    , clinicId = toEntityUuid "1" -- not relevant
    }


{-| We just need one child ...
-}
childId : PersonId
childId =
    toEntityUuid "1"


<<<<<<< HEAD
makeChildren : TestCase -> EveryDictList PersonId Person
makeChildren test =
    EveryDictList.fromList
=======
makeChildren : TestCase -> Dict PersonId Person
makeChildren test =
    Dict.fromList
>>>>>>> 5307bcdc
        [ ( childId, makeChild test )
        ]


makeChild : TestCase -> Person
makeChild test =
    { name = "Test Child"
    , avatarUrl = Nothing
    , birthDate = Just <| addDays -test.daysOld sessionDate
    , gender = Male
    , cell = Nothing
    , district = Nothing
    , firstName = ""
    , hivStatus = Nothing
    , modeOfDelivery = Nothing
    , numberOfChildren = Nothing
    , educationLevel = Nothing
    , maritalStatus = Nothing
    , isDateOfBirthEstimated = False
    , nationalIdNumber = Nothing
    , province = Nothing
    , secondName = ""
    , sector = Nothing
    , telephoneNumber = Nothing
    , ubudehe = Nothing
    , village = Nothing
    , healthCenterId = Nothing
    , hmisNumber = Nothing
    }<|MERGE_RESOLUTION|>--- conflicted
+++ resolved
@@ -8,11 +8,6 @@
 import Backend.Measurement.Model exposing (..)
 import Backend.Person.Model exposing (Gender(..), Person)
 import Backend.Session.Model exposing (EditableSession, OfflineSession, Session)
-<<<<<<< HEAD
-import EveryDict exposing (EveryDict)
-import EveryDictList exposing (EveryDictList)
-=======
->>>>>>> 5307bcdc
 import EverySet
 import Expect
 import Fixtures exposing (..)
@@ -178,16 +173,6 @@
    makeOfflineSession : TestCase -> OfflineSession
    makeOfflineSession test =
        { session = session sessionDate
-<<<<<<< HEAD
-       , allParticipantForms = EveryDictList.empty -- not relevant
-       , everyCounselingSchedule = EveryDict.empty -- not relevant
-       , participants =
-           { byId = EveryDict.empty
-           , byChildId = EveryDict.empty
-           , byMotherId = EveryDict.empty
-           }
-       , mothers = EveryDictList.empty -- not relevant
-=======
        , allParticipantForms = Dict.empty -- not relevant
        , everyCounselingSchedule = Dict.empty -- not relevant
        , participants =
@@ -196,7 +181,6 @@
            , byMotherId = Dict.empty
            }
        , mothers = Dict.empty -- not relevant
->>>>>>> 5307bcdc
        , children = makeChildren test
        , historicalMeasurements = makeHistoricalMeasurements test
        , currentMeasurements = emptyMeasurements -- not needed
@@ -207,13 +191,8 @@
 
 makeHistoricalMeasurements : TestCase -> HistoricalMeasurements
 makeHistoricalMeasurements test =
-<<<<<<< HEAD
-    { mothers = EveryDict.empty
-    , children = EveryDict.fromList [ ( childId, makeChildMeasurementList test ) ]
-=======
     { mothers = Dict.empty
     , children = Dict.fromList [ ( childId, makeChildMeasurementList test ) ]
->>>>>>> 5307bcdc
     }
 
 
@@ -222,11 +201,7 @@
     let
         counselingSessions =
             List.map makeCounselingSessionWithId test.completed
-<<<<<<< HEAD
-                |> EveryDictList.fromList
-=======
                 |> Dict.fromList
->>>>>>> 5307bcdc
 
         makeCounselingSessionWithId ( daysOld, timing ) =
             -- We need a locally unique ID, but it doesn't need to be real.
@@ -259,15 +234,9 @@
     toEntityUuid "1"
 
 
-<<<<<<< HEAD
-makeChildren : TestCase -> EveryDictList PersonId Person
-makeChildren test =
-    EveryDictList.fromList
-=======
 makeChildren : TestCase -> Dict PersonId Person
 makeChildren test =
     Dict.fromList
->>>>>>> 5307bcdc
         [ ( childId, makeChild test )
         ]
 
