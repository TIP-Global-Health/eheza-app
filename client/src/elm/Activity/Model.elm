--- conflicted
+++ resolved
@@ -14,11 +14,6 @@
 import AssocList as Dict exposing (Dict)
 import Backend.Entities exposing (..)
 import Backend.Person.Model exposing (Person)
-<<<<<<< HEAD
-import EveryDict exposing (EveryDict)
-import EveryDictList exposing (EveryDictList)
-=======
->>>>>>> 5307bcdc
 
 
 type Activity
@@ -68,10 +63,6 @@
 a way that is more useful for the UI we present.
 -}
 type alias SummaryByActivity =
-<<<<<<< HEAD
-    { children : EveryDict ChildActivity (CompletedAndPending (EveryDictList PersonId Person))
-    , mothers : EveryDict MotherActivity (CompletedAndPending (EveryDictList PersonId Person))
-=======
     { children : Dict ChildActivity (CompletedAndPending (Dict PersonId Person))
     , mothers : Dict MotherActivity (CompletedAndPending (Dict PersonId Person))
     }
@@ -81,7 +72,6 @@
 emptySummaryByActivity =
     { children = Dict.empty
     , mothers = Dict.empty
->>>>>>> 5307bcdc
     }
 
 
@@ -90,10 +80,6 @@
 and what activities are still pending?
 -}
 type alias SummaryByParticipant =
-<<<<<<< HEAD
-    { children : EveryDictList PersonId (CompletedAndPending (List ChildActivity))
-    , mothers : EveryDictList PersonId (CompletedAndPending (List MotherActivity))
-=======
     { children : Dict PersonId (CompletedAndPending (List ChildActivity))
     , mothers : Dict PersonId (CompletedAndPending (List MotherActivity))
     }
@@ -103,5 +89,4 @@
 emptySummaryByParticipant =
     { children = Dict.empty
     , mothers = Dict.empty
->>>>>>> 5307bcdc
     }