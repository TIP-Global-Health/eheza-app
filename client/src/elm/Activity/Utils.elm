--- conflicted
+++ resolved
@@ -3,10 +3,7 @@
         ( decodeActivityFromString
         , defaultActivity
         , encodeActivityAsString
-<<<<<<< HEAD
         , expectCounselingActivity
-=======
->>>>>>> 6eec90e4
         , getActivityCountForMother
         , getActivityIcon
         , getAllActivities
@@ -34,28 +31,17 @@
 
 import Activity.Model exposing (..)
 import Backend.Child.Model exposing (Child)
-<<<<<<< HEAD
 import Backend.Counseling.Model exposing (CounselingTiming(..))
 import Backend.Entities exposing (..)
 import Backend.Measurement.Model exposing (..)
 import Backend.Measurement.Utils exposing (applyEdit, currentValue, mapMeasurementData)
-import Backend.Mother.Model exposing (Mother)
+import Backend.Mother.Model exposing (ChildrenRelationType(..), Mother)
 import Backend.Session.Model exposing (..)
 import Backend.Session.Utils exposing (getChild, getChildHistoricalMeasurements, getChildMeasurementData, getMother, getMotherMeasurementData, getMyMother, mapMotherEdits)
 import EveryDict exposing (EveryDict)
 import EveryDictList exposing (EveryDictList)
 import Gizra.NominalDate exposing (diffDays)
 import List.Extra
-=======
-import Backend.Entities exposing (..)
-import Backend.Measurement.Model exposing (..)
-import Backend.Measurement.Utils exposing (applyEdit)
-import Backend.Mother.Model exposing (ChildrenRelationType(..), Mother)
-import Backend.Session.Model exposing (..)
-import Backend.Session.Utils exposing (getChildMeasurementData, getMother, getMotherMeasurementData, getMyMother, mapMotherEdits)
-import EveryDict exposing (EveryDict)
-import EveryDictList exposing (EveryDictList)
->>>>>>> 6eec90e4
 import Maybe.Extra exposing (isJust, isNothing)
 
 
@@ -183,7 +169,6 @@
 -}
 expectChildActivity : EditableSession -> ChildId -> ChildActivity -> Bool
 expectChildActivity session childId activity =
-<<<<<<< HEAD
     case activity of
         Counseling ->
             Maybe.Extra.isJust <|
@@ -202,19 +187,8 @@
 
 So, we'll try it this way for now. We'll return `Nothing` if no kind of counseling
 activity is expected, and `Just CounselingTiming` if one is expected.
-=======
-    -- For now, we always expect all child activities ... this is here for
-    -- when we add a `Counseling` activity, which we won't expect for all
-    -- children in all sessions
-    True
-
->>>>>>> 6eec90e4
-
-{-| Do we expect this activity to be performed in this session for this mother?
-Note that we don't consider whether the mother is checked in here -- just whether
-we would expect to perform this action if checked in.
--}
-<<<<<<< HEAD
+
+-}
 expectCounselingActivity : EditableSession -> ChildId -> Maybe CounselingTiming
 expectCounselingActivity session childId =
     let
@@ -385,11 +359,6 @@
 -}
 expectMotherActivity : EditableSession -> MotherId -> MotherActivity -> Bool
 expectMotherActivity session motherId activity =
-    -- Always True until we have the caregiver code
-    True
-=======
-expectMotherActivity : EditableSession -> MotherId -> MotherActivity -> Bool
-expectMotherActivity session motherId activity =
     -- The activity is unused for now, but will probably be used later, so I've
     -- structured it this way from the beginning.  For now, all activities are
     -- expected for "mothers" and none for "caregivers"
@@ -404,7 +373,6 @@
                         False
             )
         |> Maybe.withDefault False
->>>>>>> 6eec90e4
 
 
 {-| For a particular child activity, figure out which children have completed
@@ -467,12 +435,9 @@
     }
 
 
-<<<<<<< HEAD
-=======
 {-| This summarizes our summary, by counting, for the given activity, how many participants
 are completed or pending.
 -}
->>>>>>> 6eec90e4
 getParticipantCountForActivity : SummaryByActivity -> Activity -> CompletedAndPending Int
 getParticipantCountForActivity summary activity =
     case activity of
@@ -554,16 +519,12 @@
     }
 
 
-<<<<<<< HEAD
-{-| This includes activities for children of the mother.
-=======
 {-| This summarizes our summary, by counting how many activities have been
 completed for the given mother.
 
 It includes ativities for children of the mother, since we navigate from mother
 to child.
 
->>>>>>> 6eec90e4
 -}
 getActivityCountForMother : MotherId -> Mother -> SummaryByParticipant -> CompletedAndPending Int
 getActivityCountForMother id mother summary =
