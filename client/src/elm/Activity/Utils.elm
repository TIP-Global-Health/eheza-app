module Activity.Utils exposing
    ( decodeActivityFromString
    , defaultActivity
    , encodeActivityAsString
    , expectCounselingActivity
    , expectParticipantConsent
    , getActivityCountForMother
    , getActivityIcon
    , getAllActivities
    , getAllChildActivities
    , getAllMotherActivities
    , getParticipantCountForActivity
    , motherIsCheckedIn
    , summarizeChildActivity
    , summarizeChildParticipant
    , summarizeMotherActivity
    , summarizeMotherParticipant
    )

{-| Various utilities that deal with "activities". An activity represents the
need for a nurse to do something with respect to a person who is checked in.

Just as a matter of terminology, we use "completed" to mean the obvious thing
-- that is, the action has been performed. The word "pending" is not precisely
the opposite of "completed", because the action is only "pending" if it is
expected (and not completed).

-}

import Activity.Model exposing (..)
import AssocList as Dict exposing (Dict)
import Backend.Clinic.Model exposing (ClinicType(..))
import Backend.Counseling.Model exposing (CounselingTiming(..))
import Backend.Entities exposing (..)
import Backend.Measurement.Model exposing (..)
import Backend.Measurement.Utils exposing (currentValue, currentValues, fbfAmountForPerson, mapMeasurementData)
import Backend.ParticipantConsent.Model exposing (ParticipantForm)
import Backend.Person.Model exposing (Person)
import Backend.PmtctParticipant.Model exposing (AdultActivities(..))
import Backend.Session.Model exposing (..)
import Backend.Session.Utils exposing (getChild, getChildHistoricalMeasurements, getChildMeasurementData, getChildMeasurementData2, getChildren, getMother, getMotherHistoricalMeasurements, getMotherMeasurementData, getMotherMeasurementData2, getMyMother)
import EverySet
import Gizra.NominalDate exposing (NominalDate, diffCalendarMonths, diffDays)
import LocalData
import Maybe.Extra exposing (isJust, isNothing)


{-| Used for URL etc., not for display in the normal UI (since we'd translate
for that).
-}
encodeActivityAsString : Activity -> String
encodeActivityAsString activity =
    case activity of
        ChildActivity childActivity ->
            case childActivity of
                ChildFbf ->
                    "child_fbf"

                ChildPicture ->
                    "picture"

                -- Counseling ->
                --   "counseling"
                Height ->
                    "height"

                Muac ->
                    "muac"

                NutritionSigns ->
                    "nutrition"

                Weight ->
                    "weight"

        MotherActivity motherActivity ->
            case motherActivity of
                FamilyPlanning ->
                    "family_planning"

                Lactation ->
                    "lactation"

                MotherFbf ->
                    "mother_fbf"

                ParticipantConsent ->
                    "participants_consent"


{-| The inverse of encodeActivityTypeAsString
-}
decodeActivityFromString : String -> Maybe Activity
decodeActivityFromString s =
    case s of
        "child_fbf" ->
            Just <| ChildActivity ChildFbf

        "picture" ->
            Just <| ChildActivity ChildPicture

        -- "counseling" ->
        --  Just <| ChildActivity Counseling
        "height" ->
            Just <| ChildActivity Height

        "muac" ->
            Just <| ChildActivity Muac

        "nutrition" ->
            Just <| ChildActivity NutritionSigns

        "weight" ->
            Just <| ChildActivity Weight

        "family_planning" ->
            Just <| MotherActivity FamilyPlanning

        "lactation" ->
            Just <| MotherActivity Lactation

        "mother_fbf" ->
            Just <| MotherActivity MotherFbf

        "participants_consent" ->
            Just <| MotherActivity ParticipantConsent

        _ ->
            Nothing


{-| An activity type to use if we need to start somewhere.
-}
defaultActivity : Activity
defaultActivity =
    ChildActivity Height


{-| Returns a string representing an icon for the activity, for use in a
"class" attribute.
-}
getActivityIcon : Activity -> String
getActivityIcon activity =
    case activity of
        ChildActivity childActivity ->
            case childActivity of
                ChildFbf ->
                    "fbf"

                ChildPicture ->
                    "photo"

                -- Counseling ->
                --    "counseling"
                Height ->
                    "height"

                Weight ->
                    "weight"

                Muac ->
                    "muac"

                NutritionSigns ->
                    "nutrition"

        MotherActivity motherActivity ->
            case motherActivity of
                FamilyPlanning ->
                    "planning"

                Lactation ->
                    "lactation"

                MotherFbf ->
                    "fbf"

                ParticipantConsent ->
                    "forms"


getAllActivities : OfflineSession -> List Activity
getAllActivities offlineSession =
    List.concat
        [ List.map ChildActivity (getAllChildActivities offlineSession)
        , List.map MotherActivity (getAllMotherActivities offlineSession)
        ]


getAllChildActivities : OfflineSession -> List ChildActivity
getAllChildActivities offlineSession =
    let
        forAllGroupTypes =
            [ {- Counseling, -} Height, Muac, NutritionSigns, Weight, ChildPicture ]

        forFbf =
            if offlineSession.session.clinicType == Fbf then
                [ ChildFbf ]

            else
                []
    in
    forAllGroupTypes ++ forFbf


getAllMotherActivities : OfflineSession -> List MotherActivity
getAllMotherActivities offlineSession =
    let
        forAllGroupTypes =
            [ FamilyPlanning

            --, ParticipantConsent
            ]

        forFbf =
            if offlineSession.session.clinicType == Fbf then
                [ Lactation, MotherFbf ]

            else
                []
    in
    forAllGroupTypes ++ forFbf


{-| Do we expect this activity to be performed in this session for this child?
Note that we don't consider whether the child is checked in here -- just
whether we would expect to perform this action if checked in.
-}
<<<<<<< HEAD
expectChildActivity : NominalDate -> OfflineSession -> PersonId -> ChildActivity -> Bool
expectChildActivity currentDate offlineSession childId activity =
=======
expectChildActivity : NominalDate -> OfflineSession -> PersonId -> Bool -> ChildActivity -> Bool
expectChildActivity currentDate session childId isChw activity =
>>>>>>> 559a933d
    case activity of
        Height ->
            isChw |> not

        Muac ->
            Dict.get childId offlineSession.children
                |> Maybe.andThen .birthDate
                |> Maybe.map
                    (\birthDate ->
                        if diffCalendarMonths birthDate currentDate < 6 then
                            False

                        else
                            True
                    )
                |> Maybe.withDefault False

        {- Counseling ->
           Maybe.Extra.isJust <|
               expectCounselingActivity session childId
        -}
        ChildFbf ->
            if offlineSession.session.clinicType == Fbf then
                Dict.get childId offlineSession.children
                    |> Maybe.map (fbfAmountForPerson currentDate >> isJust)
                    |> Maybe.withDefault False

            else
                False

        _ ->
            -- In all other cases, we expect each ativity each time.
            True


{-| Whether to expect a counseling activity is not just a yes/no question,
since we'd also like to know **which** sort of counseling activity to expect.
I suppose we could parameterize the `Counseling` activity by
`CounselingTiming`. However, that would be awkward in its own way, since we
also don't want more than one in each session.

So, we'll try it this way for now. We'll return `Nothing` if no kind of
counseling activity is expected, and `Just CounselingTiming` if one is
expected.

-}
expectCounselingActivity : EditableSession -> PersonId -> Maybe CounselingTiming
expectCounselingActivity session childId =
    let
        -- First, we check our current value. If we have a counseling session
        -- stored in the backend, or we've already got a local edit, then we
        -- use that.  This has two benefits. First, its a kind of optimization,
        -- since we're basically caching our conclusion about whether to
        -- showing the counseling activity or not. Second, it provides some UI
        -- stability ...  once we show the counseling activity and the user
        -- checks some boxes, it ensures that we'll definitely keep showing
        -- that one, and not switch to something else.
        cachedTiming =
            getChildMeasurementData childId session
                |> LocalData.toMaybe
                |> Maybe.andThen
                    (mapMeasurementData .counselingSession
                        >> currentValue
                        >> Maybe.map (.value >> Tuple.first)
                    )

        -- All the counseling session records from the past
        historical =
            getChildHistoricalMeasurements childId session.offlineSession
                |> LocalData.map .counselingSessions
                |> LocalData.withDefault Dict.empty

        -- Have we ever completed a counseling session of the specified type?
        completed timing =
            historical
                |> Dict.toList
                |> List.any
                    (\( _, counseling ) -> Tuple.first counseling.value == timing)

        -- How long ago did we complete a session of the specified type?
        completedDaysAgo timing =
            historical
                |> Dict.filter (\_ counseling -> Tuple.first counseling.value == timing)
                |> Dict.toList
                |> List.head
                |> Maybe.map (\( _, counseling ) -> diffDays counseling.dateMeasured session.offlineSession.session.startDate)

        -- How old will the child be as of the scheduled date of the session?
        -- (All of our date calculations are in days here).
        --
        -- It simplifies the rest of the calculation if we avoid making this a
        -- `Maybe`. We've got bigger problems if the session doesn't actually
        -- contain the child, so it should be safe to default the age to 0.
        age =
            getChild childId session.offlineSession
                |> Maybe.andThen
                    (\child ->
                        Maybe.map
                            (\birthDate -> diffDays birthDate session.offlineSession.session.startDate)
                            child.birthDate
                    )
                |> Maybe.withDefault 0

        -- We don't necessarily know when the next session will be scheduled,
        -- so we work on the assumption that it will be no more than 6 weeks
        -- from this session (so, 42 days).
        maximumSessionGap =
            42

        -- For the reminder, which isn't as critical, we apply the normal
        -- session gap of 32 days. This reduces the frequence of cases where we
        -- issue the reminder super-early, at the cost of some cases where we
        -- might issue no reminder (which is less serious).
        normalSessionGap =
            32

        -- To compute a two-month gap, we use one normal and one maximum
        twoMonthGap =
            normalSessionGap + maximumSessionGap

        -- To compute a three month gap, we use two normals and one maximum
        threeMonthGap =
            (normalSessionGap * 2) + maximumSessionGap

        -- In how many days (from the session date) will the child be 2 years
        -- old?
        daysUntilTwoYearsOld =
            (365 * 2) - age

        -- In how many days (from the session date) will the child be 1 year
        -- old?
        daysUntilOneYearOld =
            365 - age

        -- If we don't have a value already, we apply our basic logic, but
        -- lazily, so we make this a function. Here's a summary of our design
        -- goals, which end up having a number of parts.
        --
        -- - Definitely show the counseling activity before the relevant
        --   anniversary, using the assumption that the next session will be no
        --   more than 6 weeks away.
        --
        -- - Try to avoid showing counseling activities with no reminders, but
        --   do it without a reminder if necessary.
        --
        -- - Once we show a reminder, always show the counseling activity in
        --   the next session, even if it now seems a bit early (to avoid double
        --   reminders).
        --
        -- - Always show the entry counseling if it hasn't been done, unless
        --   we've already reached exit counseling.
        --
        -- - Make sure that there is a bit of a delay between entry counseling
        --   and midpoint counseling (for cases where a baby starts late).
        checkTiming _ =
            if completed Exit then
                -- If exit counseling has been done, then we need no more
                -- counseling
                Nothing

            else if completed BeforeExit then
                -- If we've given the exit reminder, then show the exit
                -- counseling now, even if it seems a bit early.
                Just Exit

            else if daysUntilTwoYearsOld < maximumSessionGap then
                -- If we can't be sure we'll have another session before the
                -- baby is two, then show the exit counseling
                Just Exit

            else if not (completed Entry) then
                -- If we haven't done entry counseling, then we always need to
                -- do it
                Just Entry

            else if completed MidPoint then
                -- If we have already done the MidPoint counseling, then the
                -- only thing left to consider is whether to show the Exit
                -- reminder
                if daysUntilTwoYearsOld < twoMonthGap then
                    Just BeforeExit

                else
                    Nothing

            else if completed BeforeMidpoint then
                -- If we've given the midpoint warning, then show it, even if
                -- it seems a bit early now.
                Just MidPoint

            else if daysUntilOneYearOld < maximumSessionGap then
                -- If we can't be sure we'll have another session before the
                -- baby is one year old, we show the exit counseling. Except,
                -- we also check to see whether we've done entry counseling
                -- recently ...  so that we'll always have a bit of a gap.
                case completedDaysAgo Entry of
                    Just daysAgo ->
                        if daysAgo < threeMonthGap then
                            -- We're forcing the midpoint counseling to be
                            -- roungly 3 months after the entry counseling. So,
                            -- the ideal sequence would be:
                            --
                            -- entry -> Nothing -> Rminder MidPoint -> MidPoint
                            if daysAgo < twoMonthGap then
                                Nothing

                            else
                                Just BeforeMidpoint

                        else
                            Just MidPoint

                    Nothing ->
                        Just MidPoint

            else if daysUntilOneYearOld < twoMonthGap then
                -- If we think we'll do the midpoint counseling at the next
                -- session, show the reminder. Except, again, we try to force a
                -- bit of separation between Entry and the Midpoint.
                case completedDaysAgo Entry of
                    Just daysAgo ->
                        if daysAgo < twoMonthGap then
                            -- We're forcing the reminder for midpoint
                            -- counseling to be roughtly 2 months after the
                            -- entry counseling.
                            Nothing

                        else
                            Just BeforeMidpoint

                    Nothing ->
                        Just BeforeMidpoint

            else
                Nothing
    in
    cachedTiming
        |> Maybe.Extra.orElseLazy checkTiming


{-| Do we expect this activity to be performed in this session for this mother?
Note that we don't consider whether the mother is checked in here -- just
whether we would expect to perform this action if checked in.
-}
expectMotherActivity : OfflineSession -> PersonId -> MotherActivity -> Bool
expectMotherActivity offlineSession motherId activity =
    Dict.get motherId offlineSession.participants.byMotherId
        |> Maybe.withDefault []
        |> List.any
            (\participant ->
                case activity of
                    FamilyPlanning ->
                        case participant.adultActivities of
                            MotherActivities ->
                                True

                            CaregiverActivities ->
                                False

                    Lactation ->
                        case participant.adultActivities of
                            MotherActivities ->
                                offlineSession.session.clinicType == Fbf

                            CaregiverActivities ->
                                False

                    -- Show at FBF groups, for mothers that are breastfeeding.
                    MotherFbf ->
                        case participant.adultActivities of
                            MotherActivities ->
                                if offlineSession.session.clinicType == Fbf then
                                    getMotherMeasurementData2 motherId offlineSession
                                        |> LocalData.map
                                            (.current
                                                >> .lactation
                                                >> Maybe.map (Tuple.second >> .value >> EverySet.member Breastfeeding)
                                                >> Maybe.withDefault False
                                            )
                                        |> LocalData.withDefault False

                                else
                                    False

                            CaregiverActivities ->
                                False

                    ParticipantConsent ->
                        case offlineSession.session.clinicType of
                            Pmtct ->
                                expectParticipantConsent offlineSession motherId
                                    |> Dict.isEmpty
                                    |> not

                            _ ->
                                False
            )


{-| Which participant forms would we expect this mother to consent to in this session?
-}
expectParticipantConsent : OfflineSession -> PersonId -> Dict ParticipantFormId ParticipantForm
expectParticipantConsent session motherId =
    let
        previouslyConsented =
            getMotherHistoricalMeasurements motherId session
                |> LocalData.map
                    (.consents
                        >> Dict.map (\_ consent -> consent.value.formId)
                        >> Dict.values
                        >> EverySet.fromList
                    )
                |> LocalData.withDefault EverySet.empty

        consentedAtCurrentSession =
            getMotherMeasurementData2 motherId session
                |> LocalData.map
                    (.current
                        >> .consent
                        >> Dict.map (\_ consent -> consent.value.formId)
                        >> Dict.values
                        >> EverySet.fromList
                    )
                |> LocalData.withDefault EverySet.empty

        consentedAtPreviousSessions =
            EverySet.diff previouslyConsented consentedAtCurrentSession
    in
    session.allParticipantForms
        |> Dict.filter (\id _ -> not (EverySet.member id consentedAtPreviousSessions))


{-| For a particular child activity, figure out which children have completed
the activity and have the activity pending. (This may not add up to all the
children, because we only consider a child "pending" if they are checked in and
the activity is expected.
-}
summarizeChildActivity : NominalDate -> ChildActivity -> OfflineSession -> Bool -> CheckedIn -> CompletedAndPending (Dict PersonId Person)
summarizeChildActivity currentDate activity session isChw checkedIn =
    checkedIn.children
        |> Dict.filter (\childId _ -> expectChildActivity currentDate session childId isChw activity)
        |> Dict.partition (\childId _ -> childHasCompletedActivity childId activity session)
        |> (\( completed, pending ) -> { completed = completed, pending = pending })


{-| For a particular mother activity, figure out which mothers have completed
the activity and have the activity pending. (This may not add up to all the
mothers, because we only consider a mother "pending" if they are checked in and
the activity is expected.
-}
summarizeMotherActivity : NominalDate -> MotherActivity -> OfflineSession -> Bool -> CheckedIn -> CompletedAndPending (Dict PersonId Person)
summarizeMotherActivity currentDate activity session isChw checkedIn =
    -- For participant consent, we only consider the activity to be completed once
    -- all expected consents have been saved.
    checkedIn.mothers
        |> Dict.filter (\motherId _ -> expectMotherActivity session motherId activity)
        |> Dict.partition (\motherId _ -> motherHasCompletedActivity motherId activity session)
        |> (\( completed, pending ) -> { completed = completed, pending = pending })


{-| This summarizes our summary, by counting, for the given activity, how many
participants are completed or pending.
-}
getParticipantCountForActivity : SummaryByActivity -> Activity -> CompletedAndPending Int
getParticipantCountForActivity summary activity =
    case activity of
        ChildActivity childActivity ->
            summary.children
                |> Dict.get childActivity
                |> Maybe.map
                    (\{ completed, pending } ->
                        { completed = Dict.size completed
                        , pending = Dict.size pending
                        }
                    )
                |> Maybe.withDefault
                    { completed = 0
                    , pending = 0
                    }

        MotherActivity motherActivity ->
            summary.mothers
                |> Dict.get motherActivity
                |> Maybe.map
                    (\{ completed, pending } ->
                        { completed = Dict.size completed
                        , pending = Dict.size pending
                        }
                    )
                |> Maybe.withDefault
                    { completed = 0
                    , pending = 0
                    }


{-| For a particular child, figure out which activities are completed
and which are pending. (This may not add up to all the activities, because some
activities may not be expected for this child).
-}
<<<<<<< HEAD
summarizeChildParticipant : NominalDate -> PersonId -> OfflineSession -> CompletedAndPending (List ChildActivity)
summarizeChildParticipant currentDate id session =
    getAllChildActivities session
        |> List.filter (expectChildActivity currentDate session id)
=======
summarizeChildParticipant : NominalDate -> PersonId -> OfflineSession -> Bool -> CompletedAndPending (List ChildActivity)
summarizeChildParticipant currentDate id session isChw =
    getAllChildActivities
        |> List.filter (expectChildActivity currentDate session id isChw)
>>>>>>> 559a933d
        |> List.partition (\activity -> childHasCompletedActivity id activity session)
        |> (\( completed, pending ) -> { completed = completed, pending = pending })


{-| For a particular mother, figure out which activities are completed
and which are pending. (This may not add up to all the activities, because some
activities may not be expected for this mother).
-}
<<<<<<< HEAD
summarizeMotherParticipant : NominalDate -> PersonId -> OfflineSession -> CompletedAndPending (List MotherActivity)
summarizeMotherParticipant currentDate id session =
    getAllMotherActivities session
=======
summarizeMotherParticipant : NominalDate -> PersonId -> OfflineSession -> Bool -> CompletedAndPending (List MotherActivity)
summarizeMotherParticipant currentDate id session isChw =
    getAllMotherActivities
>>>>>>> 559a933d
        |> List.filter (expectMotherActivity session id)
        |> List.partition (\activity -> motherHasCompletedActivity id activity session)
        |> (\( completed, pending ) -> { completed = completed, pending = pending })


{-| This summarizes our summary, by counting how many activities have been
completed for the given mother.

It includes ativities for children of the mother, since we navigate from mother
to child.

-}
getActivityCountForMother : EditableSession -> PersonId -> Person -> SummaryByParticipant -> CompletedAndPending Int
getActivityCountForMother session id mother summary =
    let
        motherCount =
            Dict.get id summary.mothers
                |> Maybe.map
                    (\activities ->
                        { pending = List.length activities.pending
                        , completed = List.length activities.completed
                        }
                    )
                |> Maybe.withDefault
                    { pending = 0
                    , completed = 0
                    }
    in
    List.foldl
        (\( childId, _ ) accum ->
            Dict.get childId summary.children
                |> Maybe.map
                    (\activities ->
                        { pending = accum.pending + List.length activities.pending
                        , completed = accum.completed + List.length activities.completed
                        }
                    )
                |> Maybe.withDefault accum
        )
        motherCount
        (getChildren id session.offlineSession)


hasCompletedChildActivity : ChildActivity -> MeasurementData ChildMeasurements -> Bool
hasCompletedChildActivity activityType measurements =
    case activityType of
        ChildFbf ->
            isCompleted (Maybe.map Tuple.second measurements.current.fbf)

        ChildPicture ->
            isCompleted (Maybe.map Tuple.second measurements.current.photo)

        -- Counseling ->
        --    isCompleted (Maybe.map Tuple.second measurements.current.counselingSession)
        Height ->
            isCompleted (Maybe.map Tuple.second measurements.current.height)

        Weight ->
            isCompleted (Maybe.map Tuple.second measurements.current.weight)

        Muac ->
            isCompleted (Maybe.map Tuple.second measurements.current.muac)

        NutritionSigns ->
            isCompleted (Maybe.map Tuple.second measurements.current.nutrition)


childHasCompletedActivity : PersonId -> ChildActivity -> OfflineSession -> Bool
childHasCompletedActivity childId activityType session =
    getChildMeasurementData2 childId session
        |> LocalData.map (hasCompletedChildActivity activityType)
        |> LocalData.withDefault False


hasCompletedMotherActivity : OfflineSession -> PersonId -> MotherActivity -> MeasurementData MotherMeasurements -> Bool
hasCompletedMotherActivity session motherId activityType measurements =
    case activityType of
        FamilyPlanning ->
            isCompleted (Maybe.map Tuple.second measurements.current.familyPlanning)

        Lactation ->
            isCompleted (Maybe.map Tuple.second measurements.current.lactation)

        MotherFbf ->
            isCompleted (Maybe.map Tuple.second measurements.current.fbf)

        ParticipantConsent ->
            -- We only consider this activity completed if all expected
            -- consents have been saved.
            let
                current =
                    mapMeasurementData .consent measurements
                        |> currentValues
                        |> List.map (Tuple.second >> .value >> .formId)
                        |> EverySet.fromList

                expected =
                    expectParticipantConsent session motherId
            in
            (Dict.isEmpty expected |> not)
                && (expected
                        |> Dict.toList
                        |> List.all (\( id, _ ) -> EverySet.member id current)
                   )


motherHasCompletedActivity : PersonId -> MotherActivity -> OfflineSession -> Bool
motherHasCompletedActivity motherId activityType session =
    getMotherMeasurementData2 motherId session
        |> LocalData.map (hasCompletedMotherActivity session motherId activityType)
        |> LocalData.withDefault False


{-| Should some measurement be considered completed? Note that this means that it has
been entered locally, not that it has been saved to the backend.
-}
isCompleted : Maybe value -> Bool
isCompleted =
    isJust


hasAnyCompletedMotherActivity : OfflineSession -> PersonId -> MeasurementData MotherMeasurements -> Bool
hasAnyCompletedMotherActivity session motherId measurements =
    getAllMotherActivities session
        |> List.any (\activity -> hasCompletedMotherActivity session motherId activity measurements)


hasAnyCompletedChildActivity : OfflineSession -> MeasurementData ChildMeasurements -> Bool
hasAnyCompletedChildActivity session measurements =
    getAllChildActivities session
        |> List.any (\a -> hasCompletedChildActivity a measurements)


{-| See whether either the mother, or any of her children, has any completed activity.

If we can't find the mother, we return False.

-}
motherOrAnyChildHasAnyCompletedActivity : PersonId -> OfflineSession -> Bool
motherOrAnyChildHasAnyCompletedActivity motherId session =
    let
        motherHasOne =
            motherHasAnyCompletedActivity motherId session

        anyChildHasOne =
            getChildren motherId session
                |> List.any (\( childId, _ ) -> childHasAnyCompletedActivity childId session)
    in
    motherHasOne || anyChildHasOne


{-| Has the mother been marked as checked in?

We'll return true if the mother has been explicitly checked-in in the UI, or
has a completed activity ... that way, we can freely change the explicit
check-in (and activities) without worrying about synchronizing the two.

-}
motherIsCheckedIn : PersonId -> OfflineSession -> Bool
motherIsCheckedIn motherId session =
    let
        explicitlyCheckedIn =
            getMotherMeasurementData2 motherId session
                |> LocalData.map (.current >> .attendance >> Maybe.map (Tuple.second >> .value) >> (==) (Just True))
                |> LocalData.withDefault False

        hasCompletedActivity =
            motherOrAnyChildHasAnyCompletedActivity motherId session
    in
    explicitlyCheckedIn || hasCompletedActivity


childIsCheckedIn : PersonId -> OfflineSession -> Bool
childIsCheckedIn childId session =
    getMyMother childId session
        |> Maybe.map Tuple.first
        |> Maybe.map (\motherId -> motherIsCheckedIn motherId session)
        |> Maybe.withDefault False


{-| Does the mother herself have any completed activity?
-}
motherHasAnyCompletedActivity : PersonId -> OfflineSession -> Bool
motherHasAnyCompletedActivity motherId session =
    getMotherMeasurementData2 motherId session
        |> LocalData.map (hasAnyCompletedMotherActivity session motherId)
        |> LocalData.withDefault False


{-| Does the child have any completed activity?
-}
childHasAnyCompletedActivity : PersonId -> OfflineSession -> Bool
childHasAnyCompletedActivity childId session =
    getChildMeasurementData2 childId session
        |> LocalData.map (hasAnyCompletedChildActivity session)
        |> LocalData.withDefault False<|MERGE_RESOLUTION|>--- conflicted
+++ resolved
@@ -226,13 +226,8 @@
 Note that we don't consider whether the child is checked in here -- just
 whether we would expect to perform this action if checked in.
 -}
-<<<<<<< HEAD
-expectChildActivity : NominalDate -> OfflineSession -> PersonId -> ChildActivity -> Bool
-expectChildActivity currentDate offlineSession childId activity =
-=======
 expectChildActivity : NominalDate -> OfflineSession -> PersonId -> Bool -> ChildActivity -> Bool
-expectChildActivity currentDate session childId isChw activity =
->>>>>>> 559a933d
+expectChildActivity currentDate offlineSession childId isChw activity =
     case activity of
         Height ->
             isChw |> not
@@ -632,17 +627,10 @@
 and which are pending. (This may not add up to all the activities, because some
 activities may not be expected for this child).
 -}
-<<<<<<< HEAD
-summarizeChildParticipant : NominalDate -> PersonId -> OfflineSession -> CompletedAndPending (List ChildActivity)
-summarizeChildParticipant currentDate id session =
-    getAllChildActivities session
-        |> List.filter (expectChildActivity currentDate session id)
-=======
 summarizeChildParticipant : NominalDate -> PersonId -> OfflineSession -> Bool -> CompletedAndPending (List ChildActivity)
 summarizeChildParticipant currentDate id session isChw =
     getAllChildActivities
         |> List.filter (expectChildActivity currentDate session id isChw)
->>>>>>> 559a933d
         |> List.partition (\activity -> childHasCompletedActivity id activity session)
         |> (\( completed, pending ) -> { completed = completed, pending = pending })
 
@@ -651,15 +639,9 @@
 and which are pending. (This may not add up to all the activities, because some
 activities may not be expected for this mother).
 -}
-<<<<<<< HEAD
-summarizeMotherParticipant : NominalDate -> PersonId -> OfflineSession -> CompletedAndPending (List MotherActivity)
-summarizeMotherParticipant currentDate id session =
-    getAllMotherActivities session
-=======
 summarizeMotherParticipant : NominalDate -> PersonId -> OfflineSession -> Bool -> CompletedAndPending (List MotherActivity)
 summarizeMotherParticipant currentDate id session isChw =
-    getAllMotherActivities
->>>>>>> 559a933d
+    getAllMotherActivities session
         |> List.filter (expectMotherActivity session id)
         |> List.partition (\activity -> motherHasCompletedActivity id activity session)
         |> (\( completed, pending ) -> { completed = completed, pending = pending })
