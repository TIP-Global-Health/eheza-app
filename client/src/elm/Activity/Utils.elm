module Activity.Utils
    exposing
        ( getActivityList
        , getActivityTypeList
        , getActivityIdentity
        , getTotalsNumberPerActivity
<<<<<<< HEAD
        , participantHasPendingActivity
        , hasAnyPendingChildActivity
        , hasAnyPendingMotherActivity
=======
        , hasPendingChildActivity
        , hasPendingMotherActivity
        , participantGotPendingActivity
>>>>>>> 5ea0dd95
        )

import Activity.Model exposing (ActivityIdentity, ActivityListItem, ActivityType(..), ChildActivityType(..), MotherActivityType(..))
import Dict exposing (Dict)
import Examination.Model exposing (ExaminationChild, ExaminationMother, emptyExaminationChild, emptyExaminationMother)
import Maybe.Extra exposing (isNothing)
import Participant.Model exposing (Participant, ParticipantsDict, ParticipantTypeFilter(..), ParticipantType(..))


getActivityTypeList : ParticipantTypeFilter -> List ActivityType
getActivityTypeList participantTypeFilter =
    let
        childrenActivities =
            [ Activity.Model.Child ChildPicture
            , Activity.Model.Child Weight
            , Activity.Model.Child Height
            , Activity.Model.Child Muac
            , Activity.Model.Child NutritionSigns
            ]

        mothersActivities =
            [ Activity.Model.Mother FamilyPlanning
            ]
    in
        case participantTypeFilter of
            All ->
                childrenActivities ++ mothersActivities

            Children ->
                childrenActivities

            Mothers ->
                mothersActivities


{-| Get the pending and completed activities.

At the moment, this just looks at the single, mocked examination. Eventually,
this will need to be paramterized in some way to deal with multiple
examinations.

-}
getActivityList : ParticipantTypeFilter -> ParticipantsDict -> List ActivityListItem
getActivityList participantTypeFilter participants =
    List.map
        (\activityType ->
            { activity = getActivityIdentity activityType
            , totals = getTotalsNumberPerActivity activityType participants
            }
        )
        (getActivityTypeList participantTypeFilter)


getActivityIdentity : ActivityType -> ActivityIdentity
getActivityIdentity activityType =
    let
        identityVal =
            case activityType of
                Child childActivityType ->
                    case childActivityType of
                        ChildPicture ->
                            ActivityIdentity "Photo" "photo"

                        Height ->
                            ActivityIdentity "Height" "height"

                        Weight ->
                            ActivityIdentity "Weight" "weight"

                        Muac ->
                            ActivityIdentity "MUAC" "muac"

                        NutritionSigns ->
                            ActivityIdentity "Nutrition" "nutrition"

                        ProgressReport ->
                            ActivityIdentity "Progress reports" "bar chart"

                Mother motherActivityType ->
                    case motherActivityType of
                        FamilyPlanning ->
                            ActivityIdentity "Family planning" "planning"
    in
        identityVal activityType


getAllChildActivities : List ChildActivityType
getAllChildActivities =
    [ ChildPicture, Height, Muac, NutritionSigns, ProgressReport, Weight ]


getAllMotherActivities : List MotherActivityType
getAllMotherActivities =
    [ FamilyPlanning ]


{-| For the moment, we just look at each participant's single, mocked examination.
This will need to change once we can have more than one.
-}
getTotalsNumberPerActivity : ActivityType -> ParticipantsDict -> ( Int, Int )
getTotalsNumberPerActivity activityType participants =
    Dict.foldl
        (\_ participant ( pending, total ) ->
            case participant.info of
                ParticipantChild child ->
                    case activityType of
                        Child childActivityType ->
                            List.head child.examinations
                                |> Maybe.withDefault emptyExaminationChild
                                |> hasPendingChildActivity childActivityType
                                |> (\result ->
                                        if result then
                                            ( pending + 1, total + 1 )
                                        else
                                            ( pending, total + 1 )
                                   )

                        _ ->
                            ( pending, total )

                ParticipantMother mother ->
                    case activityType of
                        Mother motherActivityType ->
                            List.head mother.examinations
                                |> Maybe.withDefault emptyExaminationMother
                                |> hasPendingMotherActivity motherActivityType
                                |> (\result ->
                                        if result then
                                            ( pending + 1, total + 1 )
                                        else
                                            ( pending, total + 1 )
                                   )

                        _ ->
                            ( pending, total )
        )
        ( 0, 0 )
        participants


hasPendingChildActivity : ChildActivityType -> ExaminationChild -> Bool
hasPendingChildActivity childActivityType ex =
    case childActivityType of
        ChildPicture ->
            isNothing ex.photo

        Height ->
            isNothing ex.height

        Weight ->
            isNothing ex.weight

        Muac ->
            isNothing ex.muac

        NutritionSigns ->
            -- We don't have this in `ExaminationChild` yet, so it's
            -- necessarily pending.
            True

        ProgressReport ->
            -- We don't have this in `ExaminationChild` yet, so it's
            -- necessarily pending.
            True


hasPendingMotherActivity : MotherActivityType -> ExaminationMother -> Bool
hasPendingMotherActivity motherActivityType ex =
    case motherActivityType of
        FamilyPlanning ->
            -- We don't have this in `MotherExamination` yet, so it's
            -- necessarily pending.
            True


hasAnyPendingMotherActivity : ExaminationMother -> Bool
hasAnyPendingMotherActivity ex =
    getAllMotherActivities
        |> List.any ((flip hasPendingMotherActivity) ex)


hasAnyPendingChildActivity : ExaminationChild -> Bool
hasAnyPendingChildActivity ex =
    getAllChildActivities
        |> List.any ((flip hasPendingChildActivity) ex)


{-| Just looking at the single examination for the moment
Will need to parameterize when we have more than one.
-}
participantHasPendingActivity : Participant -> Bool
participantHasPendingActivity participant =
    case participant.info of
        ParticipantChild child ->
            child.examinations
                |> List.head
                |> Maybe.withDefault emptyExaminationChild
                |> hasAnyPendingChildActivity

        ParticipantMother mother ->
            mother.examinations
                |> List.head
                |> Maybe.withDefault emptyExaminationMother
                |> hasAnyPendingMotherActivity<|MERGE_RESOLUTION|>--- conflicted
+++ resolved
@@ -4,21 +4,19 @@
         , getActivityTypeList
         , getActivityIdentity
         , getTotalsNumberPerActivity
-<<<<<<< HEAD
         , participantHasPendingActivity
         , hasAnyPendingChildActivity
         , hasAnyPendingMotherActivity
-=======
         , hasPendingChildActivity
         , hasPendingMotherActivity
-        , participantGotPendingActivity
->>>>>>> 5ea0dd95
         )
 
 import Activity.Model exposing (ActivityIdentity, ActivityListItem, ActivityType(..), ChildActivityType(..), MotherActivityType(..))
+import Child.Model exposing (Child)
 import Dict exposing (Dict)
 import Examination.Model exposing (ExaminationChild, ExaminationMother, emptyExaminationChild, emptyExaminationMother)
 import Maybe.Extra exposing (isNothing)
+import Mother.Model exposing (Mother)
 import Participant.Model exposing (Participant, ParticipantsDict, ParticipantTypeFilter(..), ParticipantType(..))
 
 
@@ -122,7 +120,7 @@
                         Child childActivityType ->
                             List.head child.examinations
                                 |> Maybe.withDefault emptyExaminationChild
-                                |> hasPendingChildActivity childActivityType
+                                |> examinationHasPendingChildActivity childActivityType
                                 |> (\result ->
                                         if result then
                                             ( pending + 1, total + 1 )
@@ -138,7 +136,7 @@
                         Mother motherActivityType ->
                             List.head mother.examinations
                                 |> Maybe.withDefault emptyExaminationMother
-                                |> hasPendingMotherActivity motherActivityType
+                                |> examinationHasPendingMotherActivity motherActivityType
                                 |> (\result ->
                                         if result then
                                             ( pending + 1, total + 1 )
@@ -153,8 +151,19 @@
         participants
 
 
-hasPendingChildActivity : ChildActivityType -> ExaminationChild -> Bool
-hasPendingChildActivity childActivityType ex =
+{-| This is using a single examination for the child, so will need to change
+and become parameterized in some way.
+-}
+hasPendingChildActivity : Child -> ChildActivityType -> Bool
+hasPendingChildActivity child activityType =
+    child.examinations
+        |> List.head
+        |> Maybe.withDefault emptyExaminationChild
+        |> examinationHasPendingChildActivity activityType
+
+
+examinationHasPendingChildActivity : ChildActivityType -> ExaminationChild -> Bool
+examinationHasPendingChildActivity childActivityType ex =
     case childActivityType of
         ChildPicture ->
             isNothing ex.photo
@@ -179,8 +188,19 @@
             True
 
 
-hasPendingMotherActivity : MotherActivityType -> ExaminationMother -> Bool
-hasPendingMotherActivity motherActivityType ex =
+{-| This is using a single examination for the child, so will need to change
+and become parameterized in some way.
+-}
+hasPendingMotherActivity : Mother -> MotherActivityType -> Bool
+hasPendingMotherActivity mother activityType =
+    mother.examinations
+        |> List.head
+        |> Maybe.withDefault emptyExaminationMother
+        |> examinationHasPendingMotherActivity activityType
+
+
+examinationHasPendingMotherActivity : MotherActivityType -> ExaminationMother -> Bool
+examinationHasPendingMotherActivity motherActivityType ex =
     case motherActivityType of
         FamilyPlanning ->
             -- We don't have this in `MotherExamination` yet, so it's
@@ -191,13 +211,13 @@
 hasAnyPendingMotherActivity : ExaminationMother -> Bool
 hasAnyPendingMotherActivity ex =
     getAllMotherActivities
-        |> List.any ((flip hasPendingMotherActivity) ex)
+        |> List.any ((flip examinationHasPendingMotherActivity) ex)
 
 
 hasAnyPendingChildActivity : ExaminationChild -> Bool
 hasAnyPendingChildActivity ex =
     getAllChildActivities
-        |> List.any ((flip hasPendingChildActivity) ex)
+        |> List.any ((flip examinationHasPendingChildActivity) ex)
 
 
 {-| Just looking at the single examination for the moment
