module Activity.Utils exposing
    ( decodeActivityFromString
    , defaultActivity
    , encodeActivityAsString
    , expectCounselingActivity
    , expectParticipantConsent
    , getActivityCountForMother
    , getActivityIcon
    , getAllActivities
    , getAllChildActivities
    , getAllMotherActivities
    , getParticipantCountForActivity
    , motherIsCheckedIn
    , summarizeChildActivity
    , summarizeChildParticipant
    , summarizeMotherActivity
    , summarizeMotherParticipant
    )

{-| Various utilities that deal with "activities". An activity represents the
need for a nurse to do something with respect to a person who is checked in.

Just as a matter of terminology, we use "completed" to mean the obvious thing
-- that is, the action has been performed. The word "pending" is not precisely
the opposite of "completed", because the action is only "pending" if it is
expected (and not completed).

-}

import Activity.Model exposing (..)
import AssocList as Dict exposing (Dict)
import Backend.Clinic.Model exposing (ClinicType(..))
import Backend.Counseling.Model exposing (CounselingTiming(..))
import Backend.Entities exposing (..)
import Backend.Measurement.Model exposing (..)
import Backend.Measurement.Utils exposing (currentValue, currentValues, fbfAmountForPerson, mapMeasurementData)
import Backend.ParticipantConsent.Model exposing (ParticipantForm)
import Backend.Person.Model exposing (Person)
import Backend.PmtctParticipant.Model exposing (AdultActivities(..))
import Backend.Session.Model exposing (..)
import Backend.Session.Utils exposing (getChild, getChildHistoricalMeasurements, getChildMeasurementData, getChildMeasurementData2, getChildren, getMother, getMotherHistoricalMeasurements, getMotherMeasurementData, getMotherMeasurementData2, getMyMother)
import EverySet
import Gizra.NominalDate exposing (NominalDate, diffCalendarMonths, diffDays)
import LocalData
import Maybe.Extra exposing (isJust, isNothing)


{-| Used for URL etc., not for display in the normal UI (since we'd translate
for that).
-}
encodeActivityAsString : Activity -> String
encodeActivityAsString activity =
    case activity of
        ChildActivity childActivity ->
            case childActivity of
                ChildFbf ->
                    "child_fbf"

                ChildPicture ->
                    "picture"

                -- Counseling ->
                --   "counseling"
                Height ->
                    "height"

                Muac ->
                    "muac"

                NutritionSigns ->
                    "nutrition"

                Weight ->
                    "weight"

        MotherActivity motherActivity ->
            case motherActivity of
                FamilyPlanning ->
                    "family_planning"

<<<<<<< HEAD
                Lactation ->
                    "lactation"

                MotherFbf ->
                    "mother_fbf"



-- ParticipantConsent ->
-- "participants_consent"
=======
                ParticipantConsent ->
                    "participants_consent"
>>>>>>> d40548f6


{-| The inverse of encodeActivityTypeAsString
-}
decodeActivityFromString : String -> Maybe Activity
decodeActivityFromString s =
    case s of
        "child_fbf" ->
            Just <| ChildActivity ChildFbf

        "picture" ->
            Just <| ChildActivity ChildPicture

        -- "counseling" ->
        --  Just <| ChildActivity Counseling
        "height" ->
            Just <| ChildActivity Height

        "muac" ->
            Just <| ChildActivity Muac

        "nutrition" ->
            Just <| ChildActivity NutritionSigns

        "weight" ->
            Just <| ChildActivity Weight

        "family_planning" ->
            Just <| MotherActivity FamilyPlanning

<<<<<<< HEAD
        "lactation" ->
            Just <| MotherActivity Lactation

        "mother_fbf" ->
            Just <| MotherActivity MotherFbf

        -- "participants_consent" ->
        --    Just <| MotherActivity ParticipantConsent
=======
        "participants_consent" ->
            Just <| MotherActivity ParticipantConsent

>>>>>>> d40548f6
        _ ->
            Nothing


{-| An activity type to use if we need to start somewhere.
-}
defaultActivity : Activity
defaultActivity =
    ChildActivity Height


{-| Returns a string representing an icon for the activity, for use in a
"class" attribute.
-}
getActivityIcon : Activity -> String
getActivityIcon activity =
    case activity of
        ChildActivity childActivity ->
            case childActivity of
                ChildFbf ->
                    "fbf"

                ChildPicture ->
                    "photo"

                -- Counseling ->
                --    "counseling"
                Height ->
                    "height"

                Weight ->
                    "weight"

                Muac ->
                    "muac"

                NutritionSigns ->
                    "nutrition"

        MotherActivity motherActivity ->
            case motherActivity of
                FamilyPlanning ->
                    "planning"

<<<<<<< HEAD
                Lactation ->
                    "lactation"

                MotherFbf ->
                    "fbf"



-- ParticipantConsent ->
--    "forms"
=======
                ParticipantConsent ->
                    "forms"
>>>>>>> d40548f6


getAllActivities : OfflineSession -> List Activity
getAllActivities offlineSession =
    List.concat
        [ List.map ChildActivity (getAllChildActivities offlineSession)
        , List.map MotherActivity (getAllMotherActivities offlineSession)
        ]


getAllChildActivities : OfflineSession -> List ChildActivity
getAllChildActivities offlineSession =
    let
        forAllGroupTypes =
            [ {- Counseling, -} Height, Muac, NutritionSigns, Weight, ChildPicture ]

        forFbf =
            if offlineSession.session.clinicType == Fbf then
                [ ChildFbf ]

<<<<<<< HEAD
            else
                []
    in
    forAllGroupTypes ++ forFbf


getAllMotherActivities : OfflineSession -> List MotherActivity
getAllMotherActivities offlineSession =
    let
        forAllGroupTypes =
            [ FamilyPlanning

            {- , ParticipantConsent -}
            ]

        forFbf =
            if offlineSession.session.clinicType == Fbf then
                [ Lactation, MotherFbf ]

            else
                []
    in
    forAllGroupTypes ++ forFbf
=======
getAllMotherActivities : List MotherActivity
getAllMotherActivities =
    [ FamilyPlanning
    , ParticipantConsent
    ]
>>>>>>> d40548f6


{-| Do we expect this activity to be performed in this session for this child?
Note that we don't consider whether the child is checked in here -- just
whether we would expect to perform this action if checked in.
-}
expectChildActivity : NominalDate -> OfflineSession -> PersonId -> ChildActivity -> Bool
expectChildActivity currentDate offlineSession childId activity =
    case activity of
        Muac ->
            Dict.get childId offlineSession.children
                |> Maybe.andThen .birthDate
                |> Maybe.map
                    (\birthDate ->
                        if diffCalendarMonths birthDate currentDate < 6 then
                            False

                        else
                            True
                    )
                |> Maybe.withDefault False

        {- Counseling ->
           Maybe.Extra.isJust <|
               expectCounselingActivity session childId
        -}
        ChildFbf ->
            if offlineSession.session.clinicType == Fbf then
                Dict.get childId offlineSession.children
                    |> Maybe.map (fbfAmountForPerson currentDate >> isJust)
                    |> Maybe.withDefault False

            else
                False

        _ ->
            -- In all other cases, we expect each ativity each time.
            True


{-| Whether to expect a counseling activity is not just a yes/no question,
since we'd also like to know **which** sort of counseling activity to expect.
I suppose we could parameterize the `Counseling` activity by
`CounselingTiming`. However, that would be awkward in its own way, since we
also don't want more than one in each session.

So, we'll try it this way for now. We'll return `Nothing` if no kind of
counseling activity is expected, and `Just CounselingTiming` if one is
expected.

-}
expectCounselingActivity : EditableSession -> PersonId -> Maybe CounselingTiming
expectCounselingActivity session childId =
    let
        -- First, we check our current value. If we have a counseling session
        -- stored in the backend, or we've already got a local edit, then we
        -- use that.  This has two benefits. First, its a kind of optimization,
        -- since we're basically caching our conclusion about whether to
        -- showing the counseling activity or not. Second, it provides some UI
        -- stability ...  once we show the counseling activity and the user
        -- checks some boxes, it ensures that we'll definitely keep showing
        -- that one, and not switch to something else.
        cachedTiming =
            getChildMeasurementData childId session
                |> LocalData.toMaybe
                |> Maybe.andThen
                    (mapMeasurementData .counselingSession
                        >> currentValue
                        >> Maybe.map (.value >> Tuple.first)
                    )

        -- All the counseling session records from the past
        historical =
            getChildHistoricalMeasurements childId session.offlineSession
                |> LocalData.map .counselingSessions
                |> LocalData.withDefault Dict.empty

        -- Have we ever completed a counseling session of the specified type?
        completed timing =
            historical
                |> Dict.toList
                |> List.any
                    (\( _, counseling ) -> Tuple.first counseling.value == timing)

        -- How long ago did we complete a session of the specified type?
        completedDaysAgo timing =
            historical
                |> Dict.filter (\_ counseling -> Tuple.first counseling.value == timing)
                |> Dict.toList
                |> List.head
                |> Maybe.map (\( _, counseling ) -> diffDays counseling.dateMeasured session.offlineSession.session.startDate)

        -- How old will the child be as of the scheduled date of the session?
        -- (All of our date calculations are in days here).
        --
        -- It simplifies the rest of the calculation if we avoid making this a
        -- `Maybe`. We've got bigger problems if the session doesn't actually
        -- contain the child, so it should be safe to default the age to 0.
        age =
            getChild childId session.offlineSession
                |> Maybe.andThen
                    (\child ->
                        Maybe.map
                            (\birthDate -> diffDays birthDate session.offlineSession.session.startDate)
                            child.birthDate
                    )
                |> Maybe.withDefault 0

        -- We don't necessarily know when the next session will be scheduled,
        -- so we work on the assumption that it will be no more than 6 weeks
        -- from this session (so, 42 days).
        maximumSessionGap =
            42

        -- For the reminder, which isn't as critical, we apply the normal
        -- session gap of 32 days. This reduces the frequence of cases where we
        -- issue the reminder super-early, at the cost of some cases where we
        -- might issue no reminder (which is less serious).
        normalSessionGap =
            32

        -- To compute a two-month gap, we use one normal and one maximum
        twoMonthGap =
            normalSessionGap + maximumSessionGap

        -- To compute a three month gap, we use two normals and one maximum
        threeMonthGap =
            (normalSessionGap * 2) + maximumSessionGap

        -- In how many days (from the session date) will the child be 2 years
        -- old?
        daysUntilTwoYearsOld =
            (365 * 2) - age

        -- In how many days (from the session date) will the child be 1 year
        -- old?
        daysUntilOneYearOld =
            365 - age

        -- If we don't have a value already, we apply our basic logic, but
        -- lazily, so we make this a function. Here's a summary of our design
        -- goals, which end up having a number of parts.
        --
        -- - Definitely show the counseling activity before the relevant
        --   anniversary, using the assumption that the next session will be no
        --   more than 6 weeks away.
        --
        -- - Try to avoid showing counseling activities with no reminders, but
        --   do it without a reminder if necessary.
        --
        -- - Once we show a reminder, always show the counseling activity in
        --   the next session, even if it now seems a bit early (to avoid double
        --   reminders).
        --
        -- - Always show the entry counseling if it hasn't been done, unless
        --   we've already reached exit counseling.
        --
        -- - Make sure that there is a bit of a delay between entry counseling
        --   and midpoint counseling (for cases where a baby starts late).
        checkTiming _ =
            if completed Exit then
                -- If exit counseling has been done, then we need no more
                -- counseling
                Nothing

            else if completed BeforeExit then
                -- If we've given the exit reminder, then show the exit
                -- counseling now, even if it seems a bit early.
                Just Exit

            else if daysUntilTwoYearsOld < maximumSessionGap then
                -- If we can't be sure we'll have another session before the
                -- baby is two, then show the exit counseling
                Just Exit

            else if not (completed Entry) then
                -- If we haven't done entry counseling, then we always need to
                -- do it
                Just Entry

            else if completed MidPoint then
                -- If we have already done the MidPoint counseling, then the
                -- only thing left to consider is whether to show the Exit
                -- reminder
                if daysUntilTwoYearsOld < twoMonthGap then
                    Just BeforeExit

                else
                    Nothing

            else if completed BeforeMidpoint then
                -- If we've given the midpoint warning, then show it, even if
                -- it seems a bit early now.
                Just MidPoint

            else if daysUntilOneYearOld < maximumSessionGap then
                -- If we can't be sure we'll have another session before the
                -- baby is one year old, we show the exit counseling. Except,
                -- we also check to see whether we've done entry counseling
                -- recently ...  so that we'll always have a bit of a gap.
                case completedDaysAgo Entry of
                    Just daysAgo ->
                        if daysAgo < threeMonthGap then
                            -- We're forcing the midpoint counseling to be
                            -- roungly 3 months after the entry counseling. So,
                            -- the ideal sequence would be:
                            --
                            -- entry -> Nothing -> Rminder MidPoint -> MidPoint
                            if daysAgo < twoMonthGap then
                                Nothing

                            else
                                Just BeforeMidpoint

                        else
                            Just MidPoint

                    Nothing ->
                        Just MidPoint

            else if daysUntilOneYearOld < twoMonthGap then
                -- If we think we'll do the midpoint counseling at the next
                -- session, show the reminder. Except, again, we try to force a
                -- bit of separation between Entry and the Midpoint.
                case completedDaysAgo Entry of
                    Just daysAgo ->
                        if daysAgo < twoMonthGap then
                            -- We're forcing the reminder for midpoint
                            -- counseling to be roughtly 2 months after the
                            -- entry counseling.
                            Nothing

                        else
                            Just BeforeMidpoint

                    Nothing ->
                        Just BeforeMidpoint

            else
                Nothing
    in
    cachedTiming
        |> Maybe.Extra.orElseLazy checkTiming


{-| Do we expect this activity to be performed in this session for this mother?
Note that we don't consider whether the mother is checked in here -- just
whether we would expect to perform this action if checked in.
-}
expectMotherActivity : OfflineSession -> PersonId -> MotherActivity -> Bool
expectMotherActivity offlineSession motherId activity =
    Dict.get motherId offlineSession.participants.byMotherId
        |> Maybe.withDefault []
        |> List.any
            (\participant ->
                case activity of
                    FamilyPlanning ->
                        case participant.adultActivities of
                            MotherActivities ->
                                True

                            CaregiverActivities ->
                                False

<<<<<<< HEAD
                    Lactation ->
                        case participant.adultActivities of
                            MotherActivities ->
                                offlineSession.session.clinicType == Fbf

                            CaregiverActivities ->
                                False

                    -- Show at FBF groups, for mothers that are breastfeeding.
                    MotherFbf ->
                        case participant.adultActivities of
                            MotherActivities ->
                                if offlineSession.session.clinicType == Fbf then
                                    getMotherMeasurementData2 motherId offlineSession
                                        |> LocalData.map
                                            (.current
                                                >> .lactation
                                                >> Maybe.map (Tuple.second >> .value >> EverySet.member Breastfeeding)
                                                >> Maybe.withDefault False
                                            )
                                        |> LocalData.withDefault False

                                else
                                    False

                            CaregiverActivities ->
                                False
             {- ParticipantConsent ->
                expectParticipantConsent offlineSession motherId
                    |> Dict.isEmpty
                    |> not
             -}
=======
                    ParticipantConsent ->
                        case session.session.clinicType of
                            Pmtct ->
                                expectParticipantConsent session motherId
                                    |> Dict.isEmpty
                                    |> not

                            _ ->
                                False
>>>>>>> d40548f6
            )


{-| Which participant forms would we expect this mother to consent to in this session?
-}
expectParticipantConsent : OfflineSession -> PersonId -> Dict ParticipantFormId ParticipantForm
expectParticipantConsent session motherId =
    let
        previouslyConsented =
            getMotherHistoricalMeasurements motherId session
                |> LocalData.map
                    (.consents
                        >> Dict.map (\_ consent -> consent.value.formId)
                        >> Dict.values
                        >> EverySet.fromList
                    )
                |> LocalData.withDefault EverySet.empty

        consentedAtCurrentSession =
            getMotherMeasurementData2 motherId session
                |> LocalData.map
                    (.current
                        >> .consent
                        >> Dict.map (\_ consent -> consent.value.formId)
                        >> Dict.values
                        >> EverySet.fromList
                    )
                |> LocalData.withDefault EverySet.empty

        consentedAtPreviousSessions =
            EverySet.diff previouslyConsented consentedAtCurrentSession
    in
    session.allParticipantForms
        |> Dict.filter (\id _ -> not (EverySet.member id consentedAtPreviousSessions))


{-| For a particular child activity, figure out which children have completed
the activity and have the activity pending. (This may not add up to all the
children, because we only consider a child "pending" if they are checked in and
the activity is expected.
-}
summarizeChildActivity : NominalDate -> ChildActivity -> OfflineSession -> CheckedIn -> CompletedAndPending (Dict PersonId Person)
summarizeChildActivity currentDate activity session checkedIn =
    checkedIn.children
        |> Dict.filter (\childId _ -> expectChildActivity currentDate session childId activity)
        |> Dict.partition (\childId _ -> childHasCompletedActivity childId activity session)
        |> (\( completed, pending ) -> { completed = completed, pending = pending })


{-| For a particular mother activity, figure out which mothers have completed
the activity and have the activity pending. (This may not add up to all the
mothers, because we only consider a mother "pending" if they are checked in and
the activity is expected.
-}
summarizeMotherActivity : NominalDate -> MotherActivity -> OfflineSession -> CheckedIn -> CompletedAndPending (Dict PersonId Person)
summarizeMotherActivity currentDate activity session checkedIn =
    -- For participant consent, we only consider the activity to be completed once
    -- all expected consents have been saved.
    checkedIn.mothers
        |> Dict.filter (\motherId _ -> expectMotherActivity session motherId activity)
        |> Dict.partition (\motherId _ -> motherHasCompletedActivity motherId activity session)
        |> (\( completed, pending ) -> { completed = completed, pending = pending })


{-| This summarizes our summary, by counting, for the given activity, how many
participants are completed or pending.
-}
getParticipantCountForActivity : SummaryByActivity -> Activity -> CompletedAndPending Int
getParticipantCountForActivity summary activity =
    case activity of
        ChildActivity childActivity ->
            summary.children
                |> Dict.get childActivity
                |> Maybe.map
                    (\{ completed, pending } ->
                        { completed = Dict.size completed
                        , pending = Dict.size pending
                        }
                    )
                |> Maybe.withDefault
                    { completed = 0
                    , pending = 0
                    }

        MotherActivity motherActivity ->
            summary.mothers
                |> Dict.get motherActivity
                |> Maybe.map
                    (\{ completed, pending } ->
                        { completed = Dict.size completed
                        , pending = Dict.size pending
                        }
                    )
                |> Maybe.withDefault
                    { completed = 0
                    , pending = 0
                    }


{-| For a particular child, figure out which activities are completed
and which are pending. (This may not add up to all the activities, because some
activities may not be expected for this child).
-}
summarizeChildParticipant : NominalDate -> PersonId -> OfflineSession -> CompletedAndPending (List ChildActivity)
summarizeChildParticipant currentDate id session =
    getAllChildActivities session
        |> List.filter (expectChildActivity currentDate session id)
        |> List.partition (\activity -> childHasCompletedActivity id activity session)
        |> (\( completed, pending ) -> { completed = completed, pending = pending })


{-| For a particular mother, figure out which activities are completed
and which are pending. (This may not add up to all the activities, because some
activities may not be expected for this mother).
-}
summarizeMotherParticipant : NominalDate -> PersonId -> OfflineSession -> CompletedAndPending (List MotherActivity)
summarizeMotherParticipant currentDate id session =
    getAllMotherActivities session
        |> List.filter (expectMotherActivity session id)
        |> List.partition (\activity -> motherHasCompletedActivity id activity session)
        |> (\( completed, pending ) -> { completed = completed, pending = pending })


{-| This summarizes our summary, by counting how many activities have been
completed for the given mother.

It includes ativities for children of the mother, since we navigate from mother
to child.

-}
getActivityCountForMother : EditableSession -> PersonId -> Person -> SummaryByParticipant -> CompletedAndPending Int
getActivityCountForMother session id mother summary =
    let
        motherCount =
            Dict.get id summary.mothers
                |> Maybe.map
                    (\activities ->
                        { pending = List.length activities.pending
                        , completed = List.length activities.completed
                        }
                    )
                |> Maybe.withDefault
                    { pending = 0
                    , completed = 0
                    }
    in
    List.foldl
        (\( childId, _ ) accum ->
            Dict.get childId summary.children
                |> Maybe.map
                    (\activities ->
                        { pending = accum.pending + List.length activities.pending
                        , completed = accum.completed + List.length activities.completed
                        }
                    )
                |> Maybe.withDefault accum
        )
        motherCount
        (getChildren id session.offlineSession)


hasCompletedChildActivity : ChildActivity -> MeasurementData ChildMeasurements -> Bool
hasCompletedChildActivity activityType measurements =
    case activityType of
        ChildFbf ->
            isCompleted (Maybe.map Tuple.second measurements.current.fbf)

        ChildPicture ->
            isCompleted (Maybe.map Tuple.second measurements.current.photo)

        -- Counseling ->
        --    isCompleted (Maybe.map Tuple.second measurements.current.counselingSession)
        Height ->
            isCompleted (Maybe.map Tuple.second measurements.current.height)

        Weight ->
            isCompleted (Maybe.map Tuple.second measurements.current.weight)

        Muac ->
            isCompleted (Maybe.map Tuple.second measurements.current.muac)

        NutritionSigns ->
            isCompleted (Maybe.map Tuple.second measurements.current.nutrition)


childHasCompletedActivity : PersonId -> ChildActivity -> OfflineSession -> Bool
childHasCompletedActivity childId activityType session =
    getChildMeasurementData2 childId session
        |> LocalData.map (hasCompletedChildActivity activityType)
        |> LocalData.withDefault False


hasCompletedMotherActivity : OfflineSession -> PersonId -> MotherActivity -> MeasurementData MotherMeasurements -> Bool
hasCompletedMotherActivity session motherId activityType measurements =
    case activityType of
        FamilyPlanning ->
            isCompleted (Maybe.map Tuple.second measurements.current.familyPlanning)

<<<<<<< HEAD
        Lactation ->
            isCompleted (Maybe.map Tuple.second measurements.current.lactation)

        MotherFbf ->
            isCompleted (Maybe.map Tuple.second measurements.current.fbf)



{-
   ParticipantConsent ->
       -- We only consider this activity completed if all expected
       -- consents have been saved.
       let
           current =
               mapMeasurementData .consent measurements
                   |> currentValues
                   |> List.map (Tuple.second >> .value >> .formId)
                   |> EverySet.fromList
       in
       expectParticipantConsent session motherId
           |> Dict.all (\id _ -> EverySet.member id current)
-}
=======
        ParticipantConsent ->
            -- We only consider this activity completed if all expected
            -- consents have been saved.
            let
                current =
                    mapMeasurementData .consent measurements
                        |> currentValues
                        |> List.map (Tuple.second >> .value >> .formId)
                        |> EverySet.fromList

                expected =
                    expectParticipantConsent session motherId
            in
            (Dict.isEmpty expected |> not)
                && (expected
                        |> Dict.toList
                        |> List.all (\( id, _ ) -> EverySet.member id current)
                   )
>>>>>>> d40548f6


motherHasCompletedActivity : PersonId -> MotherActivity -> OfflineSession -> Bool
motherHasCompletedActivity motherId activityType session =
    getMotherMeasurementData2 motherId session
        |> LocalData.map (hasCompletedMotherActivity session motherId activityType)
        |> LocalData.withDefault False


{-| Should some measurement be considered completed? Note that this means that it has
been entered locally, not that it has been saved to the backend.
-}
isCompleted : Maybe value -> Bool
isCompleted =
    isJust


hasAnyCompletedMotherActivity : OfflineSession -> PersonId -> MeasurementData MotherMeasurements -> Bool
hasAnyCompletedMotherActivity session motherId measurements =
<<<<<<< HEAD
    getAllMotherActivities session
        |> List.any (\activity -> hasCompletedMotherActivity session motherId activity measurements)
=======
    getAllMotherActivities
        |> List.any
            (\activity ->
                hasCompletedMotherActivity session motherId activity measurements
            )
>>>>>>> d40548f6


hasAnyCompletedChildActivity : OfflineSession -> MeasurementData ChildMeasurements -> Bool
hasAnyCompletedChildActivity session measurements =
    getAllChildActivities session
        |> List.any (\a -> hasCompletedChildActivity a measurements)


{-| See whether either the mother, or any of her children, has any completed activity.

If we can't find the mother, we return False.

-}
motherOrAnyChildHasAnyCompletedActivity : PersonId -> OfflineSession -> Bool
motherOrAnyChildHasAnyCompletedActivity motherId session =
    let
        motherHasOne =
            motherHasAnyCompletedActivity motherId session

        anyChildHasOne =
            getChildren motherId session
                |> List.any (\( childId, _ ) -> childHasAnyCompletedActivity childId session)
    in
    motherHasOne || anyChildHasOne


{-| Has the mother been marked as checked in?

We'll return true if the mother has been explicitly checked-in in the UI, or
has a completed activity ... that way, we can freely change the explicit
check-in (and activities) without worrying about synchronizing the two.

-}
motherIsCheckedIn : PersonId -> OfflineSession -> Bool
motherIsCheckedIn motherId session =
    let
        explicitlyCheckedIn =
            getMotherMeasurementData2 motherId session
                |> LocalData.map (.current >> .attendance >> Maybe.map (Tuple.second >> .value) >> (==) (Just True))
                |> LocalData.withDefault False

        hasCompletedActivity =
            motherOrAnyChildHasAnyCompletedActivity motherId session
    in
    explicitlyCheckedIn || hasCompletedActivity


childIsCheckedIn : PersonId -> OfflineSession -> Bool
childIsCheckedIn childId session =
    getMyMother childId session
        |> Maybe.map Tuple.first
        |> Maybe.map (\motherId -> motherIsCheckedIn motherId session)
        |> Maybe.withDefault False


{-| Does the mother herself have any completed activity?
-}
motherHasAnyCompletedActivity : PersonId -> OfflineSession -> Bool
motherHasAnyCompletedActivity motherId session =
    getMotherMeasurementData2 motherId session
        |> LocalData.map (hasAnyCompletedMotherActivity session motherId)
        |> LocalData.withDefault False


{-| Does the child have any completed activity?
-}
childHasAnyCompletedActivity : PersonId -> OfflineSession -> Bool
childHasAnyCompletedActivity childId session =
    getChildMeasurementData2 childId session
        |> LocalData.map (hasAnyCompletedChildActivity session)
        |> LocalData.withDefault False<|MERGE_RESOLUTION|>--- conflicted
+++ resolved
@@ -78,21 +78,14 @@
                 FamilyPlanning ->
                     "family_planning"
 
-<<<<<<< HEAD
                 Lactation ->
                     "lactation"
 
                 MotherFbf ->
                     "mother_fbf"
 
-
-
--- ParticipantConsent ->
--- "participants_consent"
-=======
                 ParticipantConsent ->
                     "participants_consent"
->>>>>>> d40548f6
 
 
 {-| The inverse of encodeActivityTypeAsString
@@ -123,20 +116,15 @@
         "family_planning" ->
             Just <| MotherActivity FamilyPlanning
 
-<<<<<<< HEAD
         "lactation" ->
             Just <| MotherActivity Lactation
 
         "mother_fbf" ->
             Just <| MotherActivity MotherFbf
 
-        -- "participants_consent" ->
-        --    Just <| MotherActivity ParticipantConsent
-=======
         "participants_consent" ->
             Just <| MotherActivity ParticipantConsent
 
->>>>>>> d40548f6
         _ ->
             Nothing
 
@@ -181,21 +169,14 @@
                 FamilyPlanning ->
                     "planning"
 
-<<<<<<< HEAD
                 Lactation ->
                     "lactation"
 
                 MotherFbf ->
                     "fbf"
 
-
-
--- ParticipantConsent ->
---    "forms"
-=======
                 ParticipantConsent ->
                     "forms"
->>>>>>> d40548f6
 
 
 getAllActivities : OfflineSession -> List Activity
@@ -216,7 +197,6 @@
             if offlineSession.session.clinicType == Fbf then
                 [ ChildFbf ]
 
-<<<<<<< HEAD
             else
                 []
     in
@@ -228,8 +208,7 @@
     let
         forAllGroupTypes =
             [ FamilyPlanning
-
-            {- , ParticipantConsent -}
+            , ParticipantConsent
             ]
 
         forFbf =
@@ -240,13 +219,6 @@
                 []
     in
     forAllGroupTypes ++ forFbf
-=======
-getAllMotherActivities : List MotherActivity
-getAllMotherActivities =
-    [ FamilyPlanning
-    , ParticipantConsent
-    ]
->>>>>>> d40548f6
 
 
 {-| Do we expect this activity to be performed in this session for this child?
@@ -511,7 +483,6 @@
                             CaregiverActivities ->
                                 False
 
-<<<<<<< HEAD
                     Lactation ->
                         case participant.adultActivities of
                             MotherActivities ->
@@ -539,22 +510,16 @@
 
                             CaregiverActivities ->
                                 False
-             {- ParticipantConsent ->
-                expectParticipantConsent offlineSession motherId
-                    |> Dict.isEmpty
-                    |> not
-             -}
-=======
+
                     ParticipantConsent ->
-                        case session.session.clinicType of
+                        case offlineSession.session.clinicType of
                             Pmtct ->
-                                expectParticipantConsent session motherId
+                                expectParticipantConsent offlineSession motherId
                                     |> Dict.isEmpty
                                     |> not
 
                             _ ->
                                 False
->>>>>>> d40548f6
             )
 
 
@@ -753,30 +718,12 @@
         FamilyPlanning ->
             isCompleted (Maybe.map Tuple.second measurements.current.familyPlanning)
 
-<<<<<<< HEAD
         Lactation ->
             isCompleted (Maybe.map Tuple.second measurements.current.lactation)
 
         MotherFbf ->
             isCompleted (Maybe.map Tuple.second measurements.current.fbf)
 
-
-
-{-
-   ParticipantConsent ->
-       -- We only consider this activity completed if all expected
-       -- consents have been saved.
-       let
-           current =
-               mapMeasurementData .consent measurements
-                   |> currentValues
-                   |> List.map (Tuple.second >> .value >> .formId)
-                   |> EverySet.fromList
-       in
-       expectParticipantConsent session motherId
-           |> Dict.all (\id _ -> EverySet.member id current)
--}
-=======
         ParticipantConsent ->
             -- We only consider this activity completed if all expected
             -- consents have been saved.
@@ -795,7 +742,6 @@
                         |> Dict.toList
                         |> List.all (\( id, _ ) -> EverySet.member id current)
                    )
->>>>>>> d40548f6
 
 
 motherHasCompletedActivity : PersonId -> MotherActivity -> OfflineSession -> Bool
@@ -815,16 +761,8 @@
 
 hasAnyCompletedMotherActivity : OfflineSession -> PersonId -> MeasurementData MotherMeasurements -> Bool
 hasAnyCompletedMotherActivity session motherId measurements =
-<<<<<<< HEAD
     getAllMotherActivities session
         |> List.any (\activity -> hasCompletedMotherActivity session motherId activity measurements)
-=======
-    getAllMotherActivities
-        |> List.any
-            (\activity ->
-                hasCompletedMotherActivity session motherId activity measurements
-            )
->>>>>>> d40548f6
 
 
 hasAnyCompletedChildActivity : OfflineSession -> MeasurementData ChildMeasurements -> Bool
