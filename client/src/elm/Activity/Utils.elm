module Activity.Utils exposing
    ( decodeActivityFromString
    , defaultActivity
    , encodeActivityAsString
    , expectCounselingActivity
    , expectParticipantConsent
    , getActivityCountForMother
    , getActivityIcon
    , getAllActivities
    , getCheckedIn
    , getParticipantCountForActivity
    , motherIsCheckedIn
    , summarizeByActivity
    , summarizeByParticipant
    , summarizeChildActivity
    , summarizeChildParticipant
    , summarizeMotherActivity
    , summarizeMotherParticipant
    )

{-| Various utilities that deal with "activities". An activity represents the
need for a nurse to do something with respect to a person who is checked in.

Just as a matter of terminology, we use "completed" to mean the obvious thing
-- that is, the action has been performed. The word "pending" is not precisely
the opposite of "completed", because the action is only "pending" if it is
expected (and not completed).

-}

import Activity.Model exposing (..)
import Backend.Child.Model exposing (Child)
import Backend.Counseling.Model exposing (CounselingTiming(..))
import Backend.Entities exposing (..)
import Backend.Measurement.Model exposing (..)
import Backend.Measurement.Utils exposing (currentValue, currentValues, mapMeasurementData)
import Backend.Mother.Model exposing (ChildrenRelationType(..), Mother)
import Backend.ParticipantConsent.Model exposing (ParticipantForm)
import Backend.Session.Model exposing (..)
import Backend.Session.Utils exposing (getChild, getChildHistoricalMeasurements, getChildMeasurementData, getChildren, getMother, getMotherHistoricalMeasurements, getMotherMeasurementData, getMyMother)
import EveryDict exposing (EveryDict)
import EveryDictList exposing (EveryDictList)
import EverySet
import Gizra.NominalDate exposing (diffDays)
import Maybe.Extra exposing (isJust, isNothing)


{-| Used for URL etc., not for display in the normal UI (since we'd translate
for that).
-}
encodeActivityAsString : Activity -> String
encodeActivityAsString activity =
    case activity of
        ChildActivity childActivity ->
            case childActivity of
                ChildPicture ->
                    "picture"

                -- Counseling ->
                --   "counseling"
                Height ->
                    "height"

                Muac ->
                    "muac"

                NutritionSigns ->
                    "nutrition"

                Weight ->
                    "weight"

        MotherActivity motherActivity ->
            case motherActivity of
                FamilyPlanning ->
                    "family_planning"



-- ParticipantConsent ->
-- "participants_consent"


{-| The inverse of encodeActivityTypeAsString
-}
decodeActivityFromString : String -> Maybe Activity
decodeActivityFromString s =
    case s of
        "picture" ->
            Just <| ChildActivity ChildPicture

        -- "counseling" ->
        --  Just <| ChildActivity Counseling
        "height" ->
            Just <| ChildActivity Height

        "muac" ->
            Just <| ChildActivity Muac

        "nutrition" ->
            Just <| ChildActivity NutritionSigns

        "weight" ->
            Just <| ChildActivity Weight

        "family_planning" ->
            Just <| MotherActivity FamilyPlanning

        -- "participants_consent" ->
        --    Just <| MotherActivity ParticipantConsent
        _ ->
            Nothing


{-| An activity type to use if we need to start somewhere.
-}
defaultActivity : Activity
defaultActivity =
    ChildActivity Height


{-| Returns a string representing an icon for the activity, for use in a
"class" attribute.
-}
getActivityIcon : Activity -> String
getActivityIcon activity =
    case activity of
        ChildActivity childActivity ->
            case childActivity of
                ChildPicture ->
                    "photo"

                -- Counseling ->
                --    "counseling"
                Height ->
                    "height"

                Weight ->
                    "weight"

                Muac ->
                    "muac"

                NutritionSigns ->
                    "nutrition"

        MotherActivity motherActivity ->
            case motherActivity of
                FamilyPlanning ->
                    "planning"



-- ParticipantConsent ->
--    "forms"


getAllActivities : List Activity
getAllActivities =
    List.concat
        [ List.map ChildActivity getAllChildActivities
        , List.map MotherActivity getAllMotherActivities
        ]


getAllChildActivities : List ChildActivity
getAllChildActivities =
    [ {- Counseling, -} Height, Muac, NutritionSigns, Weight, ChildPicture ]


getAllMotherActivities : List MotherActivity
getAllMotherActivities =
    [ FamilyPlanning

    -- , ParticipantConsent
    ]


{-| Do we expect this activity to be performed in this session for this child?
Note that we don't consider whether the child is checked in here -- just
whether we would expect to perform this action if checked in.
-}
expectChildActivity : EditableSession -> ChildId -> ChildActivity -> Bool
expectChildActivity session childId activity =
    case activity of
        {- Counseling ->
           Maybe.Extra.isJust <|
               expectCounselingActivity session childId
        -}
        _ ->
            -- In all other cases, we expect each ativity each time.
            True


{-| Whether to expect a counseling activity is not just a yes/no question,
since we'd also like to know **which** sort of counseling activity to expect.
I suppose we could parameterize the `Counseling` activity by
`CounselingTiming`. However, that would be awkward in its own way, since we
also don't want more than one in each session.

So, we'll try it this way for now. We'll return `Nothing` if no kind of
counseling activity is expected, and `Just CounselingTiming` if one is
expected.

-}
expectCounselingActivity : EditableSession -> ChildId -> Maybe CounselingTiming
expectCounselingActivity session childId =
    let
        -- First, we check our current value. If we have a counseling session
        -- stored in the backend, or we've already got a local edit, then we
        -- use that.  This has two benefits. First, its a kind of optimization,
        -- since we're basically caching our conclusion about whether to
        -- showing the counseling activity or not. Second, it provides some UI
        -- stability ...  once we show the counseling activity and the user
        -- checks some boxes, it ensures that we'll definitely keep showing
        -- that one, and not switch to something else.
        cachedTiming =
            getChildMeasurementData childId session
                |> mapMeasurementData .counselingSession
                |> currentValue
                |> Maybe.map (.value >> Tuple.first)

        -- All the counseling session records from the past
        historical =
            getChildHistoricalMeasurements childId session.offlineSession
                |> .counselingSessions

        -- Have we ever completed a counseling session of the specified type?
        completed timing =
            EveryDictList.any
                (\_ counseling -> Tuple.first counseling.value == timing)
                historical

        -- How long ago did we complete a session of the specified type?
        completedDaysAgo timing =
            historical
                |> EveryDictList.filter (\_ counseling -> Tuple.first counseling.value == timing)
                |> EveryDictList.head
                |> Maybe.map (\( _, counseling ) -> diffDays counseling.dateMeasured session.offlineSession.session.scheduledDate.start)

        -- How old will the child be as of the scheduled date of the session?
        -- (All of our date calculations are in days here).
        --
        -- It simplifies the rest of the calculation if we avoid making this a
        -- `Maybe`. We've got bigger problems if the session doesn't actually
        -- contain the child, so it should be safe to default the age to 0.
        age =
            getChild childId session.offlineSession
                |> Maybe.map (\child -> diffDays child.birthDate session.offlineSession.session.scheduledDate.start)
                |> Maybe.withDefault 0

        -- We don't necessarily know when the next session will be scheduled,
        -- so we work on the assumption that it will be no more than 6 weeks
        -- from this session (so, 42 days).
        maximumSessionGap =
            42

        -- For the reminder, which isn't as critical, we apply the normal
        -- session gap of 32 days. This reduces the frequence of cases where we
        -- issue the reminder super-early, at the cost of some cases where we
        -- might issue no reminder (which is less serious).
        normalSessionGap =
            32

        -- To compute a two-month gap, we use one normal and one maximum
        twoMonthGap =
            normalSessionGap + maximumSessionGap

        -- To compute a three month gap, we use two normals and one maximum
        threeMonthGap =
            (normalSessionGap * 2) + maximumSessionGap

        -- In how many days (from the session date) will the child be 2 years
        -- old?
        daysUntilTwoYearsOld =
            (365 * 2) - age

        -- In how many days (from the session date) will the child be 1 year
        -- old?
        daysUntilOneYearOld =
            365 - age

        -- If we don't have a value already, we apply our basic logic, but
        -- lazily, so we make this a function. Here's a summary of our design
        -- goals, which end up having a number of parts.
        --
        -- - Definitely show the counseling activity before the relevant
        --   anniversary, using the assumption that the next session will be no
        --   more than 6 weeks away.
        --
        -- - Try to avoid showing counseling activities with no reminders, but
        --   do it without a reminder if necessary.
        --
        -- - Once we show a reminder, always show the counseling activity in
        --   the next session, even if it now seems a bit early (to avoid double
        --   reminders).
        --
        -- - Always show the entry counseling if it hasn't been done, unless
        --   we've already reached exit counseling.
        --
        -- - Make sure that there is a bit of a delay between entry counseling
        --   and midpoint counseling (for cases where a baby starts late).
        checkTiming _ =
            if completed Exit then
                -- If exit counseling has been done, then we need no more
                -- counseling
                Nothing

            else if completed BeforeExit then
                -- If we've given the exit reminder, then show the exit
                -- counseling now, even if it seems a bit early.
                Just Exit

            else if daysUntilTwoYearsOld < maximumSessionGap then
                -- If we can't be sure we'll have another session before the
                -- baby is two, then show the exit counseling
                Just Exit

            else if not (completed Entry) then
                -- If we haven't done entry counseling, then we always need to
                -- do it
                Just Entry

            else if completed MidPoint then
                -- If we have already done the MidPoint counseling, then the
                -- only thing left to consider is whether to show the Exit
                -- reminder
                if daysUntilTwoYearsOld < twoMonthGap then
                    Just BeforeExit

                else
                    Nothing

            else if completed BeforeMidpoint then
                -- If we've given the midpoint warning, then show it, even if
                -- it seems a bit early now.
                Just MidPoint

            else if daysUntilOneYearOld < maximumSessionGap then
                -- If we can't be sure we'll have another session before the
                -- baby is one year old, we show the exit counseling. Except,
                -- we also check to see whether we've done entry counseling
                -- recently ...  so that we'll always have a bit of a gap.
                case completedDaysAgo Entry of
                    Just daysAgo ->
                        if daysAgo < threeMonthGap then
                            -- We're forcing the midpoint counseling to be
                            -- roungly 3 months after the entry counseling. So,
                            -- the ideal sequence would be:
                            --
                            -- entry -> Nothing -> Rminder MidPoint -> MidPoint
                            if daysAgo < twoMonthGap then
                                Nothing

                            else
                                Just BeforeMidpoint

                        else
                            Just MidPoint

                    Nothing ->
                        Just MidPoint

            else if daysUntilOneYearOld < twoMonthGap then
                -- If we think we'll do the midpoint counseling at the next
                -- session, show the reminder. Except, again, we try to force a
                -- bit of separation between Entry and the Midpoint.
                case completedDaysAgo Entry of
                    Just daysAgo ->
                        if daysAgo < twoMonthGap then
                            -- We're forcing the reminder for midpoint
                            -- counseling to be roughtly 2 months after the
                            -- entry counseling.
                            Nothing

                        else
                            Just BeforeMidpoint

                    Nothing ->
                        Just BeforeMidpoint

            else
                Nothing
    in
    cachedTiming
        |> Maybe.Extra.orElseLazy checkTiming


{-| Do we expect this activity to be performed in this session for this mother?
Note that we don't consider whether the mother is checked in here -- just
whether we would expect to perform this action if checked in.
-}
expectMotherActivity : EditableSession -> MotherId -> MotherActivity -> Bool
expectMotherActivity session motherId activity =
    getMother motherId session.offlineSession
        |> Maybe.map
            (\mother ->
                case activity of
                    FamilyPlanning ->
                        case mother.relation of
                            MotherRelation ->
                                True

                            CaregiverRelation ->
                                False
             {- ParticipantConsent ->
                expectParticipantConsent session motherId
                    |> EveryDictList.isEmpty
                    |> not
             -}
            )
        |> Maybe.withDefault False


{-| Which participant forms would we expect this mother to consent to in this session?
-}
expectParticipantConsent : EditableSession -> MotherId -> EveryDictList ParticipantFormId ParticipantForm
expectParticipantConsent session motherId =
    let
        previouslyConsented =
            getMotherHistoricalMeasurements motherId session.offlineSession
                |> .consents
                |> EveryDictList.map (\_ consent -> consent.value.formId)
                |> EveryDictList.values
                |> EverySet.fromList
    in
    session.offlineSession.allParticipantForms
        |> EveryDictList.filter (\id _ -> not (EverySet.member id previouslyConsented))


{-| For a particular child activity, figure out which children have completed
the activity and have the activity pending. (This may not add up to all the
children, because we only consider a child "pending" if they are checked in and
the activity is expected.
-}
summarizeChildActivity : ChildActivity -> EditableSession -> CompletedAndPending (EveryDictList ChildId Child)
summarizeChildActivity activity session =
    getCheckedIn session
        |> .children
        |> EveryDictList.filter (\childId _ -> expectChildActivity session childId activity)
        |> EveryDictList.partition (\childId _ -> childHasCompletedActivity childId activity session)
        |> (\( completed, pending ) -> { completed = completed, pending = pending })


{-| For a particular mother activity, figure out which mothers have completed
the activity and have the activity pending. (This may not add up to all the
mothers, because we only consider a mother "pending" if they are checked in and
the activity is expected.
-}
summarizeMotherActivity : MotherActivity -> EditableSession -> CompletedAndPending (EveryDictList MotherId Mother)
summarizeMotherActivity activity session =
    -- For participant consent, we only consider the activity to be completed once
    -- all expected consents have been saved.
    getCheckedIn session
        |> .mothers
        |> EveryDictList.filter (\motherId _ -> expectMotherActivity session motherId activity)
        |> EveryDictList.partition (\motherId _ -> motherHasCompletedActivity motherId activity session)
        |> (\( completed, pending ) -> { completed = completed, pending = pending })


{-| Summarize our data for the editable session in a way that is useful
for our UI, when we're focused on activities. This only considers children &
mothers who are checked in to the session.
-}
summarizeByActivity : EditableSession -> SummaryByActivity
summarizeByActivity session =
    let
        children =
            getAllChildActivities
                |> List.map
                    (\activity ->
                        ( activity
                        , summarizeChildActivity activity session
                        )
                    )
                |> EveryDict.fromList

        mothers =
            getAllMotherActivities
                |> List.map
                    (\activity ->
                        ( activity
                        , summarizeMotherActivity activity session
                        )
                    )
                |> EveryDict.fromList
    in
    { children = children
    , mothers = mothers
    }


{-| This summarizes our summary, by counting, for the given activity, how many
participants are completed or pending.
-}
getParticipantCountForActivity : SummaryByActivity -> Activity -> CompletedAndPending Int
getParticipantCountForActivity summary activity =
    case activity of
        ChildActivity childActivity ->
            summary.children
                |> EveryDict.get childActivity
                |> Maybe.map
                    (\{ completed, pending } ->
                        { completed = EveryDictList.size completed
                        , pending = EveryDictList.size pending
                        }
                    )
                |> Maybe.withDefault
                    { completed = 0
                    , pending = 0
                    }

        MotherActivity motherActivity ->
            summary.mothers
                |> EveryDict.get motherActivity
                |> Maybe.map
                    (\{ completed, pending } ->
                        { completed = EveryDictList.size completed
                        , pending = EveryDictList.size pending
                        }
                    )
                |> Maybe.withDefault
                    { completed = 0
                    , pending = 0
                    }


{-| For a particular child, figure out which activities are completed
and which are pending. (This may not add up to all the activities, because some
activities may not be expected for this child).
-}
summarizeChildParticipant : ChildId -> EditableSession -> CompletedAndPending (List ChildActivity)
summarizeChildParticipant id session =
    getAllChildActivities
        |> List.filter (expectChildActivity session id)
        |> List.partition (\activity -> childHasCompletedActivity id activity session)
        |> (\( completed, pending ) -> { completed = completed, pending = pending })


{-| For a particular mother, figure out which activities are completed
and which are pending. (This may not add up to all the activities, because some
activities may not be expected for this mother).
-}
summarizeMotherParticipant : MotherId -> EditableSession -> CompletedAndPending (List MotherActivity)
summarizeMotherParticipant id session =
    getAllMotherActivities
        |> List.filter (expectMotherActivity session id)
        |> List.partition (\activity -> motherHasCompletedActivity id activity session)
        |> (\( completed, pending ) -> { completed = completed, pending = pending })


{-| Summarize our data for the editable session in a way that is useful
for our UI, when we're focused on participants. This only considers children &
mothers who are checked in to the session.
-}
summarizeByParticipant : EditableSession -> SummaryByParticipant
summarizeByParticipant session =
    let
        checkedIn =
            getCheckedIn session

        children =
            EveryDictList.map
                (\childId _ -> summarizeChildParticipant childId session)
                checkedIn.children

        mothers =
            EveryDictList.map
                (\motherId _ -> summarizeMotherParticipant motherId session)
                checkedIn.mothers
    in
    { children = children
    , mothers = mothers
    }


{-| This summarizes our summary, by counting how many activities have been
completed for the given mother.

It includes ativities for children of the mother, since we navigate from mother
to child.

-}
getActivityCountForMother : EditableSession -> MotherId -> Mother -> SummaryByParticipant -> CompletedAndPending Int
getActivityCountForMother session id mother summary =
    let
        motherCount =
            EveryDictList.get id summary.mothers
                |> Maybe.map
                    (\activities ->
                        { pending = List.length activities.pending
                        , completed = List.length activities.completed
                        }
                    )
                |> Maybe.withDefault
                    { pending = 0
                    , completed = 0
                    }
    in
    List.foldl
        (\( childId, _ ) accum ->
            EveryDictList.get childId summary.children
                |> Maybe.map
                    (\activities ->
                        { pending = accum.pending + List.length activities.pending
                        , completed = accum.completed + List.length activities.completed
                        }
                    )
                |> Maybe.withDefault accum
        )
        motherCount
        (getChildren id session.offlineSession)


hasCompletedChildActivity : ChildActivity -> MeasurementData ChildMeasurements -> Bool
hasCompletedChildActivity activityType measurements =
    case activityType of
        ChildPicture ->
            isCompleted (Maybe.map Tuple.second measurements.current.photo)

<<<<<<< HEAD
        Counseling ->
            isCompleted (Maybe.map Tuple.second measurements.current.counselingSession)

=======
        -- Counseling ->
        --    isCompleted measurements.edits.counseling (Maybe.map Tuple.second measurements.current.counselingSession)
>>>>>>> 4017804e
        Height ->
            isCompleted (Maybe.map Tuple.second measurements.current.height)

        Weight ->
            isCompleted (Maybe.map Tuple.second measurements.current.weight)

        Muac ->
            isCompleted (Maybe.map Tuple.second measurements.current.muac)

        NutritionSigns ->
            isCompleted (Maybe.map Tuple.second measurements.current.nutrition)


childHasCompletedActivity : ChildId -> ChildActivity -> EditableSession -> Bool
childHasCompletedActivity childId activityType session =
    getChildMeasurementData childId session
        |> hasCompletedChildActivity activityType


hasCompletedMotherActivity : EditableSession -> MotherId -> MotherActivity -> MeasurementData MotherMeasurements -> Bool
hasCompletedMotherActivity session motherId activityType measurements =
    case activityType of
        FamilyPlanning ->
            isCompleted (Maybe.map Tuple.second measurements.current.familyPlanning)

<<<<<<< HEAD
        ParticipantConsent ->
            -- We only consider this activity completed if all expected
            -- consents have been saved.
            let
                current =
                    mapMeasurementData .consent measurements
                        |> currentValues
                        |> List.map (Tuple.second >> .value >> .formId)
                        |> EverySet.fromList
            in
            expectParticipantConsent session motherId
                |> EveryDictList.all (\id _ -> EverySet.member id current)
=======


{-
   ParticipantConsent ->
       -- We only consider this activity completed if all expected
       -- consents have been saved.
       let
           current =
               mapMeasurementData .consent .consent measurements
                   |> currentValues
                   |> List.map (Tuple.second >> .value >> .formId)
                   |> EverySet.fromList
       in
       expectParticipantConsent session motherId
           |> EveryDictList.all (\id _ -> EverySet.member id current)
-}
>>>>>>> 4017804e


motherHasCompletedActivity : MotherId -> MotherActivity -> EditableSession -> Bool
motherHasCompletedActivity motherId activityType session =
    getMotherMeasurementData motherId session
        |> hasCompletedMotherActivity session motherId activityType


{-| Should some measurement be considered completed? Note that this means that it has
been entered locally, not that it has been saved to the backend.
-}
isCompleted : Maybe value -> Bool
isCompleted =
    isJust


hasAnyCompletedMotherActivity : EditableSession -> MotherId -> MeasurementData MotherMeasurements -> Bool
hasAnyCompletedMotherActivity session motherId measurements =
    getAllMotherActivities
        |> List.any (\activity -> hasCompletedMotherActivity session motherId activity measurements)


hasAnyCompletedChildActivity : MeasurementData ChildMeasurements -> Bool
hasAnyCompletedChildActivity measurements =
    getAllChildActivities
        |> List.any (flip hasCompletedChildActivity measurements)


{-| See whether either the mother, or any of her children, has any completed activity.

If we can't find the mother, we return False.

-}
motherOrAnyChildHasAnyCompletedActivity : MotherId -> EditableSession -> Bool
motherOrAnyChildHasAnyCompletedActivity motherId session =
    let
        motherHasOne =
            motherHasAnyCompletedActivity motherId session

        anyChildHasOne =
            getChildren motherId session.offlineSession
                |> List.any (\( childId, _ ) -> childHasAnyCompletedActivity childId session)
    in
    motherHasOne || anyChildHasOne


{-| Has the mother been marked as checked in?

We'll return true if the mother has been explicitly checked-in in the UI, or
has a completed activity ... that way, we can freely change the explicit
check-in (and activities) without worrying about synchronizing the two.

-}
motherIsCheckedIn : MotherId -> EditableSession -> Bool
motherIsCheckedIn motherId session =
    let
        explicitlyCheckedIn =
            getMotherMeasurementData motherId session
                |> (.current >> .attendance >> Maybe.map (Tuple.second >> .value) >> (==) (Just True))

        hasCompletedActivity =
            motherOrAnyChildHasAnyCompletedActivity motherId session
    in
    explicitlyCheckedIn || hasCompletedActivity


childIsCheckedIn : ChildId -> EditableSession -> Bool
childIsCheckedIn childId session =
    getMyMother childId session.offlineSession
        |> Maybe.map Tuple.first
        |> Maybe.map (\motherId -> motherIsCheckedIn motherId session)
        |> Maybe.withDefault False


{-| Who is checked in, considering both explicit check in and anyone who has
any completed activity?
-}
getCheckedIn : EditableSession -> { mothers : EveryDictList MotherId Mother, children : EveryDictList ChildId Child }
getCheckedIn session =
    let
        -- A mother is checked in if explicitly checked in or has any completed
        -- activites.
        mothers =
            EveryDictList.filter
                (\motherId _ ->
                    motherIsCheckedIn motherId session
                        || motherOrAnyChildHasAnyCompletedActivity motherId session
                )
                session.offlineSession.mothers

        -- A child is checked in if the mother is checked in.
        children =
            EveryDictList.filter
                (\_ child ->
                    child.motherId
                        |> Maybe.map (\motherId -> EveryDictList.member motherId mothers)
                        |> Maybe.withDefault False
                )
                session.offlineSession.children
    in
    { mothers = mothers
    , children = children
    }


{-| Does the mother herself have any completed activity?
-}
motherHasAnyCompletedActivity : MotherId -> EditableSession -> Bool
motherHasAnyCompletedActivity motherId session =
    getMotherMeasurementData motherId session
        |> hasAnyCompletedMotherActivity session motherId


{-| Does the child have any completed activity?
-}
childHasAnyCompletedActivity : ChildId -> EditableSession -> Bool
childHasAnyCompletedActivity childId session =
    getChildMeasurementData childId session
        |> hasAnyCompletedChildActivity


{-| Is there any completed activity of any kind?
-}
hasAnyCompletedActivity : EditableSession -> Bool
hasAnyCompletedActivity session =
    let
        forChildren =
            session.offlineSession.children
                |> EveryDictList.toList
                |> List.any (\( id, _ ) -> childHasAnyCompletedActivity id session)

        forMothers =
            session.offlineSession.mothers
                |> EveryDictList.toList
                |> List.any (\( id, _ ) -> motherHasAnyCompletedActivity id session)
    in
    forChildren || forMothers<|MERGE_RESOLUTION|>--- conflicted
+++ resolved
@@ -618,14 +618,8 @@
         ChildPicture ->
             isCompleted (Maybe.map Tuple.second measurements.current.photo)
 
-<<<<<<< HEAD
-        Counseling ->
-            isCompleted (Maybe.map Tuple.second measurements.current.counselingSession)
-
-=======
         -- Counseling ->
-        --    isCompleted measurements.edits.counseling (Maybe.map Tuple.second measurements.current.counselingSession)
->>>>>>> 4017804e
+        --    isCompleted (Maybe.map Tuple.second measurements.current.counselingSession)
         Height ->
             isCompleted (Maybe.map Tuple.second measurements.current.height)
 
@@ -651,20 +645,6 @@
         FamilyPlanning ->
             isCompleted (Maybe.map Tuple.second measurements.current.familyPlanning)
 
-<<<<<<< HEAD
-        ParticipantConsent ->
-            -- We only consider this activity completed if all expected
-            -- consents have been saved.
-            let
-                current =
-                    mapMeasurementData .consent measurements
-                        |> currentValues
-                        |> List.map (Tuple.second >> .value >> .formId)
-                        |> EverySet.fromList
-            in
-            expectParticipantConsent session motherId
-                |> EveryDictList.all (\id _ -> EverySet.member id current)
-=======
 
 
 {-
@@ -673,7 +653,7 @@
        -- consents have been saved.
        let
            current =
-               mapMeasurementData .consent .consent measurements
+               mapMeasurementData .consent measurements
                    |> currentValues
                    |> List.map (Tuple.second >> .value >> .formId)
                    |> EverySet.fromList
@@ -681,7 +661,6 @@
        expectParticipantConsent session motherId
            |> EveryDictList.all (\id _ -> EverySet.member id current)
 -}
->>>>>>> 4017804e
 
 
 motherHasCompletedActivity : MotherId -> MotherActivity -> EditableSession -> Bool
