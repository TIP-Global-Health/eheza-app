module Activity.Utils exposing
    ( decodeActivityFromString
    , defaultActivity
    , encodeActivityAsString
    , expectCounselingActivity
    , expectParticipantConsent
    , getActivityCountForMother
    , getActivityIcon
    , getAllActivities
    , getAllChildActivities
    , getAllMotherActivities
    , getParticipantCountForActivity
    , motherIsCheckedIn
    , summarizeChildActivity
    , summarizeChildParticipant
    , summarizeMotherActivity
    , summarizeMotherParticipant
    )

{-| Various utilities that deal with "activities". An activity represents the
need for a nurse to do something with respect to a person who is checked in.

Just as a matter of terminology, we use "completed" to mean the obvious thing
-- that is, the action has been performed. The word "pending" is not precisely
the opposite of "completed", because the action is only "pending" if it is
expected (and not completed).

-}

import Activity.Model exposing (..)
import AssocList as Dict exposing (Dict)
import Backend.Clinic.Model exposing (ClinicType(..))
import Backend.Counseling.Model exposing (CounselingTiming(..))
import Backend.Entities exposing (..)
import Backend.Measurement.Model exposing (..)
import Backend.Measurement.Utils exposing (currentValue, currentValues, fbfAmountForPerson, mapMeasurementData)
import Backend.ParticipantConsent.Model exposing (ParticipantForm)
import Backend.Person.Model exposing (Person)
import Backend.PmtctParticipant.Model exposing (AdultActivities(..))
import Backend.Session.Model exposing (..)
import Backend.Session.Utils exposing (getChild, getChildHistoricalMeasurements, getChildMeasurementData, getChildMeasurementData2, getChildren, getMother, getMotherHistoricalMeasurements, getMotherMeasurementData, getMotherMeasurementData2, getMyMother)
import EverySet
import Gizra.NominalDate exposing (NominalDate, diffCalendarMonths, diffDays)
import LocalData
import Maybe.Extra exposing (isJust, isNothing)


{-| Used for URL etc., not for display in the normal UI (since we'd translate
for that).
-}
encodeActivityAsString : Activity -> String
encodeActivityAsString activity =
    case activity of
        ChildActivity childActivity ->
            case childActivity of
                ChildFbf ->
                    "child_fbf"

                ChildPicture ->
                    "picture"

                -- Counseling ->
                --   "counseling"
                Height ->
                    "height"

                Muac ->
                    "muac"

                NutritionSigns ->
                    "nutrition"

                Weight ->
                    "weight"

        MotherActivity motherActivity ->
            case motherActivity of
                FamilyPlanning ->
                    "family_planning"

                Lactation ->
                    "lactation"

                MotherFbf ->
                    "mother_fbf"

                ParticipantConsent ->
                    "participants_consent"


{-| The inverse of encodeActivityTypeAsString
-}
decodeActivityFromString : String -> Maybe Activity
decodeActivityFromString s =
    case s of
        "child_fbf" ->
            Just <| ChildActivity ChildFbf

        "picture" ->
            Just <| ChildActivity ChildPicture

        -- "counseling" ->
        --  Just <| ChildActivity Counseling
        "height" ->
            Just <| ChildActivity Height

        "muac" ->
            Just <| ChildActivity Muac

        "nutrition" ->
            Just <| ChildActivity NutritionSigns

        "weight" ->
            Just <| ChildActivity Weight

        "family_planning" ->
            Just <| MotherActivity FamilyPlanning

        "lactation" ->
            Just <| MotherActivity Lactation

        "mother_fbf" ->
            Just <| MotherActivity MotherFbf

        "participants_consent" ->
            Just <| MotherActivity ParticipantConsent

        _ ->
            Nothing


{-| An activity type to use if we need to start somewhere.
-}
defaultActivity : Activity
defaultActivity =
    ChildActivity Height


{-| Returns a string representing an icon for the activity, for use in a
"class" attribute.
-}
getActivityIcon : Activity -> String
getActivityIcon activity =
    case activity of
        ChildActivity childActivity ->
            case childActivity of
                ChildFbf ->
                    "fbf"

                ChildPicture ->
                    "photo"

                -- Counseling ->
                --    "counseling"
                Height ->
                    "height"

                Weight ->
                    "weight"

                Muac ->
                    "muac"

                NutritionSigns ->
                    "nutrition"

        MotherActivity motherActivity ->
            case motherActivity of
                FamilyPlanning ->
                    "planning"

                Lactation ->
                    "lactation"

                MotherFbf ->
                    "fbf"

                ParticipantConsent ->
                    "forms"


getAllActivities : OfflineSession -> List Activity
getAllActivities offlineSession =
    List.concat
        [ List.map ChildActivity (getAllChildActivities offlineSession)
        , List.map MotherActivity (getAllMotherActivities offlineSession)
        ]


getAllChildActivities : OfflineSession -> List ChildActivity
getAllChildActivities offlineSession =
    let
        forAllGroupTypes =
            [ {- Counseling, -} Height, Muac, NutritionSigns, Weight, ChildPicture ]

        forFbf =
            if offlineSession.session.clinicType == Fbf then
                [ ChildFbf ]

            else
                []
    in
    forAllGroupTypes ++ forFbf


getAllMotherActivities : OfflineSession -> List MotherActivity
getAllMotherActivities offlineSession =
    let
        forAllGroupTypes =
            [ FamilyPlanning
            , ParticipantConsent
            ]

<<<<<<< HEAD
        forFbf =
            if offlineSession.session.clinicType == Fbf then
                [ Lactation, MotherFbf ]

            else
                []
    in
    forAllGroupTypes ++ forFbf
=======
getAllMotherActivities : List MotherActivity
getAllMotherActivities =
    [ FamilyPlanning

    -- , ParticipantConsent
    ]
>>>>>>> 36946a9d


{-| Do we expect this activity to be performed in this session for this child?
Note that we don't consider whether the child is checked in here -- just
whether we would expect to perform this action if checked in.
-}
expectChildActivity : NominalDate -> OfflineSession -> PersonId -> ChildActivity -> Bool
expectChildActivity currentDate offlineSession childId activity =
    case activity of
        Muac ->
            Dict.get childId offlineSession.children
                |> Maybe.andThen .birthDate
                |> Maybe.map
                    (\birthDate ->
                        if diffCalendarMonths birthDate currentDate < 6 then
                            False

                        else
                            True
                    )
                |> Maybe.withDefault False

        {- Counseling ->
           Maybe.Extra.isJust <|
               expectCounselingActivity session childId
        -}
        ChildFbf ->
            if offlineSession.session.clinicType == Fbf then
                Dict.get childId offlineSession.children
                    |> Maybe.map (fbfAmountForPerson currentDate >> isJust)
                    |> Maybe.withDefault False

            else
                False

        _ ->
            -- In all other cases, we expect each ativity each time.
            True


{-| Whether to expect a counseling activity is not just a yes/no question,
since we'd also like to know **which** sort of counseling activity to expect.
I suppose we could parameterize the `Counseling` activity by
`CounselingTiming`. However, that would be awkward in its own way, since we
also don't want more than one in each session.

So, we'll try it this way for now. We'll return `Nothing` if no kind of
counseling activity is expected, and `Just CounselingTiming` if one is
expected.

-}
expectCounselingActivity : EditableSession -> PersonId -> Maybe CounselingTiming
expectCounselingActivity session childId =
    let
        -- First, we check our current value. If we have a counseling session
        -- stored in the backend, or we've already got a local edit, then we
        -- use that.  This has two benefits. First, its a kind of optimization,
        -- since we're basically caching our conclusion about whether to
        -- showing the counseling activity or not. Second, it provides some UI
        -- stability ...  once we show the counseling activity and the user
        -- checks some boxes, it ensures that we'll definitely keep showing
        -- that one, and not switch to something else.
        cachedTiming =
            getChildMeasurementData childId session
                |> LocalData.toMaybe
                |> Maybe.andThen
                    (mapMeasurementData .counselingSession
                        >> currentValue
                        >> Maybe.map (.value >> Tuple.first)
                    )

        -- All the counseling session records from the past
        historical =
            getChildHistoricalMeasurements childId session.offlineSession
                |> LocalData.map .counselingSessions
                |> LocalData.withDefault Dict.empty

        -- Have we ever completed a counseling session of the specified type?
        completed timing =
            historical
                |> Dict.toList
                |> List.any
                    (\( _, counseling ) -> Tuple.first counseling.value == timing)

        -- How long ago did we complete a session of the specified type?
        completedDaysAgo timing =
            historical
                |> Dict.filter (\_ counseling -> Tuple.first counseling.value == timing)
                |> Dict.toList
                |> List.head
                |> Maybe.map (\( _, counseling ) -> diffDays counseling.dateMeasured session.offlineSession.session.startDate)

        -- How old will the child be as of the scheduled date of the session?
        -- (All of our date calculations are in days here).
        --
        -- It simplifies the rest of the calculation if we avoid making this a
        -- `Maybe`. We've got bigger problems if the session doesn't actually
        -- contain the child, so it should be safe to default the age to 0.
        age =
            getChild childId session.offlineSession
                |> Maybe.andThen
                    (\child ->
                        Maybe.map
                            (\birthDate -> diffDays birthDate session.offlineSession.session.startDate)
                            child.birthDate
                    )
                |> Maybe.withDefault 0

        -- We don't necessarily know when the next session will be scheduled,
        -- so we work on the assumption that it will be no more than 6 weeks
        -- from this session (so, 42 days).
        maximumSessionGap =
            42

        -- For the reminder, which isn't as critical, we apply the normal
        -- session gap of 32 days. This reduces the frequence of cases where we
        -- issue the reminder super-early, at the cost of some cases where we
        -- might issue no reminder (which is less serious).
        normalSessionGap =
            32

        -- To compute a two-month gap, we use one normal and one maximum
        twoMonthGap =
            normalSessionGap + maximumSessionGap

        -- To compute a three month gap, we use two normals and one maximum
        threeMonthGap =
            (normalSessionGap * 2) + maximumSessionGap

        -- In how many days (from the session date) will the child be 2 years
        -- old?
        daysUntilTwoYearsOld =
            (365 * 2) - age

        -- In how many days (from the session date) will the child be 1 year
        -- old?
        daysUntilOneYearOld =
            365 - age

        -- If we don't have a value already, we apply our basic logic, but
        -- lazily, so we make this a function. Here's a summary of our design
        -- goals, which end up having a number of parts.
        --
        -- - Definitely show the counseling activity before the relevant
        --   anniversary, using the assumption that the next session will be no
        --   more than 6 weeks away.
        --
        -- - Try to avoid showing counseling activities with no reminders, but
        --   do it without a reminder if necessary.
        --
        -- - Once we show a reminder, always show the counseling activity in
        --   the next session, even if it now seems a bit early (to avoid double
        --   reminders).
        --
        -- - Always show the entry counseling if it hasn't been done, unless
        --   we've already reached exit counseling.
        --
        -- - Make sure that there is a bit of a delay between entry counseling
        --   and midpoint counseling (for cases where a baby starts late).
        checkTiming _ =
            if completed Exit then
                -- If exit counseling has been done, then we need no more
                -- counseling
                Nothing

            else if completed BeforeExit then
                -- If we've given the exit reminder, then show the exit
                -- counseling now, even if it seems a bit early.
                Just Exit

            else if daysUntilTwoYearsOld < maximumSessionGap then
                -- If we can't be sure we'll have another session before the
                -- baby is two, then show the exit counseling
                Just Exit

            else if not (completed Entry) then
                -- If we haven't done entry counseling, then we always need to
                -- do it
                Just Entry

            else if completed MidPoint then
                -- If we have already done the MidPoint counseling, then the
                -- only thing left to consider is whether to show the Exit
                -- reminder
                if daysUntilTwoYearsOld < twoMonthGap then
                    Just BeforeExit

                else
                    Nothing

            else if completed BeforeMidpoint then
                -- If we've given the midpoint warning, then show it, even if
                -- it seems a bit early now.
                Just MidPoint

            else if daysUntilOneYearOld < maximumSessionGap then
                -- If we can't be sure we'll have another session before the
                -- baby is one year old, we show the exit counseling. Except,
                -- we also check to see whether we've done entry counseling
                -- recently ...  so that we'll always have a bit of a gap.
                case completedDaysAgo Entry of
                    Just daysAgo ->
                        if daysAgo < threeMonthGap then
                            -- We're forcing the midpoint counseling to be
                            -- roungly 3 months after the entry counseling. So,
                            -- the ideal sequence would be:
                            --
                            -- entry -> Nothing -> Rminder MidPoint -> MidPoint
                            if daysAgo < twoMonthGap then
                                Nothing

                            else
                                Just BeforeMidpoint

                        else
                            Just MidPoint

                    Nothing ->
                        Just MidPoint

            else if daysUntilOneYearOld < twoMonthGap then
                -- If we think we'll do the midpoint counseling at the next
                -- session, show the reminder. Except, again, we try to force a
                -- bit of separation between Entry and the Midpoint.
                case completedDaysAgo Entry of
                    Just daysAgo ->
                        if daysAgo < twoMonthGap then
                            -- We're forcing the reminder for midpoint
                            -- counseling to be roughtly 2 months after the
                            -- entry counseling.
                            Nothing

                        else
                            Just BeforeMidpoint

                    Nothing ->
                        Just BeforeMidpoint

            else
                Nothing
    in
    cachedTiming
        |> Maybe.Extra.orElseLazy checkTiming


{-| Do we expect this activity to be performed in this session for this mother?
Note that we don't consider whether the mother is checked in here -- just
whether we would expect to perform this action if checked in.
-}
expectMotherActivity : OfflineSession -> PersonId -> MotherActivity -> Bool
expectMotherActivity offlineSession motherId activity =
    Dict.get motherId offlineSession.participants.byMotherId
        |> Maybe.withDefault []
        |> List.any
            (\participant ->
                case activity of
                    FamilyPlanning ->
                        case participant.adultActivities of
                            MotherActivities ->
                                True

                            CaregiverActivities ->
                                False

                    Lactation ->
                        case participant.adultActivities of
                            MotherActivities ->
                                offlineSession.session.clinicType == Fbf

                            CaregiverActivities ->
                                False

                    -- Show at FBF groups, for mothers that are breastfeeding.
                    MotherFbf ->
                        case participant.adultActivities of
                            MotherActivities ->
                                if offlineSession.session.clinicType == Fbf then
                                    getMotherMeasurementData2 motherId offlineSession
                                        |> LocalData.map
                                            (.current
                                                >> .lactation
                                                >> Maybe.map (Tuple.second >> .value >> EverySet.member Breastfeeding)
                                                >> Maybe.withDefault False
                                            )
                                        |> LocalData.withDefault False

                                else
                                    False

                            CaregiverActivities ->
                                False

                    ParticipantConsent ->
                        case offlineSession.session.clinicType of
                            Pmtct ->
                                expectParticipantConsent offlineSession motherId
                                    |> Dict.isEmpty
                                    |> not

                            _ ->
                                False
            )


{-| Which participant forms would we expect this mother to consent to in this session?
-}
expectParticipantConsent : OfflineSession -> PersonId -> Dict ParticipantFormId ParticipantForm
expectParticipantConsent session motherId =
    let
        previouslyConsented =
            getMotherHistoricalMeasurements motherId session
                |> LocalData.map
                    (.consents
                        >> Dict.map (\_ consent -> consent.value.formId)
                        >> Dict.values
                        >> EverySet.fromList
                    )
                |> LocalData.withDefault EverySet.empty

        consentedAtCurrentSession =
            getMotherMeasurementData2 motherId session
                |> LocalData.map
                    (.current
                        >> .consent
                        >> Dict.map (\_ consent -> consent.value.formId)
                        >> Dict.values
                        >> EverySet.fromList
                    )
                |> LocalData.withDefault EverySet.empty

        consentedAtPreviousSessions =
            EverySet.diff previouslyConsented consentedAtCurrentSession
    in
    session.allParticipantForms
        |> Dict.filter (\id _ -> not (EverySet.member id consentedAtPreviousSessions))


{-| For a particular child activity, figure out which children have completed
the activity and have the activity pending. (This may not add up to all the
children, because we only consider a child "pending" if they are checked in and
the activity is expected.
-}
summarizeChildActivity : NominalDate -> ChildActivity -> OfflineSession -> CheckedIn -> CompletedAndPending (Dict PersonId Person)
summarizeChildActivity currentDate activity session checkedIn =
    checkedIn.children
        |> Dict.filter (\childId _ -> expectChildActivity currentDate session childId activity)
        |> Dict.partition (\childId _ -> childHasCompletedActivity childId activity session)
        |> (\( completed, pending ) -> { completed = completed, pending = pending })


{-| For a particular mother activity, figure out which mothers have completed
the activity and have the activity pending. (This may not add up to all the
mothers, because we only consider a mother "pending" if they are checked in and
the activity is expected.
-}
summarizeMotherActivity : NominalDate -> MotherActivity -> OfflineSession -> CheckedIn -> CompletedAndPending (Dict PersonId Person)
summarizeMotherActivity currentDate activity session checkedIn =
    -- For participant consent, we only consider the activity to be completed once
    -- all expected consents have been saved.
    checkedIn.mothers
        |> Dict.filter (\motherId _ -> expectMotherActivity session motherId activity)
        |> Dict.partition (\motherId _ -> motherHasCompletedActivity motherId activity session)
        |> (\( completed, pending ) -> { completed = completed, pending = pending })


{-| This summarizes our summary, by counting, for the given activity, how many
participants are completed or pending.
-}
getParticipantCountForActivity : SummaryByActivity -> Activity -> CompletedAndPending Int
getParticipantCountForActivity summary activity =
    case activity of
        ChildActivity childActivity ->
            summary.children
                |> Dict.get childActivity
                |> Maybe.map
                    (\{ completed, pending } ->
                        { completed = Dict.size completed
                        , pending = Dict.size pending
                        }
                    )
                |> Maybe.withDefault
                    { completed = 0
                    , pending = 0
                    }

        MotherActivity motherActivity ->
            summary.mothers
                |> Dict.get motherActivity
                |> Maybe.map
                    (\{ completed, pending } ->
                        { completed = Dict.size completed
                        , pending = Dict.size pending
                        }
                    )
                |> Maybe.withDefault
                    { completed = 0
                    , pending = 0
                    }


{-| For a particular child, figure out which activities are completed
and which are pending. (This may not add up to all the activities, because some
activities may not be expected for this child).
-}
summarizeChildParticipant : NominalDate -> PersonId -> OfflineSession -> CompletedAndPending (List ChildActivity)
summarizeChildParticipant currentDate id session =
    getAllChildActivities session
        |> List.filter (expectChildActivity currentDate session id)
        |> List.partition (\activity -> childHasCompletedActivity id activity session)
        |> (\( completed, pending ) -> { completed = completed, pending = pending })


{-| For a particular mother, figure out which activities are completed
and which are pending. (This may not add up to all the activities, because some
activities may not be expected for this mother).
-}
summarizeMotherParticipant : NominalDate -> PersonId -> OfflineSession -> CompletedAndPending (List MotherActivity)
summarizeMotherParticipant currentDate id session =
    getAllMotherActivities session
        |> List.filter (expectMotherActivity session id)
        |> List.partition (\activity -> motherHasCompletedActivity id activity session)
        |> (\( completed, pending ) -> { completed = completed, pending = pending })


{-| This summarizes our summary, by counting how many activities have been
completed for the given mother.

It includes ativities for children of the mother, since we navigate from mother
to child.

-}
getActivityCountForMother : EditableSession -> PersonId -> Person -> SummaryByParticipant -> CompletedAndPending Int
getActivityCountForMother session id mother summary =
    let
        motherCount =
            Dict.get id summary.mothers
                |> Maybe.map
                    (\activities ->
                        { pending = List.length activities.pending
                        , completed = List.length activities.completed
                        }
                    )
                |> Maybe.withDefault
                    { pending = 0
                    , completed = 0
                    }
    in
    List.foldl
        (\( childId, _ ) accum ->
            Dict.get childId summary.children
                |> Maybe.map
                    (\activities ->
                        { pending = accum.pending + List.length activities.pending
                        , completed = accum.completed + List.length activities.completed
                        }
                    )
                |> Maybe.withDefault accum
        )
        motherCount
        (getChildren id session.offlineSession)


hasCompletedChildActivity : ChildActivity -> MeasurementData ChildMeasurements -> Bool
hasCompletedChildActivity activityType measurements =
    case activityType of
        ChildFbf ->
            isCompleted (Maybe.map Tuple.second measurements.current.fbf)

        ChildPicture ->
            isCompleted (Maybe.map Tuple.second measurements.current.photo)

        -- Counseling ->
        --    isCompleted (Maybe.map Tuple.second measurements.current.counselingSession)
        Height ->
            isCompleted (Maybe.map Tuple.second measurements.current.height)

        Weight ->
            isCompleted (Maybe.map Tuple.second measurements.current.weight)

        Muac ->
            isCompleted (Maybe.map Tuple.second measurements.current.muac)

        NutritionSigns ->
            isCompleted (Maybe.map Tuple.second measurements.current.nutrition)


childHasCompletedActivity : PersonId -> ChildActivity -> OfflineSession -> Bool
childHasCompletedActivity childId activityType session =
    getChildMeasurementData2 childId session
        |> LocalData.map (hasCompletedChildActivity activityType)
        |> LocalData.withDefault False


hasCompletedMotherActivity : OfflineSession -> PersonId -> MotherActivity -> MeasurementData MotherMeasurements -> Bool
hasCompletedMotherActivity session motherId activityType measurements =
    case activityType of
        FamilyPlanning ->
            isCompleted (Maybe.map Tuple.second measurements.current.familyPlanning)

        Lactation ->
            isCompleted (Maybe.map Tuple.second measurements.current.lactation)

        MotherFbf ->
            isCompleted (Maybe.map Tuple.second measurements.current.fbf)

        ParticipantConsent ->
            -- We only consider this activity completed if all expected
            -- consents have been saved.
            let
                current =
                    mapMeasurementData .consent measurements
                        |> currentValues
                        |> List.map (Tuple.second >> .value >> .formId)
                        |> EverySet.fromList

                expected =
                    expectParticipantConsent session motherId
            in
            (Dict.isEmpty expected |> not)
                && (expected
                        |> Dict.toList
                        |> List.all (\( id, _ ) -> EverySet.member id current)
                   )


motherHasCompletedActivity : PersonId -> MotherActivity -> OfflineSession -> Bool
motherHasCompletedActivity motherId activityType session =
    getMotherMeasurementData2 motherId session
        |> LocalData.map (hasCompletedMotherActivity session motherId activityType)
        |> LocalData.withDefault False


{-| Should some measurement be considered completed? Note that this means that it has
been entered locally, not that it has been saved to the backend.
-}
isCompleted : Maybe value -> Bool
isCompleted =
    isJust


hasAnyCompletedMotherActivity : OfflineSession -> PersonId -> MeasurementData MotherMeasurements -> Bool
hasAnyCompletedMotherActivity session motherId measurements =
    getAllMotherActivities session
        |> List.any (\activity -> hasCompletedMotherActivity session motherId activity measurements)


hasAnyCompletedChildActivity : OfflineSession -> MeasurementData ChildMeasurements -> Bool
hasAnyCompletedChildActivity session measurements =
    getAllChildActivities session
        |> List.any (\a -> hasCompletedChildActivity a measurements)


{-| See whether either the mother, or any of her children, has any completed activity.

If we can't find the mother, we return False.

-}
motherOrAnyChildHasAnyCompletedActivity : PersonId -> OfflineSession -> Bool
motherOrAnyChildHasAnyCompletedActivity motherId session =
    let
        motherHasOne =
            motherHasAnyCompletedActivity motherId session

        anyChildHasOne =
            getChildren motherId session
                |> List.any (\( childId, _ ) -> childHasAnyCompletedActivity childId session)
    in
    motherHasOne || anyChildHasOne


{-| Has the mother been marked as checked in?

We'll return true if the mother has been explicitly checked-in in the UI, or
has a completed activity ... that way, we can freely change the explicit
check-in (and activities) without worrying about synchronizing the two.

-}
motherIsCheckedIn : PersonId -> OfflineSession -> Bool
motherIsCheckedIn motherId session =
    let
        explicitlyCheckedIn =
            getMotherMeasurementData2 motherId session
                |> LocalData.map (.current >> .attendance >> Maybe.map (Tuple.second >> .value) >> (==) (Just True))
                |> LocalData.withDefault False

        hasCompletedActivity =
            motherOrAnyChildHasAnyCompletedActivity motherId session
    in
    explicitlyCheckedIn || hasCompletedActivity


childIsCheckedIn : PersonId -> OfflineSession -> Bool
childIsCheckedIn childId session =
    getMyMother childId session
        |> Maybe.map Tuple.first
        |> Maybe.map (\motherId -> motherIsCheckedIn motherId session)
        |> Maybe.withDefault False


{-| Does the mother herself have any completed activity?
-}
motherHasAnyCompletedActivity : PersonId -> OfflineSession -> Bool
motherHasAnyCompletedActivity motherId session =
    getMotherMeasurementData2 motherId session
        |> LocalData.map (hasAnyCompletedMotherActivity session motherId)
        |> LocalData.withDefault False


{-| Does the child have any completed activity?
-}
childHasAnyCompletedActivity : PersonId -> OfflineSession -> Bool
childHasAnyCompletedActivity childId session =
    getChildMeasurementData2 childId session
        |> LocalData.map (hasAnyCompletedChildActivity session)
        |> LocalData.withDefault False<|MERGE_RESOLUTION|>--- conflicted
+++ resolved
@@ -208,10 +208,10 @@
     let
         forAllGroupTypes =
             [ FamilyPlanning
-            , ParticipantConsent
+
+            --, ParticipantConsent
             ]
 
-<<<<<<< HEAD
         forFbf =
             if offlineSession.session.clinicType == Fbf then
                 [ Lactation, MotherFbf ]
@@ -220,14 +220,6 @@
                 []
     in
     forAllGroupTypes ++ forFbf
-=======
-getAllMotherActivities : List MotherActivity
-getAllMotherActivities =
-    [ FamilyPlanning
-
-    -- , ParticipantConsent
-    ]
->>>>>>> 36946a9d
 
 
 {-| Do we expect this activity to be performed in this session for this child?
