module Activity.Utils exposing
    ( decodeActivityFromString
    , defaultActivity
    , encodeActivityAsString
    , expectCounselingActivity
    , expectParticipantConsent
    , getActivityCountForMother
    , getActivityIcon
    , getAllActivities
    , getAllChildActivities
    , getAllMotherActivities
    , getParticipantCountForActivity
    , motherIsCheckedIn
    , summarizeChildActivity
    , summarizeChildParticipant
    , summarizeMotherActivity
    , summarizeMotherParticipant
    )

{-| Various utilities that deal with "activities". An activity represents the
need for a nurse to do something with respect to a person who is checked in.

Just as a matter of terminology, we use "completed" to mean the obvious thing
-- that is, the action has been performed. The word "pending" is not precisely
the opposite of "completed", because the action is only "pending" if it is
expected (and not completed).

-}

import Activity.Model exposing (..)
import AssocList as Dict exposing (Dict)
import Backend.Counseling.Model exposing (CounselingTiming(..))
import Backend.Entities exposing (..)
import Backend.Measurement.Model exposing (..)
import Backend.Measurement.Utils exposing (currentValue, currentValues, mapMeasurementData)
import Backend.ParticipantConsent.Model exposing (ParticipantForm)
import Backend.Person.Model exposing (Person)
import Backend.PmtctParticipant.Model exposing (AdultActivities(..))
import Backend.Session.Model exposing (..)
import Backend.Session.Utils exposing (getChild, getChildHistoricalMeasurements, getChildMeasurementData, getChildMeasurementData2, getChildren, getMother, getMotherHistoricalMeasurements, getMotherMeasurementData, getMotherMeasurementData2, getMyMother)
import EverySet
import Gizra.NominalDate exposing (diffDays)
import Maybe.Extra exposing (isJust, isNothing)


{-| Used for URL etc., not for display in the normal UI (since we'd translate
for that).
-}
encodeActivityAsString : Activity -> String
encodeActivityAsString activity =
    case activity of
        ChildActivity childActivity ->
            case childActivity of
                ChildPicture ->
                    "picture"

                -- Counseling ->
                --   "counseling"
                Height ->
                    "height"

                Muac ->
                    "muac"

                NutritionSigns ->
                    "nutrition"

                Weight ->
                    "weight"

        MotherActivity motherActivity ->
            case motherActivity of
                FamilyPlanning ->
                    "family_planning"



-- ParticipantConsent ->
-- "participants_consent"


{-| The inverse of encodeActivityTypeAsString
-}
decodeActivityFromString : String -> Maybe Activity
decodeActivityFromString s =
    case s of
        "picture" ->
            Just <| ChildActivity ChildPicture

        -- "counseling" ->
        --  Just <| ChildActivity Counseling
        "height" ->
            Just <| ChildActivity Height

        "muac" ->
            Just <| ChildActivity Muac

        "nutrition" ->
            Just <| ChildActivity NutritionSigns

        "weight" ->
            Just <| ChildActivity Weight

        "family_planning" ->
            Just <| MotherActivity FamilyPlanning

        -- "participants_consent" ->
        --    Just <| MotherActivity ParticipantConsent
        _ ->
            Nothing


{-| An activity type to use if we need to start somewhere.
-}
defaultActivity : Activity
defaultActivity =
    ChildActivity Height


{-| Returns a string representing an icon for the activity, for use in a
"class" attribute.
-}
getActivityIcon : Activity -> String
getActivityIcon activity =
    case activity of
        ChildActivity childActivity ->
            case childActivity of
                ChildPicture ->
                    "photo"

                -- Counseling ->
                --    "counseling"
                Height ->
                    "height"

                Weight ->
                    "weight"

                Muac ->
                    "muac"

                NutritionSigns ->
                    "nutrition"

        MotherActivity motherActivity ->
            case motherActivity of
                FamilyPlanning ->
                    "planning"



-- ParticipantConsent ->
--    "forms"


getAllActivities : List Activity
getAllActivities =
    List.concat
        [ List.map ChildActivity getAllChildActivities
        , List.map MotherActivity getAllMotherActivities
        ]


getAllChildActivities : List ChildActivity
getAllChildActivities =
    [ {- Counseling, -} Height, Muac, NutritionSigns, Weight, ChildPicture ]


getAllMotherActivities : List MotherActivity
getAllMotherActivities =
    [ FamilyPlanning

    -- , ParticipantConsent
    ]


{-| Do we expect this activity to be performed in this session for this child?
Note that we don't consider whether the child is checked in here -- just
whether we would expect to perform this action if checked in.
-}
expectChildActivity : OfflineSession -> PersonId -> ChildActivity -> Bool
expectChildActivity session childId activity =
    case activity of
        {- Counseling ->
           Maybe.Extra.isJust <|
               expectCounselingActivity session childId
        -}
        _ ->
            -- In all other cases, we expect each ativity each time.
            True


{-| Whether to expect a counseling activity is not just a yes/no question,
since we'd also like to know **which** sort of counseling activity to expect.
I suppose we could parameterize the `Counseling` activity by
`CounselingTiming`. However, that would be awkward in its own way, since we
also don't want more than one in each session.

So, we'll try it this way for now. We'll return `Nothing` if no kind of
counseling activity is expected, and `Just CounselingTiming` if one is
expected.

-}
expectCounselingActivity : EditableSession -> PersonId -> Maybe CounselingTiming
expectCounselingActivity session childId =
    let
        -- First, we check our current value. If we have a counseling session
        -- stored in the backend, or we've already got a local edit, then we
        -- use that.  This has two benefits. First, its a kind of optimization,
        -- since we're basically caching our conclusion about whether to
        -- showing the counseling activity or not. Second, it provides some UI
        -- stability ...  once we show the counseling activity and the user
        -- checks some boxes, it ensures that we'll definitely keep showing
        -- that one, and not switch to something else.
        cachedTiming =
            getChildMeasurementData childId session
                -- @todo: `force` belonged to Lazy package.
                -- |> force
                |> mapMeasurementData .counselingSession
                |> currentValue
                |> Maybe.map (.value >> Tuple.first)

        -- All the counseling session records from the past
        historical =
            getChildHistoricalMeasurements childId session.offlineSession
                -- @todo: `force` belonged to Lazy package.
                -- |> force
                |> .counselingSessions

        -- Have we ever completed a counseling session of the specified type?
        completed timing =
            historical
                |> Dict.toList
                |> List.any
                    (\( _, counseling ) -> Tuple.first counseling.value == timing)

        -- How long ago did we complete a session of the specified type?
        completedDaysAgo timing =
            historical
<<<<<<< HEAD
                |> Dict.filter (\_ counseling -> Tuple.first counseling.value == timing)
                |> Dict.toList
                |> List.head
                |> Maybe.map (\( _, counseling ) -> diffDays counseling.dateMeasured session.offlineSession.session.scheduledDate.start)
=======
                |> AllDictList.filter (\_ counseling -> Tuple.first counseling.value == timing)
                |> AllDictList.head
                |> Maybe.map (\( _, counseling ) -> diffDays counseling.dateMeasured session.offlineSession.session.startDate)
>>>>>>> c7325383

        -- How old will the child be as of the scheduled date of the session?
        -- (All of our date calculations are in days here).
        --
        -- It simplifies the rest of the calculation if we avoid making this a
        -- `Maybe`. We've got bigger problems if the session doesn't actually
        -- contain the child, so it should be safe to default the age to 0.
        age =
            getChild childId session.offlineSession
                |> Maybe.andThen
                    (\child ->
                        Maybe.map
                            (\birthDate -> diffDays birthDate session.offlineSession.session.startDate)
                            child.birthDate
                    )
                |> Maybe.withDefault 0

        -- We don't necessarily know when the next session will be scheduled,
        -- so we work on the assumption that it will be no more than 6 weeks
        -- from this session (so, 42 days).
        maximumSessionGap =
            42

        -- For the reminder, which isn't as critical, we apply the normal
        -- session gap of 32 days. This reduces the frequence of cases where we
        -- issue the reminder super-early, at the cost of some cases where we
        -- might issue no reminder (which is less serious).
        normalSessionGap =
            32

        -- To compute a two-month gap, we use one normal and one maximum
        twoMonthGap =
            normalSessionGap + maximumSessionGap

        -- To compute a three month gap, we use two normals and one maximum
        threeMonthGap =
            (normalSessionGap * 2) + maximumSessionGap

        -- In how many days (from the session date) will the child be 2 years
        -- old?
        daysUntilTwoYearsOld =
            (365 * 2) - age

        -- In how many days (from the session date) will the child be 1 year
        -- old?
        daysUntilOneYearOld =
            365 - age

        -- If we don't have a value already, we apply our basic logic, but
        -- lazily, so we make this a function. Here's a summary of our design
        -- goals, which end up having a number of parts.
        --
        -- - Definitely show the counseling activity before the relevant
        --   anniversary, using the assumption that the next session will be no
        --   more than 6 weeks away.
        --
        -- - Try to avoid showing counseling activities with no reminders, but
        --   do it without a reminder if necessary.
        --
        -- - Once we show a reminder, always show the counseling activity in
        --   the next session, even if it now seems a bit early (to avoid double
        --   reminders).
        --
        -- - Always show the entry counseling if it hasn't been done, unless
        --   we've already reached exit counseling.
        --
        -- - Make sure that there is a bit of a delay between entry counseling
        --   and midpoint counseling (for cases where a baby starts late).
        checkTiming _ =
            if completed Exit then
                -- If exit counseling has been done, then we need no more
                -- counseling
                Nothing

            else if completed BeforeExit then
                -- If we've given the exit reminder, then show the exit
                -- counseling now, even if it seems a bit early.
                Just Exit

            else if daysUntilTwoYearsOld < maximumSessionGap then
                -- If we can't be sure we'll have another session before the
                -- baby is two, then show the exit counseling
                Just Exit

            else if not (completed Entry) then
                -- If we haven't done entry counseling, then we always need to
                -- do it
                Just Entry

            else if completed MidPoint then
                -- If we have already done the MidPoint counseling, then the
                -- only thing left to consider is whether to show the Exit
                -- reminder
                if daysUntilTwoYearsOld < twoMonthGap then
                    Just BeforeExit

                else
                    Nothing

            else if completed BeforeMidpoint then
                -- If we've given the midpoint warning, then show it, even if
                -- it seems a bit early now.
                Just MidPoint

            else if daysUntilOneYearOld < maximumSessionGap then
                -- If we can't be sure we'll have another session before the
                -- baby is one year old, we show the exit counseling. Except,
                -- we also check to see whether we've done entry counseling
                -- recently ...  so that we'll always have a bit of a gap.
                case completedDaysAgo Entry of
                    Just daysAgo ->
                        if daysAgo < threeMonthGap then
                            -- We're forcing the midpoint counseling to be
                            -- roungly 3 months after the entry counseling. So,
                            -- the ideal sequence would be:
                            --
                            -- entry -> Nothing -> Rminder MidPoint -> MidPoint
                            if daysAgo < twoMonthGap then
                                Nothing

                            else
                                Just BeforeMidpoint

                        else
                            Just MidPoint

                    Nothing ->
                        Just MidPoint

            else if daysUntilOneYearOld < twoMonthGap then
                -- If we think we'll do the midpoint counseling at the next
                -- session, show the reminder. Except, again, we try to force a
                -- bit of separation between Entry and the Midpoint.
                case completedDaysAgo Entry of
                    Just daysAgo ->
                        if daysAgo < twoMonthGap then
                            -- We're forcing the reminder for midpoint
                            -- counseling to be roughtly 2 months after the
                            -- entry counseling.
                            Nothing

                        else
                            Just BeforeMidpoint

                    Nothing ->
                        Just BeforeMidpoint

            else
                Nothing
    in
    cachedTiming
        |> Maybe.Extra.orElseLazy checkTiming


{-| Do we expect this activity to be performed in this session for this mother?
Note that we don't consider whether the mother is checked in here -- just
whether we would expect to perform this action if checked in.
-}
expectMotherActivity : OfflineSession -> PersonId -> MotherActivity -> Bool
expectMotherActivity session motherId activity =
    Dict.get motherId session.participants.byMotherId
        |> Maybe.withDefault []
        |> List.any
            (\participant ->
                case activity of
                    FamilyPlanning ->
                        case participant.adultActivities of
                            MotherActivities ->
                                True

                            CaregiverActivities ->
                                False
             {- ParticipantConsent ->
                expectParticipantConsent session motherId
                    |> Dict.isEmpty
                    |> not
             -}
            )


{-| Which participant forms would we expect this mother to consent to in this session?
-}
expectParticipantConsent : EditableSession -> PersonId -> Dict ParticipantFormId ParticipantForm
expectParticipantConsent session motherId =
    let
        previouslyConsented =
            getMotherHistoricalMeasurements motherId session.offlineSession
                -- @todo: `force` belonged to Lazy package.
                -- |> force
                |> .consents
                |> Dict.map (\_ consent -> consent.value.formId)
                |> Dict.values
                |> EverySet.fromList
    in
    session.offlineSession.allParticipantForms
        |> Dict.filter (\id _ -> not (EverySet.member id previouslyConsented))


{-| For a particular child activity, figure out which children have completed
the activity and have the activity pending. (This may not add up to all the
children, because we only consider a child "pending" if they are checked in and
the activity is expected.
-}
summarizeChildActivity : ChildActivity -> OfflineSession -> CheckedIn -> CompletedAndPending (Dict PersonId Person)
summarizeChildActivity activity session checkedIn =
    checkedIn.children
        |> Dict.filter (\childId _ -> expectChildActivity session childId activity)
        |> Dict.partition (\childId _ -> childHasCompletedActivity childId activity session)
        |> (\( completed, pending ) -> { completed = completed, pending = pending })


{-| For a particular mother activity, figure out which mothers have completed
the activity and have the activity pending. (This may not add up to all the
mothers, because we only consider a mother "pending" if they are checked in and
the activity is expected.
-}
summarizeMotherActivity : MotherActivity -> OfflineSession -> CheckedIn -> CompletedAndPending (Dict PersonId Person)
summarizeMotherActivity activity session checkedIn =
    -- For participant consent, we only consider the activity to be completed once
    -- all expected consents have been saved.
    checkedIn.mothers
        |> Dict.filter (\motherId _ -> expectMotherActivity session motherId activity)
        |> Dict.partition (\motherId _ -> motherHasCompletedActivity motherId activity session)
        |> (\( completed, pending ) -> { completed = completed, pending = pending })


{-| This summarizes our summary, by counting, for the given activity, how many
participants are completed or pending.
-}
getParticipantCountForActivity : SummaryByActivity -> Activity -> CompletedAndPending Int
getParticipantCountForActivity summary activity =
    case activity of
        ChildActivity childActivity ->
            summary.children
                |> Dict.get childActivity
                |> Maybe.map
                    (\{ completed, pending } ->
                        { completed = Dict.size completed
                        , pending = Dict.size pending
                        }
                    )
                |> Maybe.withDefault
                    { completed = 0
                    , pending = 0
                    }

        MotherActivity motherActivity ->
            summary.mothers
                |> Dict.get motherActivity
                |> Maybe.map
                    (\{ completed, pending } ->
                        { completed = Dict.size completed
                        , pending = Dict.size pending
                        }
                    )
                |> Maybe.withDefault
                    { completed = 0
                    , pending = 0
                    }


{-| For a particular child, figure out which activities are completed
and which are pending. (This may not add up to all the activities, because some
activities may not be expected for this child).
-}
summarizeChildParticipant : PersonId -> OfflineSession -> CompletedAndPending (List ChildActivity)
summarizeChildParticipant id session =
    getAllChildActivities
        |> List.filter (expectChildActivity session id)
        |> List.partition (\activity -> childHasCompletedActivity id activity session)
        |> (\( completed, pending ) -> { completed = completed, pending = pending })


{-| For a particular mother, figure out which activities are completed
and which are pending. (This may not add up to all the activities, because some
activities may not be expected for this mother).
-}
summarizeMotherParticipant : PersonId -> OfflineSession -> CompletedAndPending (List MotherActivity)
summarizeMotherParticipant id session =
    getAllMotherActivities
        |> List.filter (expectMotherActivity session id)
        |> List.partition (\activity -> motherHasCompletedActivity id activity session)
        |> (\( completed, pending ) -> { completed = completed, pending = pending })


{-| This summarizes our summary, by counting how many activities have been
completed for the given mother.

It includes ativities for children of the mother, since we navigate from mother
to child.

-}
getActivityCountForMother : EditableSession -> PersonId -> Person -> SummaryByParticipant -> CompletedAndPending Int
getActivityCountForMother session id mother summary =
    let
        motherCount =
            Dict.get id summary.mothers
                |> Maybe.map
                    (\activities ->
                        { pending = List.length activities.pending
                        , completed = List.length activities.completed
                        }
                    )
                |> Maybe.withDefault
                    { pending = 0
                    , completed = 0
                    }
    in
    List.foldl
        (\( childId, _ ) accum ->
            Dict.get childId summary.children
                |> Maybe.map
                    (\activities ->
                        { pending = accum.pending + List.length activities.pending
                        , completed = accum.completed + List.length activities.completed
                        }
                    )
                |> Maybe.withDefault accum
        )
        motherCount
        (getChildren id session.offlineSession)


hasCompletedChildActivity : ChildActivity -> MeasurementData ChildMeasurements -> Bool
hasCompletedChildActivity activityType measurements =
    case activityType of
        ChildPicture ->
            isCompleted (Maybe.map Tuple.second measurements.current.photo)

        -- Counseling ->
        --    isCompleted (Maybe.map Tuple.second measurements.current.counselingSession)
        Height ->
            isCompleted (Maybe.map Tuple.second measurements.current.height)

        Weight ->
            isCompleted (Maybe.map Tuple.second measurements.current.weight)

        Muac ->
            isCompleted (Maybe.map Tuple.second measurements.current.muac)

        NutritionSigns ->
            isCompleted (Maybe.map Tuple.second measurements.current.nutrition)


childHasCompletedActivity : PersonId -> ChildActivity -> OfflineSession -> Bool
childHasCompletedActivity childId activityType session =
    getChildMeasurementData2 childId session
        -- @todo: `force` belonged to Lazy package.
        -- |> force
        |> hasCompletedChildActivity activityType


hasCompletedMotherActivity : OfflineSession -> PersonId -> MotherActivity -> MeasurementData MotherMeasurements -> Bool
hasCompletedMotherActivity session motherId activityType measurements =
    case activityType of
        FamilyPlanning ->
            isCompleted (Maybe.map Tuple.second measurements.current.familyPlanning)



{-
   ParticipantConsent ->
       -- We only consider this activity completed if all expected
       -- consents have been saved.
       let
           current =
               mapMeasurementData .consent measurements
                   |> currentValues
                   |> List.map (Tuple.second >> .value >> .formId)
                   |> EverySet.fromList
       in
       expectParticipantConsent session motherId
           |> Dict.all (\id _ -> EverySet.member id current)
-}


motherHasCompletedActivity : PersonId -> MotherActivity -> OfflineSession -> Bool
motherHasCompletedActivity motherId activityType session =
    getMotherMeasurementData2 motherId session
        -- @todo: `force` belonged to Lazy package.
        -- |> force
        |> hasCompletedMotherActivity session motherId activityType


{-| Should some measurement be considered completed? Note that this means that it has
been entered locally, not that it has been saved to the backend.
-}
isCompleted : Maybe value -> Bool
isCompleted =
    isJust


hasAnyCompletedMotherActivity : OfflineSession -> PersonId -> MeasurementData MotherMeasurements -> Bool
hasAnyCompletedMotherActivity session motherId measurements =
    getAllMotherActivities
        |> List.any (\activity -> hasCompletedMotherActivity session motherId activity measurements)


hasAnyCompletedChildActivity : MeasurementData ChildMeasurements -> Bool
hasAnyCompletedChildActivity measurements =
    getAllChildActivities
        |> List.any (\a -> hasCompletedChildActivity a measurements)


{-| See whether either the mother, or any of her children, has any completed activity.

If we can't find the mother, we return False.

-}
motherOrAnyChildHasAnyCompletedActivity : PersonId -> OfflineSession -> Bool
motherOrAnyChildHasAnyCompletedActivity motherId session =
    let
        motherHasOne =
            motherHasAnyCompletedActivity motherId session

        anyChildHasOne =
            getChildren motherId session
                |> List.any (\( childId, _ ) -> childHasAnyCompletedActivity childId session)
    in
    motherHasOne || anyChildHasOne


{-| Has the mother been marked as checked in?

We'll return true if the mother has been explicitly checked-in in the UI, or
has a completed activity ... that way, we can freely change the explicit
check-in (and activities) without worrying about synchronizing the two.

-}
motherIsCheckedIn : PersonId -> OfflineSession -> Bool
motherIsCheckedIn motherId session =
    let
        explicitlyCheckedIn =
            getMotherMeasurementData2 motherId session
                -- @todo: `force` belonged to Lazy package.
                -- |> force
                |> (.current >> .attendance >> Maybe.map (Tuple.second >> .value) >> (==) (Just True))

        hasCompletedActivity =
            motherOrAnyChildHasAnyCompletedActivity motherId session
    in
    explicitlyCheckedIn || hasCompletedActivity


childIsCheckedIn : PersonId -> OfflineSession -> Bool
childIsCheckedIn childId session =
    getMyMother childId session
        |> Maybe.map Tuple.first
        |> Maybe.map (\motherId -> motherIsCheckedIn motherId session)
        |> Maybe.withDefault False


{-| Does the mother herself have any completed activity?
-}
motherHasAnyCompletedActivity : PersonId -> OfflineSession -> Bool
motherHasAnyCompletedActivity motherId session =
    getMotherMeasurementData2 motherId session
        -- @todo: `force` belonged to Lazy package.
        -- |> force
        |> hasAnyCompletedMotherActivity session motherId


{-| Does the child have any completed activity?
-}
childHasAnyCompletedActivity : PersonId -> OfflineSession -> Bool
childHasAnyCompletedActivity childId session =
    getChildMeasurementData2 childId session
        -- @todo: `force` belonged to Lazy package.
        -- |> force
        |> hasAnyCompletedChildActivity<|MERGE_RESOLUTION|>--- conflicted
+++ resolved
@@ -237,16 +237,10 @@
         -- How long ago did we complete a session of the specified type?
         completedDaysAgo timing =
             historical
-<<<<<<< HEAD
                 |> Dict.filter (\_ counseling -> Tuple.first counseling.value == timing)
                 |> Dict.toList
                 |> List.head
-                |> Maybe.map (\( _, counseling ) -> diffDays counseling.dateMeasured session.offlineSession.session.scheduledDate.start)
-=======
-                |> AllDictList.filter (\_ counseling -> Tuple.first counseling.value == timing)
-                |> AllDictList.head
                 |> Maybe.map (\( _, counseling ) -> diffDays counseling.dateMeasured session.offlineSession.session.startDate)
->>>>>>> c7325383
 
         -- How old will the child be as of the scheduled date of the session?
         -- (All of our date calculations are in days here).
