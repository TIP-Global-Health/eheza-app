--- conflicted
+++ resolved
@@ -32,11 +32,7 @@
 motherParticipant : Participant MotherId Mother MotherActivity Measurement.Model.MsgMother
 motherParticipant =
     { getAvatarUrl = .avatarUrl
-<<<<<<< HEAD
-    , getBirthDate = .birthDate >> Just
-=======
     , getBirthDate = .birthDate
->>>>>>> 6eec90e4
     , getMotherId = \motherId session -> Just motherId
     , getName = .name
     , getParticipants = \session -> session.offlineSession.mothers
