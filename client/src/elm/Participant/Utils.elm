module Participant.Utils exposing (childParticipant, motherParticipant)

import Activity.Model exposing (Activity(..), ChildActivity, MotherActivity)
import Activity.Utils exposing (summarizeChildActivity, summarizeChildParticipant, summarizeMotherActivity, summarizeMotherParticipant)
import AssocList as Dict
import Backend.Entities exposing (..)
import Backend.Person.Model exposing (Person)
import Backend.Session.Utils exposing (getMyMother)
import Gizra.NominalDate exposing (NominalDate)
import Measurement.Model
import Pages.Activity.Utils exposing (viewChildMeasurements, viewMotherMeasurements)
import Participant.Model exposing (Participant, ParticipantId(..))
import RemoteData exposing (RemoteData(..))


<<<<<<< HEAD
childParticipant : NominalDate -> Participant PersonId Person ChildActivity Measurement.Model.MsgChild
childParticipant currentDate =
=======
childParticipant : Participant PersonId Person ChildActivity Measurement.Model.MsgChild NominalDate
childParticipant =
>>>>>>> ca3c3209
    { getAvatarUrl = .avatarUrl
    , getBirthDate = .birthDate
    , getMotherId = \childId session -> getMyMother childId session.offlineSession |> Maybe.map Tuple.first
    , getName = .name
    , getParticipants = \session -> session.offlineSession.children
    , getValue = \id db -> Dict.get id db.people |> Maybe.withDefault NotAsked
    , getVillage = .village
    , iconClass = "child"
    , showProgressReportTab = True
    , summarizeActivitiesForParticipant = summarizeChildParticipant currentDate
    , summarizeParticipantsForActivity = summarizeChildActivity currentDate
    , tagActivity = ChildActivity
    , toChildId = Just
    , toMotherId = always Nothing
    , toParticipantId = ParticipantChild
    , viewMeasurements = viewChildMeasurements
    }


motherParticipant : Participant PersonId Person MotherActivity Measurement.Model.MsgMother NominalDate
motherParticipant =
    { getAvatarUrl = .avatarUrl
    , getBirthDate = .birthDate
    , getMotherId = \motherId session -> Just motherId
    , getName = .name
    , getParticipants = \session -> session.offlineSession.mothers
    , getValue = \id db -> Dict.get id db.people |> Maybe.withDefault NotAsked
    , getVillage = .village
    , iconClass = "mother"
    , showProgressReportTab = False
    , summarizeActivitiesForParticipant = summarizeMotherParticipant
    , summarizeParticipantsForActivity = summarizeMotherActivity
    , tagActivity = MotherActivity
    , toChildId = always Nothing
    , toMotherId = Just
    , toParticipantId = ParticipantMother
    , viewMeasurements = \language date zscores -> viewMotherMeasurements language date
    }<|MERGE_RESOLUTION|>--- conflicted
+++ resolved
@@ -13,13 +13,8 @@
 import RemoteData exposing (RemoteData(..))
 
 
-<<<<<<< HEAD
-childParticipant : NominalDate -> Participant PersonId Person ChildActivity Measurement.Model.MsgChild
-childParticipant currentDate =
-=======
 childParticipant : Participant PersonId Person ChildActivity Measurement.Model.MsgChild NominalDate
 childParticipant =
->>>>>>> ca3c3209
     { getAvatarUrl = .avatarUrl
     , getBirthDate = .birthDate
     , getMotherId = \childId session -> getMyMother childId session.offlineSession |> Maybe.map Tuple.first
@@ -29,8 +24,8 @@
     , getVillage = .village
     , iconClass = "child"
     , showProgressReportTab = True
-    , summarizeActivitiesForParticipant = summarizeChildParticipant currentDate
-    , summarizeParticipantsForActivity = summarizeChildActivity currentDate
+    , summarizeActivitiesForParticipant = summarizeChildParticipant
+    , summarizeParticipantsForActivity = summarizeChildActivity
     , tagActivity = ChildActivity
     , toChildId = Just
     , toMotherId = always Nothing
