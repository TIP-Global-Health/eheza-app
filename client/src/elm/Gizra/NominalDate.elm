module Gizra.NominalDate exposing
    ( NominalDate
    , decodeYYYYMMDD, encodeYYYYMMDD
    , formatYYYYMMDD
    , fromLocalDateTime
    , diffDays, diffCalendarMonthsAndDays
    , NominalDateRange, decodeDrupalRange, encodeDrupalRange
<<<<<<< HEAD
    , allMonths, daysInMonth, diffCalendarMonths, diffCalendarYearsAndMonths, diffMonths, diffWeeks, diffYears, formatDDMMYY, formatDDMMYYYY, formatDDMMyyyy, isDiffTruthy, isLeapYear, monthMM, yearYY, yearYYNumber
=======
    , allMonths, daysInMonth, diffCalendarMonths, diffMonths, diffWeeks, diffYears, formatDDMMYYYY, isDiffTruthy, isLeapYear, monthMM, yearYY, yearYYNumber
>>>>>>> e8b8d522
    )

{-| Some utilities for dealing with "pure" dates that have no time or
time zone information.

@docs NominalDate
@docs decodeYYYYMMDD, encodeYYYYMMDD
@docs formatYYYYMMDD, formatMMDDYYYY
@docs fromLocalDateTime
@docs diffDays, diffCalendarMonthsAndDays


## Ranges

@docs NominalDateRange, decodeDrupalRange, encodeDrupalRange

-}

import Date
import Gizra.String exposing (addLeadingZero)
import Json.Decode exposing (Decoder, andThen, field, map2, string)
import Json.Decode.Extra exposing (fromResult)
import Json.Encode exposing (Value, object)
import Time exposing (Month(..))


{-| An alias for `Date.Date` from <https://github.com/justinmimbs/date>. Represents
a "pure" date without any time information or time zone information.
-}
type alias NominalDate =
    Date.Date


{-| A range of nominal dates, with a start and end.

Both the start and end date are included in the range.

-}
type alias NominalDateRange =
    { start : NominalDate
    , end : NominalDate
    }



{-| Convert a nominal date to formatted string.

    formatMMDDYYYY (date 2017 5 22) --> "22-05-2017"

-}
formatDDMMYYYY : NominalDate -> String
formatDDMMYYYY =
    Date.format "dd/MM/yyyy"


{-| Convert nominal date to a formatted string..

    formatYYYYMMDD (date 2017 5 2) --> "2017-05-02"

-}
formatYYYYMMDD : NominalDate -> String
formatYYYYMMDD date =
    Date.format "yyyy-MM-dd" date


{-| Converts an `elm-lang/core` `Date` to a `NominalDate`.

We pick up the date part according to whatever the local browser's time zone
is. Thus, results will be inconsistent from one locality to the next ... since
the same universal time might be considered one day in one time zone and a
different day in a different time zone.

-}
fromLocalDateTime : Time.Posix -> NominalDate
fromLocalDateTime =
    Date.fromPosix Time.utc


{-| Decodes nominal date from string of the form "2017-02-20".

    import Json.Decode exposing (..)

    decodeString decodeYYYYMMDD """ "2017-02-20" """ --> Ok (date 2017 02 20)

-}
decodeYYYYMMDD : Decoder NominalDate
decodeYYYYMMDD =
    andThen (fromResult << Date.fromIsoString) string


{-| Encode nominal date to string of the form "2017-02-20".

    import Json.Encode exposing (encode)

    encodeYYYYMMDD (date 2017 2 20)
        |> encode 0 --> "\"2017-02-20\""

-}
encodeYYYYMMDD : NominalDate -> Value
encodeYYYYMMDD =
    Json.Encode.string << formatYYYYMMDD


{-| Given a decoder, Decodes a range as Drupal sends it, with a `value` and `value2`.

    """
        { "value": "2017-07-21"
        , "value2": "2017-07-23"
        }
    """
        |> decodeString (decodeDrupalRange decodeYYYYMMDD)
            --> Ok
            { start = date 2017 7 21
            , end = date 2017 7 23
            }

-}
decodeDrupalRange : Decoder NominalDate -> Decoder NominalDateRange
decodeDrupalRange decoder =
    map2
        (\start end ->
            { start = start
            , end = end
            }
        )
        (field "value" decoder)
        (field "value2" decoder)


{-| Given an encoder, encodes a range as Drupal expects it, with a `value` and `value2`.

    { start = date 2017 07 21
    , end = date 2017 07 23
    }
        |> encodeDrupalRange encodeYYYYMMDD
        |> encode 0
    --> """{"value":"2017-07-21","value2":"2017-07-23"}"""

-}
encodeDrupalRange : (NominalDate -> Value) -> NominalDateRange -> Value
encodeDrupalRange encoder range =
    object <|
        [ ( "value", encoder range.start )
        , ( "value2", encoder range.end )
        ]


{-| Difference in whole days between two dates.

The result is positive if the second parameter is after the first parameter.

    diffDays (date 2017 7 21) (date 2017 7 22) --> 1

    diffDays (date 2017 7 21) (date 2018 7 22) --> 366

-}
diffDays : NominalDate -> NominalDate -> Int
diffDays low high =
    Date.diff Date.Days low high


diffWeeks : NominalDate -> NominalDate -> Int
diffWeeks low high =
    Date.diff Date.Weeks low high


diffMonths : NominalDate -> NominalDate -> Int
diffMonths low high =
    Date.diff Date.Months low high


diffYears : NominalDate -> NominalDate -> Int
diffYears low high =
    Date.diff Date.Years low high


diffCalendarMonths : NominalDate -> NominalDate -> Int
diffCalendarMonths low high =
    diffCalendarMonthsAndDays low high |> .months


{-| Difference between two dates, in terms of months and days. This is based on
calendar months. So, if you're on the same day of the next month, you'd get {
months : 1, days: 0 }. Now, you can't tell from this how many actual deys
it is, because the month might have 28, 30 or 31 days. So, if you need the
actual days, use `diffDays` instead.

The result will be positive if the second parameter is after the first
parameter.

    diffCalendarMonthsAndDays
        (date 2017 07 21)
        (date 2017 07 22)
            --> { months = 0, days = 1 }

    diffCalendarMonthsAndDays
        (date 2017 07 21)
        (date 2017 08 22)
            --> { months = 1, days = 1 }

    diffCalendarMonthsAndDays
        (date 2017 07 21)
        (date 2018 08 23)
            --> { months = 13, days = 2 }

    diffCalendarMonthsAndDays
        (date 2017 07 21)
        (date 2017 09 20)
            --> { months = 1, days = 30 }

    diffCalendarMonthsAndDays
        (date 2017 06 21)
        (date 2017 09 20)
            --> { months = 2, days = 29 }

-}
diffCalendarMonthsAndDays : NominalDate -> NominalDate -> { months : Int, days : Int }
diffCalendarMonthsAndDays low high =
    let
        uncorrected =
            { days = Date.day high - Date.day low
            , months = (Date.year high * 12 + Date.monthNumber high) - (Date.year low * 12 + Date.monthNumber low)
            }
    in
    if uncorrected.days >= 0 then
        -- This is the easy case ... we're at the same day (or further
        -- along) in the target month than the original month, so we're
        -- done ... the answer is some number of full months (however
        -- long they were) and some number of additional days.
        uncorrected

    else
        -- This is the harder case. We're not as far along in our target
        -- month as we were in the original month. So, we need to subtract
        -- 1 from our months, and add something to the (negative) days.
        --
        -- Basically, we want to add however many days there were in the
        -- original month. We're "borrowing" that number of days, to use
        -- the language of subtraction-by-hand. And, it's the original
        -- month that is the "partial" month we're borrowing from ... all
        -- intervening months are full months, and the current month isn't
        -- finished, so it can't matter how many days it has.
        { months = uncorrected.months - 1
        , days = uncorrected.days + daysInMonth (Date.year low) (Date.month low)
        }


diffCalendarYearsAndMonths : NominalDate -> NominalDate -> { years : Int, months : Int }
diffCalendarYearsAndMonths low high =
    let
        months =
            diffCalendarMonthsAndDays low high |> .months

        fullYears =
            months // 12
    in
    { years = fullYears
    , months = months - 12 * fullYears
    }


{-| Indicate of diff of nominal is a Truth value.
-}
isDiffTruthy : NominalDate -> NominalDate -> ({ months : Int, days : Int } -> Bool) -> Bool
isDiffTruthy low high func =
    diffCalendarMonthsAndDays low high
        |> func


daysInMonth : Int -> Month -> Int
daysInMonth y m =
    case m of
        Jan ->
            31

        Feb ->
            if isLeapYear y then
                29

            else
                28

        Mar ->
            31

        Apr ->
            30

        May ->
            31

        Jun ->
            30

        Jul ->
            31

        Aug ->
            31

        Sep ->
            30

        Oct ->
            31

        Nov ->
            30

        Dec ->
            31


isLeapYear : Int -> Bool
isLeapYear y =
    modBy 4 y == 0 && modBy 100 y /= 0 || modBy 400 y == 0


{-| A list of all the months, in the traditional order.
-}
allMonths : List Month
allMonths =
    [ Jan
    , Feb
    , Mar
    , Apr
    , May
    , Jun
    , Jul
    , Aug
    , Sep
    , Oct
    , Nov
    , Dec
    ]


monthMM : NominalDate -> String
monthMM =
    Date.month >> Date.monthToNumber >> Debug.toString >> addLeadingZero


yearYY : NominalDate -> String
yearYY date =
    yearYYNumber |> Debug.toString |> addLeadingZero


yearYYNumber : NominalDate -> Int
yearYYNumber date =
    modBy 100 (Date.year date)<|MERGE_RESOLUTION|>--- conflicted
+++ resolved
@@ -5,11 +5,7 @@
     , fromLocalDateTime
     , diffDays, diffCalendarMonthsAndDays
     , NominalDateRange, decodeDrupalRange, encodeDrupalRange
-<<<<<<< HEAD
-    , allMonths, daysInMonth, diffCalendarMonths, diffCalendarYearsAndMonths, diffMonths, diffWeeks, diffYears, formatDDMMYY, formatDDMMYYYY, formatDDMMyyyy, isDiffTruthy, isLeapYear, monthMM, yearYY, yearYYNumber
-=======
-    , allMonths, daysInMonth, diffCalendarMonths, diffMonths, diffWeeks, diffYears, formatDDMMYYYY, isDiffTruthy, isLeapYear, monthMM, yearYY, yearYYNumber
->>>>>>> e8b8d522
+    , allMonths, daysInMonth, diffCalendarMonths, diffCalendarYearsAndMonths, diffMonths, diffWeeks, diffYears, formatDDMMYYYY, isDiffTruthy, isLeapYear, monthMM, yearYY, yearYYNumber
     )
 
 {-| Some utilities for dealing with "pure" dates that have no time or
@@ -52,7 +48,6 @@
     { start : NominalDate
     , end : NominalDate
     }
-
 
 
 {-| Convert a nominal date to formatted string.
