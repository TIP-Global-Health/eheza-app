--- conflicted
+++ resolved
@@ -5,11 +5,7 @@
     , fromLocalDateTime
     , diffDays, diffCalendarMonthsAndDays
     , NominalDateRange, decodeDrupalRange, encodeDrupalRange
-<<<<<<< HEAD
-    , compare, diffMonths, formatDDMMYYYY, isDiffTruthy
-=======
-    , compare, diffMonths, diffYears, formatDDMMYY, formatDDMMYYYY
->>>>>>> 937b3ee5
+    , compare, diffMonths, diffYears, formatDDMMYY, formatDDMMYYYY, isDiffTruthy
     )
 
 {-| Some utilities for dealing with "pure" dates that have no time or
