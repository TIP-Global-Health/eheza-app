--- conflicted
+++ resolved
@@ -5,11 +5,7 @@
     , fromLocalDateTime
     , diffDays, diffCalendarMonthsAndDays
     , NominalDateRange, decodeDrupalRange, encodeDrupalRange
-<<<<<<< HEAD
-    , allMonths, compare, daysInMonth, diffCalendarMonths, diffMonths, formatDDMMYYYY, isDiffTruthy, isLeapYear, monthMM, yearYY, yearYYNumber
-=======
-    , compare, diffMonths, diffYears, formatDDMMYY, formatDDMMYYYY, isDiffTruthy
->>>>>>> b1069aa1
+    , allMonths, compare, daysInMonth, diffCalendarMonths, diffMonths, diffYears, formatDDMMYY, formatDDMMYYYY, isDiffTruthy, isLeapYear, monthMM, yearYY, yearYYNumber
     )
 
 {-| Some utilities for dealing with "pure" dates that have no time or
