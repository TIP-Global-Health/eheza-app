module DateSelector.SelectorDropdown exposing
    ( view
    , viewWithButton
    )

{-| Create a button that displays a `DateSelector` view below itself when
clicked.


## Default Button

@docs view


## Custom Button

@docs viewWithButton

-}

import Date exposing (Date)
import DateSelector.Dropdown
import DateSelector.Selector
import Html exposing (Html, div, input, text)
import Html.Attributes exposing (class, readonly, value)
import Html.Events exposing (onClick)


{-| The default button is a read-only text input that displays the selected
date in "yyyy-mm-dd" format.

The first argument is the message you want to receive to toggle the dropdown;
the second argument constructs a message from the user-selected date. The third
argument indicates whether or not the `DateSelector` view should be displayed.
The final three arguments are used to create the `DateSelector` view if
necessary.

    DateSelectorDropdown.view
        toggleDropdownMsg
        toSelectDateMsg
        isOpen
        minimum
        maximum
        selected

-}
view : msg -> (Date -> msg) -> Bool -> Date -> Date -> Maybe Date -> Html msg
view toggle =
    viewWithButton (defaultViewButton toggle) toggle


{-| This function is almost the same as `view`, but takes, as its first
argument, the function to create the custom button. The function to create the
custom button will receive _isOpen_ and _selected_, and the `Html` it creates
is responsible for producing any `msg` needed to open the dropdown.

    DateSelectorDropdown.viewWithButton
        viewButton
        closeDropdownMsg
        toSelectDateMsg
        isOpen
        minimum
        maximum
        selected

A full example is available [here](https://github.com/justinmimbs/elm-date-selector/blob/master/examples/3-custom-button.elm).

-}
viewWithButton : (Bool -> Maybe Date -> Html msg) -> msg -> (Date -> msg) -> Bool -> Date -> Date -> Maybe Date -> Html msg
viewWithButton viewButton close toSelect isOpen minimum maximum selected =
    let
        dateSelectorView =
            if isOpen then
                Just (DateSelector.Selector.view minimum maximum selected |> Html.map toSelect)

            else
                Nothing
    in
    DateSelector.Dropdown.view
        close
        (viewButton isOpen selected)
        dateSelectorView


defaultViewButton : msg -> Bool -> Maybe Date -> Html msg
defaultViewButton toggle isOpen maybeDate =
    input
<<<<<<< HEAD
        [ value (maybeDate |> Maybe.map (Date.toFormattedString "MM/dd/yyyy") |> Maybe.withDefault "")
=======
        [ value (maybeDate |> Maybe.map (Date.format "MM-dd-yyyy") |> Maybe.withDefault "")
>>>>>>> 5307bcdc
        , readonly True
        , onClick toggle
        ]
        []<|MERGE_RESOLUTION|>--- conflicted
+++ resolved
@@ -85,11 +85,7 @@
 defaultViewButton : msg -> Bool -> Maybe Date -> Html msg
 defaultViewButton toggle isOpen maybeDate =
     input
-<<<<<<< HEAD
-        [ value (maybeDate |> Maybe.map (Date.toFormattedString "MM/dd/yyyy") |> Maybe.withDefault "")
-=======
         [ value (maybeDate |> Maybe.map (Date.format "MM-dd-yyyy") |> Maybe.withDefault "")
->>>>>>> 5307bcdc
         , readonly True
         , onClick toggle
         ]
