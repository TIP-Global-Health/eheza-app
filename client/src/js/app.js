--- conflicted
+++ resolved
@@ -67,7 +67,6 @@
     elmApp.ports.offline.send (false);
 });
 
-<<<<<<< HEAD
 // Dropzone.
 var dropZone = undefined;
 
@@ -143,7 +142,7 @@
     elmApp.ports.dropzoneUploadedFile.send(id);
   });
 }
-=======
+
 /**
  * Switch the theme CSS file.
  */
@@ -152,5 +151,4 @@
   // Manipulating the 'href' attribute in order to switch between the CSS
   // files.
   cssElement.href = cssElement.href.replace(config.from, config.to);
-});
->>>>>>> 340573f8
+});