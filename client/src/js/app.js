// Normally, you'd want to do this on the server, but there doesn't seem to be
// a mechanism for it on Pantheon, since the request for the app doesn't hit
// the PHP code.
if ((location.hostname.endsWith('pantheonsite.io') || (location.hostname ===
    '***REMOVED***')) && location.protocol == 'http:') {
  // This will do a redirect
  location.protocol = 'https:';
}


// Start up our Elm app.
<<<<<<< HEAD
var elmApp = Elm.Main.init({
  flags: {
    pinCode: localStorage.getItem('pinCode') || '',
    activeServiceWorker: !!navigator.serviceWorker.controller,
    hostname: window.location.hostname,
    activeLanguage : localStorage.getItem('language') || ''
  }
=======
var elmApp = Elm.Main.fullscreen({
  pinCode: localStorage.getItem('pinCode') || '',
  activeServiceWorker: !!navigator.serviceWorker.controller,
  hostname: window.location.hostname,
  activeLanguage: localStorage.getItem('language') || '',
  healthCenterId: localStorage.getItem('healthCenterId') || ''
>>>>>>> c7325383
});

// Request persistent storage, and report whether it was granted.
navigator.storage.persist().then(function(granted) {
  elmApp.ports.persistentStorage.send(granted);
});


// Milliseconds for the specified minutes
function minutesToMillis(minutes) {
  return minutes * 60 * 1000;
}


// Report our quota status.
function reportQuota() {
  navigator.storage.estimate().then(function(quota) {
    elmApp.ports.storageQuota.send(quota);
  });

  elmApp.ports.memoryQuota.send(performance.memory);
}

// Do it right away.
reportQuota();

// And, then every minute.
setInterval(reportQuota, minutesToMillis(1));


// Kick off a sync. If we're offline, the browser's sync mechanism will wait
// until we're online.
function trySyncing() {
  navigator.serviceWorker.ready.then(function(reg) {
    return reg.sync.register('sync').catch(function() {
      // Try a message instead.
      reg.active.postMessage('sync');
    });
  });
}

// Do it on launch.
trySyncing();

// And try a sync every 5 minutes. In future, we may react to Pusher messages
// instead of polling.
setInterval(trySyncing, minutesToMillis(5));

// And allow a manual attempt.
elmApp.ports.trySyncing.subscribe(trySyncing);


elmApp.ports.cachePinCode.subscribe(function(pinCode) {
  localStorage.setItem('pinCode', pinCode);
});

elmApp.ports.cacheHealthCenter.subscribe(function(healthCenterId) {
  localStorage.setItem('healthCenterId', healthCenterId);
});

elmApp.ports.setLanguage.subscribe(function(language) {
  // Set the chosen language in the switcher to the local storage.
  localStorage.setItem('language', language);
});


// Dropzone.

var dropZone = undefined;

Dropzone.autoDiscover = false;

function bindDropZone() {
  // We could make this dynamic, if needed
  var selector = "#dropzone";
  var element = document.querySelector(selector);

  if (element) {
    if (element.dropZone) {
      // Bail, since already initialized
      return;
    } else {
      // If we had one, and it's gone away, destroy it.  So, we should
      // only leak one ... it would be even nicer to catch the removal
      // from the DOM, but that's not entirely straightforward. Or,
      // perhaps we'd actually avoid any leak if we just didn't keep a
      // reference? But we necessarily need to keep a reference to the
      // element.
      if (dropZone) dropZone.destroy();
    }
  } else {
    console.log("Could not find dropzone div");
    return;
  }

  // TODO: Feed the dictDefaultMessage in as a param, so we can use the
  // translated version.
  dropZone = new Dropzone(selector, {
    url: "cache-upload/images",
    dictDefaultMessage: "Touch here to take a photo, or drop a photo file here.",
    resizeWidth: 800,
    resizeHeight: 800,
    resizeMethod: "contain",
    acceptedFiles: "jpg,jpeg,png,gif,image/*"
  });

  dropZone.on('complete', function(file) {
    // We just send the `file` back into Elm, via the view ... Elm can
    // decode the file as it pleases.
    var event = makeCustomEvent("dropzonecomplete", {
      file: file
    });

    element.dispatchEvent(event);

    dropZone.removeFile(file);
  });
}

function makeCustomEvent(eventName, detail) {
  if (typeof(CustomEvent) === 'function') {
    return new CustomEvent(eventName, {
      detail: detail,
      bubbles: true
    });
  } else {
    var event = document.createEvent('CustomEvent');
    event.initCustomEvent(eventName, true, false, detail);
    return event;
  }
}

// Pass along messages from the service worker
navigator.serviceWorker.addEventListener('message', function(event) {
  elmApp.ports.serviceWorkerIn.send(event.data);
});

navigator.serviceWorker.addEventListener('controllerchange', function() {
  // If we detect a controller change, that means we're being managed
  // by a new service worker. In that case, we need to reload the page,
  // since the new service worker may have new HTML or new Javascript
  // for us to execute.
  //
  // It's safe to reload the page here, because we'll only get a new
  // service worker in two cases:
  //
  // - If we had no service worker, so we told the service worker to
  //   skip waiting.
  //
  // - If the user explicitly tells us to proceed with the new version.
  //
  // So, we're not reloading at a moment that should be surprising to
  // the user ... it's either the only thing they can do, or they just
  // told us to do it.
  location.reload();
});

elmApp.ports.serviceWorkerOut.subscribe(function(message) {
  switch (message.tag) {
    case 'Register':
      // Disable the browser's cache for both service-worker.js and any
      // imported scripts.
      var options = {
        updateViaCache: 'none'
      };

      navigator.serviceWorker.register('service-worker.js', options).then(
        function(reg) {
          elmApp.ports.serviceWorkerIn.send({
            tag: 'RegistrationSucceeded'
          });

          if (reg.waiting) {
            elmApp.ports.serviceWorkerIn.send({
              tag: 'SetNewWorker',
              state: reg.waiting.state
            });
          } else if (reg.installing) {
            elmApp.ports.serviceWorkerIn.send({
              tag: 'SetNewWorker',
              state: reg.installing.state
            });
          }

          reg.addEventListener('updatefound', function() {
            // We've got a new service worker that will prepare itself ...
            // how exciting! Let's tell the app the good news.
            var newWorker = reg.installing;

            elmApp.ports.serviceWorkerIn.send({
              tag: 'SetNewWorker',
              state: newWorker.state
            });

            newWorker.addEventListener('statechange', function() {
              elmApp.ports.serviceWorkerIn.send({
                tag: 'SetNewWorker',
                state: newWorker.state
              });
            });
          });
        }).catch(function(error) {
        elmApp.ports.serviceWorkerIn.send({
          tag: 'RegistrationFailed',
          error: JSON.stringify(error)
        });
      });
      break;

    case 'Update':
      // This happens on its own every 24 hours or so, but we can force a
      // check for updates if we like.
      navigator.serviceWorker.getRegistration().then(function(reg) {
        reg.update();
      });
      break;

    case 'SkipWaiting':
      // If we have an installed service worker that is waiting to control
      // pages, tell it to stop waiting. It will claim existing clients
      // (including this one), which in turn will trigger a reload, so we
      // actually get the HTML and Javascript the new service worker will
      // provide. So we make this explicit rather than automatic -- we don't
      // want to reload at some moment the user isn't expecting.
      navigator.serviceWorker.getRegistration().then(function(reg) {
        if (reg.waiting) {
          reg.waiting.postMessage('SkipWaiting');
        }
      });
      break;
  }
});<|MERGE_RESOLUTION|>--- conflicted
+++ resolved
@@ -9,22 +9,14 @@
 
 
 // Start up our Elm app.
-<<<<<<< HEAD
 var elmApp = Elm.Main.init({
   flags: {
     pinCode: localStorage.getItem('pinCode') || '',
     activeServiceWorker: !!navigator.serviceWorker.controller,
     hostname: window.location.hostname,
-    activeLanguage : localStorage.getItem('language') || ''
-  }
-=======
-var elmApp = Elm.Main.fullscreen({
-  pinCode: localStorage.getItem('pinCode') || '',
-  activeServiceWorker: !!navigator.serviceWorker.controller,
-  hostname: window.location.hostname,
-  activeLanguage: localStorage.getItem('language') || '',
-  healthCenterId: localStorage.getItem('healthCenterId') || ''
->>>>>>> c7325383
+    activeLanguage: localStorage.getItem('language') || '',
+    healthCenterId: localStorage.getItem('healthCenterId') || ''
+  }
 });
 
 // Request persistent storage, and report whether it was granted.
