// Normally, you'd want to do this on the server, but there doesn't seem to be
// a mechanism for it on Pantheon, since the request for the app doesn't hit
// the PHP code.
if ((location.hostname.endsWith('pantheonsite.io') || (location.hostname ===
    'example-pantheonsite.io')) && location.protocol == 'http:') {
  // This will do a redirect
  location.protocol = 'https:';
}

var dbSync = new Dexie('sync');

dbSync.version(1).stores({
  // It's not entirely clear whether it will be more convenient to split
  // up the content-types into their own stores, or keep them together.
  // Intuitively, it seems as though it will be more convenient to keep
  // them together, but we can revisit that if necessary. IndexedDB is
  // fundamentally a NoSQL-type database, so each item need not have
  // the same shape. And, there are no SQL-type joins, so using many
  // stores is inconvenient.
  //
  // (It turns out that you can only use one IndexedDB index at a time.
  // This will make for a lot of indexes -- it may be nicer to split up
  // the types into different tables. However, that will make it harder
  // to calculate the maximum `vid`. So, we'll see).
  //
  // What we're specifying here is a comma-separate list of the fields to
  // index. The first field is the primary key, and the `&` indicates
  // that it should be unique.
  nodes: '&uuid,type,vid,status,[type+pin_code],[type+clinic],[type+mother]',

  // We'll write local changes here and eventually upload them.
  nodeChanges: '++localId',

  // Metadata that tracks information about the sync process. The uuid is the
  // UUID of the shard we are syncing. So, for things we sync by health
  // center, it's the UUID of the health center. For things in the nodes
  // table, which every device gets, we use a static UUID here (`nodesUuid`).
  // @DEPRECATED
  syncMetadata: '&uuid',

  // This is like the `nodes` table, but for the things that we don't
  // download onto all devices -- that is, for the things for which we are
  // "sharding" the database by health center.
  //
  // The `uuid` is the UUID of the node. The `shard` is the UUID of the
  // health center which is the reason we're downloading this node to this
  // device. We need a compound key with shard and vid, because IndexedDb
  // is a bit weird about using indexes -- you can only use one at a time.
  shards: '&uuid,type,vid,status,child,mother,[shard+vid]',

  // Write local changes here and eventually upload.
  shardChanges: '++localId,shard'
});

dbSync.version(2).stores({
  nodes: '&uuid,type,vid,status,[type+pin_code],[type+clinic],[type+person],[type+related_to],[type+person+related_to]',
  shards: '&uuid,type,vid,status,person,[shard+vid]',
}).upgrade(function (tx) {
  // On upgrading to version 2, clear nodes and shards.
  return tx.nodes.clear().then(function () {
    return tx.shards.clear();
  }).then(function () {
    // And reset sync metadata.
    return tx.syncMetadata.toCollection().modify(function (data) {
      delete data.download;
      delete data.upload;

      data.attempt = {
        tag: 'NotAsked',
        timestamp: Date.now()
      };
    });
  });
});

dbSync.version(3).stores({
  nodes: '&uuid,type,vid,status,[type+pin_code],[type+clinic],[type+person],[type+related_to],[type+person+related_to],[type+adult]',
});

dbSync.version(4).stores({
  nodes: '&uuid,type,vid,status,*name_search,[type+pin_code],[type+clinic],[type+person],[type+related_to],[type+person+related_to],[type+adult]',
}).upgrade(function (tx) {
  return tx.nodes.where({
    type: 'person'
  }).modify(function (person) {
    person.name_search = gatherWords(person.label);
  });
});

dbSync.version(5).stores({
  nodes: '&uuid,type,vid,status,*name_search,[type+pin_code],[type+clinic],[type+person],[type+related_to],[type+person+related_to],[type+adult]',
}).upgrade(function (tx) {
  return tx.nodes.where({
    type: 'clinic'
  }).delete();
});

dbSync.version(6).stores({
  nodes: '&uuid,type,vid,status,*name_search,[type+pin_code],[type+clinic],[type+person],[type+related_to],[type+person+related_to],[type+adult]',
}).upgrade(function (tx) {
  return tx.nodes.where({
    type: 'participant_form'
  }).delete();
});

dbSync.version(7).stores({
  nodes: '&uuid,type,vid,status,*name_search,[type+pin_code],[type+clinic],[type+person],[type+related_to],[type+person+related_to],[type+individual_participant],[type+adult]',
  shards: '&uuid,type,vid,status,person,[shard+vid],prenatal_encounter',
}).upgrade(function (tx) {
  return tx.nodes.where({
    type: 'session'
  }).delete();
});

dbSync.version(8).upgrade(function (tx) {
  return tx.nodes.where({
    type: 'clinic'
  }).delete().then(function () {
    return tx.nodes.where({
      type: 'nurse'
    }).delete();
  });
});

dbSync.version(9).stores({
  shards: '&uuid,type,vid,status,person,[shard+vid],prenatal_encounter,nutrition_encounter',
});

dbSync.version(10).stores({
    nodes: '&uuid,type,vid,status,[type+pin_code]',
    shards: '&uuid,type,vid,status,person,[shard+vid],prenatal_encounter,nutrition_encounter,*name_search,[type+clinic],[type+person],[type+related_to],[type+person+related_to],[type+individual_participant],[type+adult]',
});

dbSync.version(11).stores({
    shards: '&uuid,type,vid,status,person,[shard+vid],prenatal_encounter,nutrition_encounter,acute_illness_encounter,*name_search,[type+clinic],[type+person],[type+related_to],[type+person+related_to],[type+individual_participant],[type+adult]',
});

dbSync.version(12).stores({
    statistics: '&uuid',
});

dbSync.version(13).upgrade(function (tx) {
    return tx.nodes.toCollection().modify(function (node) {
        node.deleted = false;
    })
    .then(function () {
        tx.shards.toCollection().modify(function (shard) {
          shard.deleted = false;
        });
    });
});

dbSync.version(14).stores({
  // Add `isSynced` and `uuid` indices so we would have an indication to when we
  // can delete local changes. Only after we download from the backend, we'd
  // want to delete the records.
  nodeChanges: '++localId,uuid,isSynced',
  shardChanges: '++localId,shard,uuid,isSynced',


  // Hold table with photos which have not been downloaded yet.
  // `attempts` holds the number of attempts we've tried to get the image.
  deferredPhotos: '&uuid,type,vid,photo,attempts',

  // Keep a list of the photos the need to be uploaded to the backend.
  // The `localId` corresponds to the `localId` present in the `nodeChanges`
  // The `file` is the file ID we will eventually get from Drupal, once
  // the file is uploaded. This is the the file ID we would need to insert into
  // the request, when creating or editing an entity such as a photo.
  // This property is a Maybe value, as at the time of creation of the photo
  // locally, we still don't have it.
  // `isSynced` is a boolean index, since IndexDB doesn't support IsNull query,
  // but we would need to fetch photos who were not synced yet.
  // Photos (such as a person photo, or nutrition photo), exist currently only
  // in Authority context, that is why we don't have an equivalent
  // `generalPhotoUploadChanges`.
  authorityPhotoUploadChanges: '&localId,photo,fileId,isSynced',
}).upgrade(function (tx) {
  // Get the data from the deprecated `syncMetadata` and move to local storage.
  (async () => {
    const collection = await tx.syncMetadata.toCollection().toArray();

    var syncInfoAuthorities = [];
    var itemsToProcess = collection.length;
    collection.forEach(async function(row) {
        // Check if this is the General sync UUID, and if so migrate syncMetadata into Local  storage.
        if (row.uuid == '78cf21d1-b3f4-496a-b312-d8ae73041f09') {
            var syncInfoGeneral = {lastFetchedRevisionId: 0, remainingToUpload:0, remainingToDownload: 0, status: 'Not Available'};
            syncInfoGeneral.deviceName = row.download.device_name;
            syncInfoGeneral.lastSuccesfulContact = row.download.last_contact;

            // Pulling latest revision that was synced.
            let result = await dbSync
              .nodes
              .where('vid')
              .above(0)
              .reverse()
              .limit(1)
              .sortBy('vid');

              // If we managed to get non empty result from the query above (limited to 1 result),
              // set latest synced revision to and set status to 'Success'.
            if (result.length == 1) {
                syncInfoGeneral.lastFetchedRevisionId = result[0].vid;
                syncInfoGeneral.status = 'Success';
            }

            localStorage.setItem('syncInfoGeneral', JSON.stringify(syncInfoGeneral));
            itemsToProcess--;
        }
        // This is sync data of a health center.
        else {
            var syncInfoAuthority = {lastFetchedRevisionId: 0, remainingToUpload:0, remainingToDownload: 0, status: 'Not Available'};
            syncInfoAuthority.lastSuccesfulContact = row.download.last_contact;
            syncInfoAuthority.statsCacheHash = '';
            syncInfoAuthority.uuid = row.uuid;

            let result = await dbSync
              .shards
              .where('[shard+vid]').between(
                  [row.uuid, Dexie.minKey],
                  [row.uuid, Dexie.maxKey]
              )
              .reverse()
              .limit(1)
              // Get the most recent record.
              .sortBy('vid');

              // If we managed to get non empty result from the query above (limited to 1 result),
              // set latest synced revision to and set status to 'Success'.
            if (result.length == 1) {
                syncInfoAuthority.lastFetchedRevisionId = result[0].vid;
                syncInfoAuthority.status = 'Success';
            }

            syncInfoAuthorities.push(syncInfoAuthority);
            itemsToProcess--;
        }

        // If we've processed all the items, store Authorities
        // sync info, and refresh, so that the APP reinitializes
        // with the sync data from  Local Storage.
        if (itemsToProcess === 0) {
            localStorage.setItem('syncInfoAuthorities', JSON.stringify(syncInfoAuthorities));
            location.reload();
        }
    });

    return Promise.resolve();
  })();
});

dbSync.version(15).upgrade(function (tx) {
    return tx.shardChanges.toCollection().modify(function (node) {
        node.isSynced = 0;
    })
});

dbSync.version(16).stores({
    shards: '&uuid,type,vid,status,person,[shard+vid],prenatal_encounter,nutrition_encounter,acute_illness_encounter,home_visit_encounter,*name_search,[type+clinic],[type+person],[type+related_to],[type+person+related_to],[type+individual_participant],[type+adult]',
});

dbSync.version(17).stores({
    shards: '&uuid,type,vid,status,person,[shard+vid],prenatal_encounter,nutrition_encounter,acute_illness_encounter,home_visit_encounter,well_child_encounter,*name_search,[type+clinic],[type+person],[type+related_to],[type+person+related_to],[type+individual_participant],[type+adult]',
});

dbSync.version(18).stores({
    shards: '&uuid,type,vid,status,person,[shard+vid],prenatal_encounter,nutrition_encounter,acute_illness_encounter,home_visit_encounter,well_child_encounter,ncd_encounter,*name_search,[type+clinic],[type+person],[type+related_to],[type+person+related_to],[type+individual_participant],[type+adult]',
});

dbSync.version(19).stores({
    whatsAppUploads: '++localId,screenshot,report_type,person,phone_number,fileId,syncStage',
});

dbSync.version(20).stores({
    nodes: '&uuid,type,vid,status,[type+pin_code],[type+nurse]'
});

dbSync.version(21).stores({
    errorsHash: '++localId, hash',
    dbErrors: '++localId, error, isSynced'
});

dbSync.version(22).stores({
    shards: '&uuid,type,vid,status,person,[shard+vid],prenatal_encounter,nutrition_encounter,acute_illness_encounter,home_visit_encounter,well_child_encounter,ncd_encounter,child_scoreboard_encounter,*name_search,[type+clinic],[type+person],[type+related_to],[type+person+related_to],[type+individual_participant],[type+adult],newborn',
});

/**
 * --- !!! IMPORTANT !!! ---
 *
 * When creating new DB version, update:
 *
 * 1. dbVersion constant below (app.js)
 * 2. dbVerno constant at sw.js
 * 3. HEDLEY_RESTFUL_CLIENT_SIDE_INDEXEDDB_SCHEMA_VERSION at hedley_restful.module
 */

// This hook is activated as a result of new content that is being synced from backend.
dbSync.shards.hook('creating', function (primKey, obj, trans) {
  if (obj.type === 'person') {
    if (typeof obj.label == 'string') {
      obj.name_search = gatherWords(obj.label);
    }
  }
});

// This hook is activated as a result of updated content that is being synced from backend.
dbSync.shards.hook('updating', function (mods, primKey, obj, trans) {
  if (obj.type === 'person') {
    if (mods.hasOwnProperty("label")) {
      if (typeof mods.label == 'string') {
        return {
          name_search: gatherWords(mods.label)
        };
      } else {
        return {
          name_search: []
        };
      }
    } else {
      return {
        name_search: gatherWords(obj.label)
      };
    }
  }
});

function gatherWords (text) {
  // Split on spaces, and remove blanks from result.
  return (text || '').split(/\s+/).flatMap(function (word) {
    if (word) {
      return [word.toLowerCase()];
    } else {
      return [];
    }
  });
}

/**
 * The DB version on the backend.
 *
 * This must be sent whenever we POST or PATCH an entity to the backend.
 *
 * @type {number}
 */
const dbVersion = 22;

/**
 * Return saved info for General sync.
 */
const getSyncInfoGeneral = function() {
  const storage = localStorage.getItem('syncInfoGeneral');

  if (!!storage) {
    let storageArr = JSON.parse(storage);
    storageArr.lastFetchedRevisionId = parseInt(storageArr.lastFetchedRevisionId);
    storageArr.lastSuccesfulContact = parseInt(storageArr.lastSuccesfulContact);
    storageArr.remainingToUpload = parseInt(storageArr.remainingToUpload);
    storageArr.remainingToDownload = parseInt(storageArr.remainingToDownload);
<<<<<<< HEAD
    storageArr.deviceName = storageArr.deviceName;
    storageArr.status = storageArr.status;
    storageArr.site = storageArr.site;

=======
    if (storageArr.rollbarToken === undefined) {
      storageArr.rollbarToken = '';
    }
>>>>>>> 7beda36b
    return storageArr;
  }

  // No sync info saved yet.
<<<<<<< HEAD
  return { lastFetchedRevisionId: 0, lastSuccesfulContact: 0, remainingToUpload:0, remainingToDownload: 0, deviceName: '', status: 'Not Available', site: '' };
=======
  return { lastFetchedRevisionId: 0, lastSuccesfulContact: 0, remainingToUpload:0, remainingToDownload: 0, deviceName: '', status: 'Not Available', rollbarToken: '' };
>>>>>>> 7beda36b
};

/**
 * Return saved authorities.
 */
const getSyncInfoAuthorities = function() {
  const storage = localStorage.getItem('syncInfoAuthorities');

  if (!!storage) {
    let storageArr = JSON.parse(storage);
    // Convert values to int.
    storageArr.forEach(function(value, index) {
      value.lastFetchedRevisionId = parseInt(value.lastFetchedRevisionId);
      value.lastSuccesfulContact = parseInt(value.lastSuccesfulContact);
      value.remainingToUpload = parseInt(value.remainingToUpload);
      value.remainingToDownload = parseInt(value.remainingToDownload);
      value.statsCacheHash = value.statsCacheHash;
      value.status = value.status;
      this[index] = value;
    }, storageArr);

    return storageArr;
  }

  return [];
};

/**
 * Return sync speed.
 * See SyncManager.Model.syncSpeed
 */
const getSyncSpeed = function() {
  const storage = localStorage.getItem('syncSpeed');

  if (!!storage) {
    let storageArr = JSON.parse(storage);
    storageArr.idle = parseInt(storageArr.idle);
    storageArr.cycle = parseInt(storageArr.cycle);
    storageArr.offline = parseInt(storageArr.offline);

    return storageArr;
  }

  // Idle time between sync is 10 min.
  // Sync cicle last 50 milliseconds.
  // When offline, we check network state every 30 secons.
  return {idle: (10 * 60 * 1000), cycle: 50, offline: (30 * 1000)};
}

// Start up our Elm app.
var elmApp = Elm.Main.init({
  flags: {
    dbVersion: dbVersion,
    pinCode: localStorage.getItem('pinCode') || '',
    activeServiceWorker: !!navigator.serviceWorker.controller,
    hostname: window.location.hostname,
    activeLanguage: localStorage.getItem('language') || '',
    healthCenterId: localStorage.getItem('healthCenterId') || '',
    villageId: localStorage.getItem('villageId') || '',
    syncInfoGeneral: getSyncInfoGeneral(),
    syncInfoAuthorities: getSyncInfoAuthorities(),
    photoDownloadBatchSize: parseInt(localStorage.getItem('photoDownloadBatchSize')) || (10),
    syncSpeed: getSyncSpeed(),
  }
});

// Request persistent storage, and report whether it was granted.
navigator.storage.persist().then(function(granted) {
  elmApp.ports.persistentStorage.send(granted);
});

// Milliseconds for the specified minutes
function minutesToMillis(minutes) {
  return minutes * 60 * 1000;
}

// Report our quota status.
function reportQuota() {
  navigator.storage.estimate().then(function(quota) {
    elmApp.ports.storageQuota.send(quota);
  });

  if (!!performance.memory) {
    // Firefox doesn't have this property.
    elmApp.ports.memoryQuota.send(performance.memory);
  };
}

// Do it right away.
reportQuota();

// And, then every minute.
setInterval(reportQuota, minutesToMillis(1));

elmApp.ports.cachePinCode.subscribe(function(pinCode) {
  localStorage.setItem('pinCode', pinCode);
});

elmApp.ports.cacheHealthCenter.subscribe(function(healthCenterId) {
  localStorage.setItem('healthCenterId', healthCenterId);
});

elmApp.ports.cacheVillage.subscribe(function(villageId) {
  localStorage.setItem('villageId', villageId);
});

elmApp.ports.setLanguage.subscribe(function(language) {
  // Set the chosen language in the switcher to the local storage.
  localStorage.setItem('language', language);
});

elmApp.ports.scrollToElement.subscribe(function(elementId) {
  waitForElement(elementId, scrollToElement, null);
});


function scrollToElement(elementId) {
  var element = document.getElementById(elementId);

  if (element) {
    element.scrollIntoView(true);
  }
}

elmApp.ports.refreshPage.subscribe(function() {
  location.reload();
});

/**
 * Set the information about General sync.
 */
elmApp.ports.sendSyncInfoGeneral.subscribe(function(syncInfoGeneral) {
  localStorage.setItem('syncInfoGeneral', JSON.stringify(syncInfoGeneral));
});

/**
 * Set the information about Autohorities sync.
 */
elmApp.ports.sendSyncInfoAuthorities.subscribe(function(syncInfoAuthorities) {
  localStorage.setItem('syncInfoAuthorities', JSON.stringify(syncInfoAuthorities));
});

/**
 * Sets the sync speed.
 */
elmApp.ports.sendSyncSpeed.subscribe(function(syncSpeed) {
  localStorage.setItem('syncSpeed', JSON.stringify(syncSpeed));
});

/**
 * Save Synced data to IndexDB.
 */
elmApp.ports.sendSyncedDataToIndexDb.subscribe(function(info) {

  // Prepare entities for bulk add.
  let entities = [];
  info.data.forEach(function (row) {
    const rowObject = JSON.parse(row);

    let entity = rowObject.entity;
    entity.uuid = rowObject.uuid;
    entity.vid = rowObject.vid;

    if (info.table != 'General') {
      entity.shard = info.shard;
    }

    entities.push(entity);
  })

  var table;
  switch (info.table) {
    case 'Authority':
      table = dbSync.shards;
      break;

    case 'AuthorityStats':
      table = dbSync.statistics;
      break;

    case 'General':
      table = dbSync.nodes;
      break;

    case 'DeferredPhotos':
      table = dbSync.deferredPhotos;
      break;

    default:
      throw info.table + " is an unknown table type.";
  }

  table.bulkPut(entities)
      .then(function() {
          return sendIndexedDbSaveResult('Success', info.table, info.timestamp);
      }).catch(Dexie.BulkError, function (e) {
          return sendIndexedDbSaveResult('Failure', info.table, info.timestamp);
      });

  /**
   * Report that save operation was successful.
   */
  function sendIndexedDbSaveResult(status, table, timestamp) {
    const dataForSend = {
      'status': status,
      'table': table,
      'timestamp': timestamp
    }

    elmApp.ports.savedAtIndexedDb.send(dataForSend);
  }

});

/**
 * Fetch data from IndexDB, and send to Elm.
 *
 * See SyncManager.Model.FetchFromIndexDbQueryType to see possible values.
 */
elmApp.ports.askFromIndexDb.subscribe(function(info) {
  const queryType = info.queryType;

  // Some queries may pass us data.
  const data = info.data;
  switch (queryType) {

    case 'IndexDbQueryUploadPhoto':
      (async () => {

        let result = await dbSync
            .authorityPhotoUploadChanges
            .where('isSynced')
            // IndexDB doesn't index Boolean, so we use an Int to indicate "false".
            .equals(0)
            // We upload photos one by one.
            .limit(1)
            .toArray();

        if (!result[0]) {
          // No photos to upload.
          return sendIndexedDbFetchResult(queryType, {tag: 'Success', result: null});
        }

        const photosUploadCache = "photos-upload";

        const cache = await caches.open(photosUploadCache);

        result.forEach(async function(row, index) {
            const cachedResponse = await cache.match(row.photo);

            if (cachedResponse) {
              const blob = await cachedResponse.blob();
              const formData = new FormData();
              const imageName = 'image-' + getRandom8Digits() + '.jpg';

              formData.set('file', blob, imageName);

              const dataArr = JSON.parse(data);

              const backendUrl = dataArr.backend_url;
              const accessToken = dataArr.access_token;

              const uploadUrl = [
                backendUrl,
                '/api/file-upload?access_token=',
                accessToken,
              ].join('');

              try {
                var response = await fetch(uploadUrl, {
                  method: 'POST',
                  body: formData,
                  // This prevents attaching cookies to request, to prevent
                  // sending authentication cookie, as our desired
                  // authentication method is token.
                  credentials: 'omit'
                });
              }
              catch (e) {
                  // Network error.
                  return sendIndexedDbFetchResult(queryType, {tag: 'Error', error: 'NetworkError', reason: e.toString()});
              }

              if (!response.ok) {
                return sendIndexedDbFetchResult(queryType, {tag: 'Error', error: 'UploadError', reason: row.photo});
              }

              // Response indicated success.
              try {
                var json = await response.json();
              }
              catch (e) {
                // Bad JSON.
                return sendIndexedDbFetchResult(queryType, {tag: 'Error', error: 'BadJson', reason: row.photo});
              }

              const changes = {
                'fileId': parseInt(json.data[0].id),
                'remoteFileName': json.data[0].label,
                'isSynced': 1,
              }

              // Update IndexDb to hold the fileId. As there could have been multiple
              // operations on the same entity, we replace all the photo occurrences.
              // For example, lets say a person's photo was changed, and later also
              // their name. So on the two records there were created on the
              // photoUploadChanges table, the same photo local URL will appear.
              await dbSync.authorityPhotoUploadChanges.where('photo').equals(row.photo).modify(changes);
            }
            else {
              // Photo is registered in IndexDB, but doesn't appear in the cache.
              // For the sync not to get stuck, we set the data of default image instead.
              const changes = {
                'fileId': 5002,
                'remoteFileName': 'image-file',
                'isSynced': 1,
              }

              // Update IndexDb to hold the fileId. As there could have been multiple
              // operations on the same entity, we replace all the photo occurrences.
              // For example, lets say a person's photo was changed, and later also
              // their name. So on the two records there were created on the
              // photoUploadChanges table, the same photo local URL will appear.
              await dbSync.authorityPhotoUploadChanges.where('photo').equals(row.photo).modify(changes);
            }

            return sendIndexedDbFetchResult(queryType, {tag: 'Success', result: row});
        });
      })();
      break;

    case 'IndexDbQueryUploadScreenshot':
      (async () => {

        let result = await dbSync
            .whatsAppUploads
            .where('syncStage')
            // On stage 0, we upload the file to backend.
            .equals(0)
            // We upload screenshots one by one.
            .limit(1)
            .toArray();

        if (!result[0]) {
          // No screenshots to upload.
          return sendIndexedDbFetchResult(queryType, {tag: 'Success', result: null});
        }

        const screenshotsUploadCache = "screenshots-upload";
        const cache = await caches.open(screenshotsUploadCache);

        result.forEach(async function(row, index) {
            const cachedResponse = await cache.match(row.screenshot);

            if (cachedResponse) {
              const blob = await cachedResponse.blob();
              const formData = new FormData();
              const imageName = 'whatsapp-upload-' + getRandom8Digits() + '.png';

              formData.set('file', blob, imageName);

              const dataArr = JSON.parse(data);

              const backendUrl = dataArr.backend_url;
              const accessToken = dataArr.access_token;

              const uploadUrl = [
                backendUrl,
                '/api/file-upload?access_token=',
                accessToken,
              ].join('');

              try {
                var response = await fetch(uploadUrl, {
                  method: 'POST',
                  body: formData,
                  // This prevents attaching cookies to request, to prevent
                  // sending authentication cookie, as our desired
                  // authentication method is token.
                  credentials: 'omit'
                });
              }
              catch (e) {
                  // Network error.
                  return sendIndexedDbFetchResult(queryType, {tag: 'Error', error: 'NetworkError', reason: e.toString()});
              }

              if (!response.ok) {
                return sendIndexedDbFetchResult(queryType, {tag: 'Error', error: 'UploadError', reason: row.screenshot});
              }

              // Response indicated success.
              try {
                var json = await response.json();
              }
              catch (e) {
                // Bad JSON.
                return sendIndexedDbFetchResult(queryType, {tag: 'Error', error: 'BadJson', reason: row.screenshot});
              }

              const changes = {
                'fileId': parseInt(json.data[0].id),
                'syncStage': 1,
              }

              await dbSync.whatsAppUploads.where('screenshot').equals(row.screenshot).modify(changes);
            }
            else {
              // Screenshot is registered in IndexDB, but doesn't appear in the cache.
              // For the sync not to get stuck, we set the data of default image instead.
              const changes = {
                'fileId': 5002,
                'syncStage': 1,
              }

              // Update IndexDb to hold the fileId. As there could have been multiple
              // operations on the same entity, we replace all the screenshot occurrences.
              // For example, lets say a person's screenshot was changed, and later also
              // their name. So on the two records there were created on the
              // screenshotUploadChanges table, the same screenshot local URL will appear.
              await dbSync.authorityPhotoUploadChanges.where('screenshot').equals(row.screenshot).modify(changes);
            }

            return sendIndexedDbFetchResult(queryType, {tag: 'Success', result: row});
        });
      })();
      break;

    case 'IndexDbQueryUploadGeneral':
      (async () => {

        const batchSize = 50;

        let totalEntites = await dbSync
            .nodeChanges
            .where('isSynced')
            .notEqual(1)
            .count();

        if (totalEntites == 0) {
            // No entities for upload found.
            let resultToSend = {
              'entities': [],
              'remaining': 0
            };
            return sendIndexedDbFetchResult(queryType, resultToSend);
        }

        let entitiesResult = await dbSync
            .nodeChanges
            .where('isSynced')
            // Don't include items that were already synced.
            .notEqual(1)
            .limit(batchSize)
            .toArray();

        const resultToSend = {
          'entities': entitiesResult,
          'remaining': totalEntites - entitiesResult.length
        };

        return sendIndexedDbFetchResult(queryType, resultToSend);
      })();
      break;


    case 'IndexDbQueryUploadWhatsApp':
      (async () => {
        const batchSize = 50;

        let totalEntites = await dbSync
            .whatsAppUploads
            .where('syncStage')
            .equals(1)
            .count();

        if (totalEntites == 0) {
          // No entities for upload found.
          let resultToSend = {
            'entities': [],
            'remaining': 0
          };
          return sendIndexedDbFetchResult(queryType, resultToSend);
        }

        let entitiesResult = await dbSync
            .whatsAppUploads
            .where('syncStage')
            .equals(1)
            .limit(batchSize)
            .toArray();

        const resultToSend = {
          'entities': entitiesResult,
          'remaining': totalEntites - entitiesResult.length
        };

        return sendIndexedDbFetchResult(queryType, resultToSend);
      })();
      break;

    case 'IndexDbQueryUploadAuthority':
      let authorityId = data;

      (async () => {

        const batchSize = 50;

        let totalEntites = await dbSync
            .shardChanges
            .where('shard')
            .equals(authorityId)
            .and((item) => { return item.isSynced != 1; })
            .count();

        if (totalEntites == 0) {
          // No entities for upload found.
          let resultToSend = {
            'entities': [],
            'remaining': 0
          };
          return sendIndexedDbFetchResult(queryType, resultToSend);
        }

        let entitiesResult = await dbSync
            .shardChanges
            .where('shard')
            .equals(authorityId)
            .and((item) => { return item.isSynced != 1; })
            .limit(batchSize)
            .toArray();

        let remaining = totalEntites - entitiesResult.length;

        // Query by the localId the `authorityUploadPhotos` to get the matching
        // file ID.
        const localIds = entitiesResult.map(function(row) {
          return row.localId;
        });

        let resultToSend = {
          'entities': entitiesResult,
          'remaining': remaining
        };

        let uploadPhotosResult = await dbSync
            .authorityPhotoUploadChanges
            .where('localId')
            .anyOf(localIds)
            .toArray();

        if (uploadPhotosResult[0]) {
            resultToSend = {
              'entities': entitiesResult,
              'remaining': remaining,
              'uploadPhotos': uploadPhotosResult
            };
        }

        return sendIndexedDbFetchResult(queryType, resultToSend);
      })();
      break;

    case 'IndexDbQueryDeferredPhoto':
      (async () => {

        let result = await dbSync
            .deferredPhotos
            .where('attempts')
            // 2 here means 3 attempts, as it starts from 0.
            .belowOrEqual(2)
            .limit(1)
            // Get attempts sorted, so we won't always grab the same one.
            .sortBy('attempts');

        // If we managed to get non empty result from the query above (limited to 1 result),
        // add to response the number of photos, remaining for download.
        if (result.length == 1) {
            let totalEntites = await dbSync
                .deferredPhotos
                .where('attempts')
                .belowOrEqual(2)
                .count();

            result[0].remaining = totalEntites;
        }

        return sendIndexedDbFetchResult(queryType, result);
      })();
      break;

    case 'IndexDbQueryRemoveDeferredPhoto':
      (async () => {

        // We have nothing to send back. At this point we assume the record
        // was deleted properly. Even if not, and we tried to download it again,
        // eventually the number of attempts will make sure it's never picked
        // up again.
        await dbSync.deferredPhotos.delete(data);
      })();
      break;

    case 'IndexDbQueryUpdateDeferredPhotoAttempts':
      (async () => {

        const dataArr = JSON.parse(data);

        // We don't need to send back the result, as it's an update operation.
        await dbSync.deferredPhotos.update(dataArr.uuid, {'attempts': dataArr.attempts});
      })();
      break;

    case 'IndexDbQueryRemoveUploadPhotos':
      (async () => {

        // We get uuids as a srting, seperated by commas.
        // So, we convert it into array of numbers.
        let uuids = data.split(',').map(Number);

        // We have nothing to send back. At this point we assume the record
        // was deleted properly.
        await dbSync.authorityPhotoUploadChanges
            .where('localId')
            .anyOf(uuids)
            .delete();
      })();
      break;

    case 'IndexDbQueryGetTotalEntriesToUpload':
      (async () => {

        let totalEntites = await dbSync
            .shardChanges
            .count();

        return sendIndexedDbFetchResult(queryType, totalEntites);
      })();
        break;

    default:
      throw queryType + ' is not a known Query type for `askFromIndexDb`';
  }

  /**
   * Prepare and send the result.
   */
  function sendIndexedDbFetchResult(queryType, result) {
    const dataForSend = {
      // Query type should match SyncManager.Model.IndexDbQueryTypeResult
      'queryType': queryType + 'Result',
      'data': result
    }

    elmApp.ports.getFromIndexDb.send(dataForSend);
  }

});

/**
 * Mark local changes are uploaded, so later we could delete them.
 *
 * see elmApp.ports.deleteEntitiesThatWereUploaded
 *
 */
elmApp.ports.deleteEntitiesThatWereUploaded.subscribe(async function(info) {
  const type = info.type_;

  var table;

  switch (type) {
    case 'General':
      table = dbSync.nodeChanges;
      break;

    case 'WhatsApp':
      table = dbSync.whatsAppUploads;
      break;

    case 'Authority':
      table = dbSync.shardChanges;
      break;

    default:
      throw type + " is not a known type for sendLocalIdsForDelete";
  }

  await table
      .where('localId')
      .anyOf(info.localId)
      // For easier debug, we can modify `isSynced` instead, but on production
      // we delete the records.
      // .modify({'isSynced': 1});
      .delete();
});

/**
 * Delete local entities that were already uploaded, and then re-synced.
 */
elmApp.ports.sendLocalIdsForDelete.subscribe(async function(info) {
  const type = info.type_;

  var table;
  var photoUploadTable;

  switch (type) {
    case 'General':
      table = dbSync.nodeChanges;
      break;

    case 'Authority':
      table = dbSync.shardChanges;
      photoUploadTable = dbSync.authorityPhotoUploadChanges;
      break;

    default:
      throw type + " is not a known type for sendLocalIdsForDelete";
  }

  // Find the localIds with matching uuid, that have been already uploaded.
  const result = await table
      .where('uuid')
      .anyOf(info.uuid)
      // Get only the rows there were already uploaded.
      .filter(row => {
        return row.hasOwnProperty('isSynced') && row.isSynced === 1;
      })
      .toArray();

  if (!result[0]) {
    // No matching local changes found.
    return;
  }

  const localIds = result.map(row => row.localId);
  await table.bulkDelete(localIds);

  // Delete also from the photoUploadChanges table.
  if (type == 'Authority') {
    await photoUploadTable.bulkDelete(localIds);
  }

  // Delete photo from cache storage.
  // Note that this is not a safe delete. That is, there could be a case where
  // we have downloaded the entity from the backend, but have not downloaded
  // the photo yet. However, to do it in a safe way, the cleanest way would be
  // to keep track in the backend of the local ID and device that created the
  // photo and send that info back on download upon sync. This will to require
  // more work than we'd like to invest for this use case.
  const row = result[0];
  const cache = await caches.open('photos-upload');
  await cache.delete(row.data.photo);
});


elmApp.ports.makeProgressReportScreenshot.subscribe(function(data) {
  waitForElement('report-content', makeProgressReportScreenshot, data);
});


function makeProgressReportScreenshot(elementId, data) {
  var element = document.getElementById(elementId);

  (async () => {
    const screenshotsUploadCache = 'screenshots-upload';
    const cache = await caches.open(screenshotsUploadCache);

    let totalHeight = 0;
    let children = element.childNodes;

    for (let i = 0; i < children.length; i++) {
      if (children[i].clientHeight == undefined) {
        continue;
      }

      totalHeight += parseInt(children[i].clientHeight);
    }

    // Adding height to make sure we capture complete page.
    // Without this, antenatal reports gets cut off at the top.
    totalHeight += 500;

    const canvas = await html2canvas(element, {
        width: element.clientWidth,
        windowHeight: totalHeight
      });

    canvas.toBlob(async function(blob) {
      const formData = new FormData();
      const imageName = 'whatsapp-upload-' + getRandom8Digits() + '.png';
      formData.set('file', blob, imageName);

      const url = "cache-upload/screenshots/" + Date.now();

      try {
        var response = await fetch(url, {
          method: 'POST',
          body: formData,
          // This prevents attaching cookies to request, to prevent
          // sending authentication cookie, as our desired
          // authentication method is token.
          credentials: 'omit'
        });

        if (response.ok) {
         var json = await response.json();
         var today = new Date();

         var entry = {
             screenshot: json.url,
             person: data.personId,
             date_measured: today.toISOString().split('T')[0],
             report_type: data.reportType,
             phone_number: data.phoneNumber,
             syncStage: 0,
             fileId: null
         };

         await dbSync.whatsAppUploads.add(entry);

         reportProgressReportScreenshotResult("success");
        }
        else {
          reportProgressReportScreenshotResult("failure");
        }
      }
      catch (e) {
        reportProgressReportScreenshotResult("failure");
      }
    });
   })();
}

function reportProgressReportScreenshotResult(result) {
  var element = document.getElementById('execution-response');
  if (element) {
    var event = makeCustomEvent("screenshotcomplete", {
      result: result
    });

    element.dispatchEvent(event);
  }
}

function getRandom8Digits () {
  var timestamp = String(performance.timeOrigin + performance.now());
  timestamp = timestamp.replace('.', '');

  return timestamp.slice(timestamp.length - 8);
}

///////////////////////////////////////////////////


// Dropzone.

var dropZone = undefined;

Dropzone.autoDiscover = false;

elmApp.ports.bindDropZone.subscribe(function() {
  waitForElement('dropzone', attachDropzone, null);
});


// Signature Pad.

// https://github.com/szimek/signature_pad
var canvas = undefined;
var signaturePad = undefined;

var signaturePadSelector = 'signature-pad';

elmApp.ports.bindSignaturePad.subscribe(function() {
  waitForElement(signaturePadSelector, attachSignaturePad, null);
});

elmApp.ports.clearSignaturePad.subscribe(function() {
  if (signaturePad === undefined) {
    return;
  }
  signaturePad.clear();
});

elmApp.ports.storeSignature.subscribe(function() {
  if (signaturePad === undefined) {
    return;
  }

  if (signaturePad.isEmpty()) {
    return;
  }

  storeSignatureFromPad();
});

function attachSignaturePad() {
  const wrapper = document.getElementById("signature-pad");
  canvas = wrapper.querySelector("canvas");
  signaturePad = new SignaturePad(canvas, {
    // It's Necessary to use an opaque color when saving image as JPEG;
    // this option can be omitted if only saving as PNG or SVG
    backgroundColor: 'rgb(255, 255, 255)'
  });

  // Adjust canvas coordinate space taking into account pixel ratio,
  // to make it look crisp on mobile devices.
  // This also causes canvas to be cleared.
  function resizeCanvas() {
    // When zoomed out to less than 100%, for some very strange reason,
    // some browsers report devicePixelRatio as less than 1
    // and only part of the canvas is cleared then.
    const ratio =  Math.max(window.devicePixelRatio || 1, 1);

    // This part causes the canvas to be cleared
    canvas.width = canvas.offsetWidth * ratio;
    canvas.height = canvas.offsetHeight * ratio;
    canvas.getContext("2d").scale(ratio, ratio);
    signaturePad.clear();
  }

  window.onresize = resizeCanvas;
  resizeCanvas();
}

function storeSignatureFromPad() {
  (async () => {
    const uploadCache = 'photos-upload';
    const cache = await caches.open(uploadCache);

    signaturePad.canvas.toBlob(async function(blob) {
      const formData = new FormData();
      const imageName = 'signature-' + getRandom8Digits() + '.png';
      formData.set('file', blob, imageName);

      const url = "cache-upload/images/" + Date.now();

      try {
        var response = await fetch(url, {
          method: 'POST',
          body: formData,
          // This prevents attaching cookies to request, to prevent
          // sending authentication cookie, as our desired
          // authentication method is token.
          credentials: 'omit'
        });

        if (response.ok) {
         var json = await response.json();
         reportSignaturePadResult(json.url);
        }
        else {
          // If something goes wrong while storing signature in cache,
          // currently we do nothing.
          // This situation is very rare, and if it does happen, user
          // will most likely repeat the action.
        }
      }
      catch (e) {
        // Something was wrong with storing signature in cache.
        // Take no action (for now).
      }
    });
   })();
}

function reportSignaturePadResult(url) {
  var element = document.getElementById(signaturePadSelector);
  if (element) {
    var event = makeCustomEvent("signaturecomplete", {
      url: url
    });

    element.dispatchEvent(event);
  }
}


// Rollbar.

elmApp.ports.initRollbar.subscribe(function(data) {
  // Generate rollbar config.
  var _rollbarConfig = {
      accessToken: data.token,
      captureUncaught: true,
      captureUnhandledRejections: true,
      payload: {
          environment: 'all',
          client: {
            javascript: {
              code_version: '1.0',
            }
          },
          person: {
            id: data.device,
          }
      }
  };

  // Init rollbar.
  rollbar.init(_rollbarConfig);

  // Send unsynced items from dbErrors table.
  (async () => {

      let result = await dbSync
          .dbErrors
          .where('isSynced')
          // IndexDB doesn't index Boolean, so we use an Int to indicate "false".
          .equals(0)
          .toArray();

      if (!result[0]) {
          // No items to sync.
          return;
      }

      // Send all items.
      let localIds = [];
      result.forEach(function(row) {
          rollbar.log(row.error);
          localIds.push(row.localId);
      })

      // Mark that sent items were synced.
      await dbSync
          .dbErrors
          .where('localId')
          .anyOf(localIds)
          .modify({'isSynced': 1});
  })();

});

elmApp.ports.logByRollbar.subscribe(function(data) {

  (async () => {

      switch (data.source) {
        case 'sw':
        case 'sync':
            let result = await dbSync
                .errorsHash
                .where('hash')
                .equals(data.md5)
                .limit(1)
                .toArray();

            if (result[0]) {
              // Hash exists, indicating that this message was sent alredy.
              return;
            }

            // Send rollbar message.
            rollbar.log(data.message);

            await dbSync.errorsHash.add({ hash: data.md5 });
            break;

        case 'db':
            await dbSync.dbErrors.add({ error: data.message, isSynced: 0 });
            break;
      }

  })();

});


/**
 * Wait for id to appear before invoking related functions.
 */
function waitForElement(id, fn, model, tryCount) {

  // Repeat the timeout maximum 5 times, with increasing
  // intervals (0.5 sec, 1 sec, 2 sec...).
  tryCount = tryCount || 5;
  --tryCount;

  if (tryCount == 0) {
    return;
  }

  setTimeout(function() {
    var selector = "#" + id;
    var element = document.querySelector(selector);

    if (element) {
      fn.call(null, id, model, tryCount);
    }
    else {
      waitForElement(id, fn, model, tryCount);
    }
  }, (5 - tryCount) * 500);
}

function attachDropzone() {
  // We could make this dynamic, if needed
  var selector = "#dropzone";
  var element = document.querySelector(selector);

  if (element) {
    if (element.dropZone) {
      // Bail, since already initialized
      return;
    } else {
      // If we had one, and it's gone away, destroy it.  So, we should
      // only leak one ... it would be even nicer to catch the removal
      // from the DOM, but that's not entirely straightforward. Or,
      // perhaps we'd actually avoid any leak if we just didn't keep a
      // reference? But we necessarily need to keep a reference to the
      // element.
      if (dropZone) dropZone.destroy();
    }
  } else {
    // If we don't find it, do nothing.
    return;
  }

  // TODO: Feed the dictDefaultMessage in as a param, so we can use the
  // translated version.
  dropZone = new Dropzone(selector, {
    url: "cache-upload/images",
    dictDefaultMessage: "Touch here to take a photo, or drop a photo file here.",
    acceptedFiles: "jpg,jpeg,png,gif,image/*",
    capture: 'camera',
    resizeWidth: 600,
    resizeHeight: 800
  });

  dropZone.on('complete', function(file) {
    // We just send the `file` back into Elm, via the view ... Elm can
    // decode the file as it pleases.
    var event = makeCustomEvent("dropzonecomplete", {
      file: file
    });

    element.dispatchEvent(event);

    dropZone.removeFile(file);
  });
}

function makeCustomEvent(eventName, detail) {
  if (typeof(CustomEvent) === 'function') {
    return new CustomEvent(eventName, {
      detail: detail,
      bubbles: true
    });
  } else {
    var event = document.createEvent('CustomEvent');
    event.initCustomEvent(eventName, true, false, detail);
    return event;
  }
}

// Pass along messages from the service worker
navigator.serviceWorker.addEventListener('message', function(event) {
    elmApp.ports.serviceWorkerIn.send(event.data);
});

navigator.serviceWorker.addEventListener('controllerchange', function() {
  // If we detect a controller change, that means we're being managed
  // by a new service worker. In that case, we need to reload the page,
  // since the new service worker may have new HTML or new Javascript
  // for us to execute.
  //
  // It's safe to reload the page here, because we'll only get a new
  // service worker in two cases:
  //
  // - If we had no service worker, so we told the service worker to
  //   skip waiting.
  //
  // - If the user explicitly tells us to proceed with the new version.
  //
  // So, we're not reloading at a moment that should be surprising to
  // the user ... it's either the only thing they can do, or they just
  // told us to do it.
  location.reload();
});

elmApp.ports.serviceWorkerOut.subscribe(function(message) {
  switch (message.tag) {
    case 'Register':
      // Disable the browser's cache for both service-worker.js and any
      // imported scripts.
      var options = {
        updateViaCache: 'none'
      };

      navigator.serviceWorker.register('service-worker.js', options).then(
        function(reg) {
          elmApp.ports.serviceWorkerIn.send({
            tag: 'RegistrationSucceeded'
          });

          if (reg.waiting) {
            elmApp.ports.serviceWorkerIn.send({
              tag: 'SetNewWorker',
              state: reg.waiting.state
            });
          } else if (reg.installing) {
            elmApp.ports.serviceWorkerIn.send({
              tag: 'SetNewWorker',
              state: reg.installing.state
            });
          }

          reg.addEventListener('updatefound', function() {
            // We've got a new service worker that will prepare itself ...
            // how exciting! Let's tell the app the good news.
            var newWorker = reg.installing;

            elmApp.ports.serviceWorkerIn.send({
              tag: 'SetNewWorker',
              state: newWorker.state
            });

            newWorker.addEventListener('statechange', function() {
              elmApp.ports.serviceWorkerIn.send({
                tag: 'SetNewWorker',
                state: newWorker.state
              });
            });
          });
        }).catch(function(error) {
        elmApp.ports.serviceWorkerIn.send({
          tag: 'RegistrationFailed',
          error: JSON.stringify(error)
        });
      });
      break;

    case 'Update':
      // This happens on its own every 24 hours or so, but we can force a
      // check for updates if we like.
      navigator.serviceWorker.getRegistration().then(function(reg) {
        reg.update();
      });
      break;

    case 'SkipWaiting':
      // If we have an installed service worker that is waiting to control
      // pages, tell it to stop waiting. It will claim existing clients
      // (including this one), which in turn will trigger a reload, so we
      // actually get the HTML and Javascript the new service worker will
      // provide. So we make this explicit rather than automatic -- we don't
      // want to reload at some moment the user isn't expecting.
      navigator.serviceWorker.getRegistration().then(function(reg) {
        if (reg.waiting) {
          reg.waiting.postMessage('SkipWaiting');
        }
      });
      break;
  }
});<|MERGE_RESOLUTION|>--- conflicted
+++ resolved
@@ -357,25 +357,20 @@
     storageArr.lastSuccesfulContact = parseInt(storageArr.lastSuccesfulContact);
     storageArr.remainingToUpload = parseInt(storageArr.remainingToUpload);
     storageArr.remainingToDownload = parseInt(storageArr.remainingToDownload);
-<<<<<<< HEAD
-    storageArr.deviceName = storageArr.deviceName;
-    storageArr.status = storageArr.status;
-    storageArr.site = storageArr.site;
-
-=======
+
     if (storageArr.rollbarToken === undefined) {
       storageArr.rollbarToken = '';
     }
->>>>>>> 7beda36b
+
+    if (storageArr.site === undefined) {
+      storageArr.site = '';
+    }
+
     return storageArr;
   }
 
   // No sync info saved yet.
-<<<<<<< HEAD
-  return { lastFetchedRevisionId: 0, lastSuccesfulContact: 0, remainingToUpload:0, remainingToDownload: 0, deviceName: '', status: 'Not Available', site: '' };
-=======
-  return { lastFetchedRevisionId: 0, lastSuccesfulContact: 0, remainingToUpload:0, remainingToDownload: 0, deviceName: '', status: 'Not Available', rollbarToken: '' };
->>>>>>> 7beda36b
+  return { lastFetchedRevisionId: 0, lastSuccesfulContact: 0, remainingToUpload:0, remainingToDownload: 0, deviceName: '', status: 'Not Available', rollbarToken: '', site: '' };
 };
 
 /**
