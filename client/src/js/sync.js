--- conflicted
+++ resolved
@@ -632,17 +632,14 @@
                     // would execute in parallel rather than sequentially.
                     return json.data.batch.reduce(function (previous, item) {
                         return previous.then(function () {
-<<<<<<< HEAD
-
                             // Apart of the nodes we send statistics.
                             if (!!item.type && item.type === 'statistics') {
                                 // We don't push it to the saved nodes, since
                                 // it's not a node.
                                 return dbSync.statistics.put(item);
                             }
-=======
+
                             var table = tableForType[item.type] == 'nodes' ? dbSync.nodes : dbSync.shards;
->>>>>>> 11c15cd0
 
                             return formatNode(table, item, shardUuid).then(function (formatted) {
                                 return table.put(formatted).then(function () {
