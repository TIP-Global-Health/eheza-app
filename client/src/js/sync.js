/*
 * This is a service worker script which sw-precache will import.
 *
 * This gets 'included' in service-worker.js via an `importScripts`.
 * Note that it runs **in that context**, so we create a separate
 * context here with an immediately-executing function.
 */
'use strict';

(function () {
    // Here is a list of possible values for the 'tag` field for our status,
    // along with other fields to look for.
    //
    // NotAsked {timestamp}
    // Loading {revision, timestamp}
    // Uploading {timestamp}
    // DatabaseError {message, timestamp}
    // NetworkError {message, timestamp}
    // NoCredentials {timestamp}
    // BadResponse {timestamp, status, statusText}
    // BadJson {timestamp}
    // Success {timestamp}
    // ImageNotFound {timestamp, url}

    // Tag values
    var NotAsked = 'NotAsked';
    var Loading = 'Loading';
    var Uploading = 'Uploading';
    var DatabaseError = 'DatabaseError';
    var NetworkError = 'NetworkError';
    var NoCredentials = 'NoCredentials';
    var BadResponse = 'BadResponse';
    var BadJson = 'BadJson';
    var Success = 'Success';
    var ImageNotFound = 'ImageNotFound';

    // Transaction constants
    var rw = 'rw';

    // Listen for background sync requests. We can get here in one of several
    // ways:
    //
    // - In app.js, we trigger this on startup, and poll every 5 minutes. We
    //   also can trigger this manually from the Elm app.
    //
    // - If we get a NetworkError while we are executing one of these, we'll
    //   reject, and the browser will retry eventually.
    //
    // The browser will wait to trigger this event until it thinks we're online.
    // So, we can issue as many of these as we like while offline -- we'll just
    // receive one event here, once we're online again.
    self.addEventListener('sync', function (event) {
        if (event.tag === syncTag) {
            var action = syncAllShards().catch(function (attempt) {
                // Decide whether to indicate to background sync that we want
                // an automatic retry.
                if (attempt.tag === NetworkError) {
                    // A `NetworkError` could benefit from automatic retry, so
                    // we reject.
                    return Promise.reject();
                } else {
                    // Other error will not benefit from automatic retry, so we
                    // resolve. We'll still try again in the polling interval.
                    return Promise.resolve();
                }
            });

            return event.waitUntil(action);
        }
    });

    // Checks our `syncMetadata` table for shards that we ought to sync.  Also
    // creates the metadata for our `nodesUuid` shard if it doesn't exist yet.
    function shardsToSync () {
        return dbSync.transaction(rw, dbSync.syncMetadata, function () {
            return dbSync.syncMetadata.get(nodesUuid).then(function (item) {
                // If we don't have metadata for nodesUuid yet, create it.
                if (item) {
                    return Promise.resolve(item.uuid);
                } else {
                    return dbSync.syncMetadata.add({
                        uuid: nodesUuid,
                        attempt: {
                            tag: NotAsked,
                            timestamp: Date.now()
                        }
                    });
                }
            }).then(function () {
                // Then, get all the metadata entries that are not currently in
                // a `Loading` state. (So, `Loading` is a kind of a lock, but
                // we break it after 10 minutes).
               var tenMinutesAgo = Date.now() - (10 * 60 * 1000);

                return dbSync.syncMetadata.filter(function (item) {
                    return ((item.attempt.tag !== Loading) && (item.attempt.tag !== Uploading)) || (item.attempt.timestamp < tenMinutesAgo);
                }).toArray();
            })
        }).catch(formatDatabaseError).catch(function (attempt) {
            // If we get an error at this level, record it against the
            // nodesUUID, so we'll see it, and then re-throw, so we
            // won't continue.
            return recordAttempt(nodesUuid, attempt).then(function () {
                return Promise.reject(attempt);
            });
        });
    }

    // This kicks off the sync process for all shards. So, resolves if all
    // succeed, and rejects if any reject. (However, each shard will record
    // its own success or failure).
    function syncAllShards () {
        return getCredentials().then(function (credentials) {
            return dbSync.open().then(function () {
                return shardsToSync().then(function (shards) {
                    var actions = shards.map(function (shard) {
                        // Probably makes sense to upload and then download ...
                        // that way, we'll get the server's interpretation of
                        // our changes immediately.
                        return uploadSingleShard(shard, credentials).then(function () {
                            return downloadSingleShard(shard, credentials);
                        });
                    });

                    return Promise.all(actions).catch(function (err) {
                        if ((err.tag === BadResponse) && (err.status === 401)) {
                            return tryRefreshToken(credentials).catch(function () {
                                // If we couldn't get a new access token,
                                // then reject with our original error.
                                return Promise.reject(err);
                            }).then(function () {
                                // If we could, then try again.
                                return syncAllShards();
                            });
                        } else {
                            return Promise.reject(err);
                        }
                    });
                });
            });
        });
    }

    function getSyncUrl (shard, credentials) {
        var token = credentials.access_token;
        var backendUrl = credentials.backend_url;
        var dbVersion = dbSync.verno;

        var shardUrlPart = shard.uuid === nodesUuid ? '' : '/' + shard.uuid;

        var url = [
            backendUrl, '/api/v1.0/sync', shardUrlPart,
            '?access_token=', token,
            '&db_version=', dbVersion
        ].join('');

        return url;
    }

    function getUploadUrl (credentials) {
        var token = credentials.access_token;
        var backendUrl = credentials.backend_url;

        var url = [
            backendUrl,
            '/api/file-upload?access_token=',
            token
        ].join('');

        return url;
    }

    // Resolves with metadata, or rejects with an attempt result. In either
    // case, the result has been recorded once this resolves or rejects.
    //
    // The parameter is our shard metadata.
    function uploadSingleShard (shard, credentials) {
        var url = getSyncUrl(shard, credentials);
        var uploadUrl = getUploadUrl(credentials);

        return recordAttempt(shard.uuid, {
            tag: Uploading,
            timestamp: Date.now()
        }).then(function () {
            return sendToBackend(shard.uuid, url, uploadUrl).catch(function (err) {
                return recordAttempt(shard.uuid, err).then(function () {
                    return Promise.reject(err);
                });
            }).then(function (status) {
                return recordAttempt(shard.uuid, {
                    tag: Success,
                    timestamp: Date.now()
                }).then(function () {
                    if (status.remaining > 0) {
                        // Keep going if there are more.
                        return uploadSingleShard(shard, credentials);
                    } else {
                        return Promise.resolve(status);
                    }
                });
            });
        });
    }

    // Resolves with metadata, or rejects with an attempt result. In either
    // case, the result has been recorded once this resolves or rejects.
    //
    // The parameter is our shard metadata.
    function downloadSingleShard (shard, credentials) {
        return getLastVid(shard.uuid).then(function (baseRevision) {
            var url = getSyncUrl(shard, credentials) + '&base_revision=' + baseRevision;

            return recordAttempt(shard.uuid, {
                tag: Loading,
                revision: baseRevision,
                timestamp: Date.now()
            }).then(function () {
                return fetchFromBackend(shard.uuid, url).catch(function (err) {
                    return recordAttempt(shard.uuid, err).then(function () {
                        return Promise.reject(err);
                    });
                }).then(function (status) {
                    return recordAttempt(shard.uuid, {
                        tag: Success,
                        timestampe: Date.now()
                    }).then(function () {
                        return dbSync.syncMetadata.update(shard.uuid, {
                            download: status
                        }).then(sendSyncData).then(function () {
                            if (status.remaining > 0) {
                                // Keep going if there are more.
                                return downloadSingleShard(shard, credentials);
                            } else {
                                return Promise.resolve(status);
                            }
                        });
                    });
                });
            });
        });
    }

    function formatDatabaseError (err) {
        return Promise.reject({
            tag: DatabaseError,
            message: err.message,
            timestamp: Date.now()
        });
    }

    function recordAttempt (shardUuid, attempt) {
        // Dexie seems to add a `_promise` field that we need to remove.
        var withoutPromise = Object.assign({}, attempt);
        delete withoutPromise._promise;

        return dbSync.syncMetadata.update(shardUuid, {
            attempt: withoutPromise
        }).catch(formatDatabaseError).then(sendSyncData);
    }

    function getLastVid (shardUuid) {
        // We can only use one index at a time, so we use a compound index.
        // The result will be sorted in the way we want.
        var collection = dbSync.shards.where('[shard+vid]').between(
            [shardUuid, Dexie.minKey],
            [shardUuid, Dexie.maxKey]
        );

        // Or, this simpler version if we're looking for the general shard.
        if (shardUuid === nodesUuid) {
            collection = dbSync.nodes.orderBy('vid');
        }

        return collection.last().then(function (last) {
            return last ? last.vid : 0;
        }).catch(formatDatabaseError);
    }

    function getCredentials () {
        return caches.open(configCache).then(function (cache) {
            return cache.match(credentialsUrl);
        }).then(function (response) {
            return response.json();
        }).catch(function (err) {
            return Promise.reject({
                tag: NoCredentials,
                timestamp: Date.now()
            });
        });
    }

    var batchSize = 50;

    function sendToBackend (shardUuid, url, uploadUrl) {
        if (shardUuid === nodesUuid) {
            var table = dbSync.nodeChanges;
            var countQuery = table;
            var query = table.limit(batchSize);
        } else {
            var criteria = {
                shard: shardUuid
            };

            table = dbSync.shardChanges;
            countQuery = table.where(criteria);
            query = table.where(criteria).limit(batchSize);
        }

        return countQuery.count().catch(formatDatabaseError).then(function (remaining) {
            if (remaining === 0) {
                var status = {
                    first_timestamp: null,
                    remaining: remaining
                };

                return dbSync.syncMetadata.update(shardUuid, {
                    upload: status
                }).catch(formatDatabaseError).then(sendSyncData).then(function () {
                    return Promise.resolve(status);
                });
            } else {
                return query.toArray().catch(formatDatabaseError).then(function (changes) {
                    var status = {
                        remaining: remaining,
                        first_timestamp: changes[0].timestamp
                    };

                    return dbSync.syncMetadata.update(shardUuid, {
                        upload: status
                    }).catch(formatDatabaseError).then(sendSyncData).then(function () {
                        return uploadImages(table, changes, uploadUrl).then(function () {
                            return fetch(url, {
                                method: 'POST',
                                body: JSON.stringify({
                                    changes: changes
                                })
                            }).catch(function (err) {
                                return Promise.reject({
                                    tag: NetworkError,
                                    message: err.message,
                                    timestamp: Date.now()
                                });
                            }).then(function (response) {
                                if (response.ok) {
                                    var ids = changes.map(function (change) {
                                        return change.localId;
                                    });

                                    return table.bulkDelete(ids).catch(formatDatabaseError).then(function () {
                                        return Promise.resolve(status);
                                    });
                                } else {
                                    return Promise.reject({
                                        tag: BadResponse,
                                        status: response.status,
                                        statusText: response.statusText,
                                        timestamp: Date.now()
                                    });
                                }
                            });
                        });
                    });
                });
            }
        });
    }

    // Cycle through the array of changes. Check for image fields that point to
    // things in our upload cache. If we find them, upload the file and replace
    // with the fileId that Drupal assigns. (We save it back to the table, so
    // we won't try to upload it again).
    //
    // Note that we don't delete the cached photo here, because we'll still
    // want to look at it in the cache. It will get deleted when the result of
    // the upload gets downloaded ... that is, when we get the image as Drupal
    // has processed it.
    function uploadImages (table, changes, uploadUrl) {
        return changes.reduce(function (previous, change) {
            return previous.then(function () {
                return uploadImageField(table, change, uploadUrl, 'avatar').then(function () {
                    return uploadImageField(table, change, uploadUrl, 'photo');
                });
            });
        }, Promise.resolve());
    }

    function uploadImageField (table, change, uploadUrl, field) {
        if (change.data.hasOwnProperty(field)) {
            if (parseInt(change.data[field])) {
                // It's already a file ID, so we needn't do anything.
                return Promise.resolve();
            } else if (photosUploadUrlRegex.test(change.data[field])) {
                // It's in our upload cache, so we have to upload it, and
                // replace it here with the Drupal file ID we get back.
                return caches.open(photosUploadCache).then(function (cache) {
                    return cache.match(change.data[field]).then(function (cachedResponse) {
                        if (cachedResponse) {
                            return cachedResponse.blob().then(function (blob) {
                                var formData = new FormData();
                                formData.set('file', blob, 'image-file');

                                var request = new Request(uploadUrl, {
                                    method: 'POST',
                                    body: formData
                                });

                                return fetch(request).catch(function (err) {
                                    return Promise.reject({
                                        tag: NetworkError,
                                        message: err.message,
                                        timestamp: Date.now()
                                    });
                                }).then(function (response) {
                                    if (response.ok) {
                                        return response.json().catch(function (err) {
                                            return Promise.reject({
                                                tag: BadJson,
                                                timestamp: Date.now()
                                            });
                                        }).then (function (json) {
                                            // We successfully uploaded and got
                                            // an ID back, so record that here.
                                            change.data[field] = parseInt(json.data[0].id);

                                            return table.put(change);
                                        });
                                    } else {
                                        return Promise.reject({
                                            tag: BadResponse,
                                            status: response.status,
                                            statusText: response.statusText,
                                            timestamp: Date.now()
                                        });
                                    }
                                });
                            });
                        } else {
                            return Promise.reject({
                                tag: ImageNotFound,
                                url: change.data[field],
                                timestamp: Date.now()
                            });
                        }
                    });
                });
            } else if (photosDownloadUrlRegex.test(change.data[field])) {
                // It's a URL that we have cached, so just remove it ...  don't
                // send it to the backend, since it's not a file ID
                delete change.data[field];
                return Promise.resolve();
            }
        }

        return Promise.resolve();
    }

    function fetchFromBackend (shardUuid, url) {
        return fetch(url).catch(function (err) {
            return Promise.reject({
                tag: NetworkError,
                message: err.message,
                timestamp: Date.now()
            });
        }).then(function (response) {
            if (response.ok) {
                return response.json().catch(function (err) {
                    return Promise.reject({
                        tag: BadJson,
                        timestamp: Date.now()
                    });
                }).then (function (json) {
                    var remaining = parseInt(json.data.revision_count);

                    var table = shardUuid === nodesUuid ? dbSync.nodes : dbSync.shards;

                    // We keep a list of those nodes successfully saved.
                    var saved = [];

                    // If the node references an image (or other file, for that
                    // matter), we'd like to decide immediately whether to
                    // cache it. Downloading to the cache will be async, and
                    // our db tranasactions can't handle that ... IndexedDB
                    // transactions can handle async db actions, but not other
                    // async actions (no "long" transactions). So, we'll need
                    // to handle this one-by-one. However, we'll wait to the
                    // end to send the successfully saved nodes to Elm.
                    //
                    // Alternatively, we could wait and cache images
                    // separately. However, indicating progress would then
                    // become more complex -- we'd need to indicate separately
                    // our progress in downloading images.
                    //
                    // So, that's why we don't use `Promise.all` here ... it
                    // would execute in parrallel rather than sequentially.
                    return json.data.batch.reduce(function (previous, item) {
                        return previous.then(function () {
                            return formatNode(table, item, shardUuid).then(function (formatted) {
                                return table.put(formatted).then(function () {
                                    saved.push(formatted);
                                    return Promise.resolve();
                                });
                            });
                        });
                    }, Promise.resolve()).catch(function (err) {
                        // If we reject at some stage, but we've saved some
                        // things, then we actually will say that we were
                        // successful here. That allows us to record our
                        // partial progress. Now, we'll note that we have some
                        // remaining things to get, so we'll try again. But,
                        // then, the thing we failed on will be first. So, if
                        // we fail agaim, we won't have saved anything, and
                        // we'll return the error then.  That seems like a
                        // reasonable sequence of events.
                        if (saved.length > 0) {
                            return Promise.resolve();
                        } else {
                            return Promise.reject(err);
                        }
                    }).then(function () {
                        return sendRevisions(saved).then(function () {
                            return Promise.resolve({
                                last_timestamp: parseInt(json.data.last_timestamp),
                                last_contact: Date.now(),
                                remaining: remaining - saved.length
                            });
                        });
                    });
                });
            } else {
                return Promise.reject({
                    tag: BadResponse,
                    status: response.status,
                    statusText: response.statusText,
                    timestamp: Date.now()
                });
            }
        });
    }

<<<<<<< HEAD
    var integerFields = [
        'household_size',
        'id',
        'number_of_children',
        'status',
        'timestamp',
        'vid'
    ];

    var floatFields = [
        'height',
        'muac',
        'weight'
    ];

    function formatNode (node, shardUuid) {
=======
    function formatNode (table, node, shardUuid) {
>>>>>>> c6c2dcfd
        if (shardUuid !== nodesUuid) {
            node.shard = shardUuid;
        }

<<<<<<< HEAD
        integerFields.forEach(function (field) {
            if (node.hasOwnProperty(field)) {
                node[field] = parseInt(node[field]);
            }
        });

        floatFields.forEach(function (field) {
            if (node.hasOwnProperty(field)) {
                node[field] = parseFloat(node[field]);
            }
=======
        node.vid = parseInt(node.vid);
        node.id = parseInt(node.id);
        node.timestamp = parseInt(node.timestamp);
        node.status = parseInt(node.status);

        return checkImageField(table, node, 'avatar').then(function (checked) {
            return checkImageField(table, node, 'photo');
        });
    }

    function checkImageField (table, node, field) {
        if (node.hasOwnProperty(field)) {
            // First, we want to normalize the property ... we're only
            // recording the URL for one style.
            if (node[field]) {
                node[field] = node[field].styles['patient-photo'];
            }

            // Then, we need to see whether it has changed.
            return table.get(node.uuid).then(function (existing) {
                if (existing) {
                    // There is an existing node, so check for a change.
                    if (node[field]) {
                        // If we now have an avatar, we'll always check to
                        // see that we have cached it.
                        return cachePhotoUrl(node[field]).then(function () {
                            // Then, we check whether to delete the old one.
                            if (existing[field] && node[field] !== existing[field]) {
                                return deleteCachedPhotoUrl(existing[field]).then(function () {
                                    return Promise.resolve(node);
                                });
                            } else {
                                return Promise.resolve(node);
                            }
                        });
                    } else {
                        // If we don't now have an avatar, the only question
                        // is whether to delete the old one.
                        if (existing[field]) {
                            return deleteCachedPhotoUrl(existing[field]).then(function () {
                                return Promise.resolve(node);
                            });
                        } else {
                            return Promise.resolve(node);
                        }
                    }
                } else {
                    // There is no existing node, so just fetch the avatar if
                    // specified.
                    if (node[field]) {
                        return cachePhotoUrl(node[field]).then(function () {
                            return Promise.resolve(node);
                        });
                    } else {
                        return Promise.resolve(node);
                    }
                }
            });
        } else {
            return Promise.resolve(node);
        }
    }

    // Caches provided URL, if not cached already.
    function cachePhotoUrl (url) {
        return caches.open(photosDownloadCache).then(function (cache) {
            return cache.match(url).then(function (response) {
                if (response) {
                    // We've already got it ...
                    return Promise.resolve();
                } else {
                    return cache.add(url);
                }
            });
        });
    }

    function deleteCachedPhotoUrl (url) {
        return caches.open(photosDownloadCache).then(function (cache) {
            return cache.delete(url).then(function () {
                return caches.open(photosUploadCache).then(function (uploadCache) {
                    return uploadCache.delete(url);
                });
            });
>>>>>>> c6c2dcfd
        });
    }

    function tryRefreshToken (credentials) {
        var refreshUrl = credentials.backend_url + '/api/refresh-token/' + credentials.refresh_token;

        return fetch(refreshUrl).catch (function (err) {
            return Promise.reject({
                tag: NetworkError,
                message: err.message,
                timestamp: Date.now()
            });
        }).then(function (response) {
            if (response.ok) {
                return response.json().catch(function (err) {
                    return Promise.reject({
                        tag: BadJson,
                        timestamp: Date.now()
                    });
                }).then (function (json) {
                    return storeCredentials(credentials, json);
                });
            } else {
                return Promise.reject({
                    tag: BadResponse,
                    status: response.status,
                    statusText: response.statusText,
                    timestamp: Date.now()
                });
            }
        });
    }

    function storeCredentials (credentials, json) {
        var body = JSON.stringify({
            backend_url: credentials.backend_url,
            access_token: json.access_token,
            refresh_token: json.refresh_token
        });

        return caches.open(configCache).then(function (cache) {
            var cachedResponse = new Response (body, {
                status: 200,
                statusText: 'OK',
                headers: {
                    'Content-Type': 'application/json'
                }
            });

            var cachedRequest = new Request (credentialsUrl, {
                method: 'GET'
            });

            return cache.put(cachedRequest, cachedResponse);
        });
    }

})();<|MERGE_RESOLUTION|>--- conflicted
+++ resolved
@@ -537,7 +537,6 @@
         });
     }
 
-<<<<<<< HEAD
     var integerFields = [
         'household_size',
         'id',
@@ -553,15 +552,11 @@
         'weight'
     ];
 
-    function formatNode (node, shardUuid) {
-=======
     function formatNode (table, node, shardUuid) {
->>>>>>> c6c2dcfd
         if (shardUuid !== nodesUuid) {
             node.shard = shardUuid;
         }
 
-<<<<<<< HEAD
         integerFields.forEach(function (field) {
             if (node.hasOwnProperty(field)) {
                 node[field] = parseInt(node[field]);
@@ -572,11 +567,7 @@
             if (node.hasOwnProperty(field)) {
                 node[field] = parseFloat(node[field]);
             }
-=======
-        node.vid = parseInt(node.vid);
-        node.id = parseInt(node.id);
-        node.timestamp = parseInt(node.timestamp);
-        node.status = parseInt(node.status);
+        });
 
         return checkImageField(table, node, 'avatar').then(function (checked) {
             return checkImageField(table, node, 'photo');
@@ -657,7 +648,6 @@
                     return uploadCache.delete(url);
                 });
             });
->>>>>>> c6c2dcfd
         });
     }
 
