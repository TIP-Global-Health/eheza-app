/*
 * This is a service worker script which sw-precache will import.
 *
 * This gets 'included' in service-worker.js via an `importScripts`.
 * Note that it runs **in that context**, so we create a separate
 * context here with an immediately-executing function.
 */
'use strict';

// This defines endpoints that the Elm app can call via HTTP requests
// in order to get data from IndexedDB. The goal is to make this look,
// to Elm, very similar to getting data from a Drupal backend. We'll
// start by implementing just the things we need -- over time, it may
// become more comprehensive.

(function () {
    // This defines our URL scheme. A URL will look like
    //
    // /sw/nodes/health_center
    //
    // ... where '/sw/nodes/' is a prefix, and then the next part is
    // the 'type' of the bundle we're looking for. Then, if we're addressing
    // a specific one, then we'll have its UUID at the end. So, you might have:
    //
    // /sw/nodes/health_center/78cf21d1-b3f4-496a-b312-d8ae73041f09
    var nodesUrlRegex = /\/sw\/nodes\/([^/]+)\/?(.*)/;

    self.addEventListener('fetch', function (event) {
        var url = new URL(event.request.url);
        var matches = nodesUrlRegex.exec(url.pathname);

        if (matches) {
            var type = matches[1];
            var uuid = matches[2]; // May be null

            if (event.request.method === 'GET') {
                var isMeasurementType = type === 'child-measurements' || type === 'mother-measurements';
                if (uuid) {
                    if (isMeasurementType) {
                        return event.respondWith(viewMeasurements(url, type, uuid));
                    }
                    else {
                        return event.respondWith(view(url, type, uuid));
                    }

                } else {
                    return event.respondWith(index(url, type));
                }
            }

            if (event.request.method === 'DELETE') {
                if (uuid) {
                    return event.respondWith(deleteNode(url, type, uuid));
                }
            }

            if (event.request.method === 'PUT') {
                if (uuid) {
                    return event.respondWith(putNode(event.request, type, uuid));
                }
            }

            if (event.request.method === 'POST') {
                return event.respondWith(postNode(event.request, type));
            }

            if (event.request.method === 'PATCH') {
                if (uuid) {
                    return event.respondWith(patchNode(event.request, type, uuid));
                }
            }

            // If we get here, respond with a 404
            var response = new Response('', {
                status: 404,
                statusText: 'Not Found'
            });

            return event.respondWith(response);

        }
    });

    var tableForType = {
        attendance: 'shards',
        breast_exam: 'shards',
        catchment_area: 'nodes',
        clinic: 'nodes',
        counseling_schedule: 'nodes',
        counseling_session: 'shards',
        counseling_topic: 'nodes',
        core_physical_exam: 'shards',
        danger_signs: 'shards',
        family_planning: 'shards',
        health_center: 'nodes',
        height: 'shards',
        last_menstrual_period: 'shards',
        medical_history: 'shards',
        medication: 'shards',
        muac: 'shards',
        nurse: 'nodes',
        nutrition: 'shards',
        obstetric_history: 'shards',
        obstetric_history_step2: 'shards',
        obstetrical_exam: 'shards',
        participant_consent: 'shards',
        participant_form: 'nodes',
        person: 'nodes',
        photo: 'shards',
        prenatal_photo: 'shards',
        pmtct_participant: 'nodes',
        prenatal_family_planning: 'shards',
        prenatal_nutrition: 'shards',
        individual_participant: 'nodes',
        prenatal_encounter: 'nodes',
        relationship: 'nodes',
        resource: 'shards',
        session: 'nodes',
        social_history: 'shards',
        syncmetadata: 'syncMetadata',
        vitals: 'shards',
        weight: 'shards'
    };

    var Status = {
        published: 1,
        unpublished: 0
    };

    function expectedOnDate (participation, sessionDate) {
        var joinedGroupBeforeSession = participation.expected.value <= sessionDate;
        var notLeftGroup = !participation.expected.value2 || (participation.expected.value === participation.expected.value2);
        var leftGroupAfterSession = participation.expected.value2 > sessionDate;

        return joinedGroupBeforeSession && (notLeftGroup || leftGroupAfterSession);
    }

    function getTableForType (type) {
        var table = tableForType[type];

        if (table) {
            return Promise.resolve(dbSync[table]);
        } else {
            var response = new Response('', {
                status: 404,
                statusText: 'Type ' + type + ' not found'
            });

            return Promise.reject(response);
        }
    }

    function deleteNode (url, type, uuid) {
        return dbSync.open().catch(databaseError).then(function () {
            if (type === 'syncmetadata') {
                // For the syncmetadata type, we actually delete
                return dbSync.syncMetadata.delete(uuid).catch(databaseError).then(sendSyncData).then(function () {
                    var response = new Response(null, {
                        status: 204,
                        statusText: 'Deleted'
                    });

                    return Promise.resolve(response);
                });
            } else {
                // Otherwise, we set the status to unpublished
                return getTableForType(type).then(function (table) {
                    return table.update(uuid, {status: Status.unpublished}).catch(databaseError).then(function (updated) {
                        var response = new Response(null, {
                            status: 204,
                            statusText: 'Deleted'
                        });

                        return Promise.resolve(response);
                    });
                });
            }
        }).catch(sendErrorResponses);
    }

    function putNode (request, type, uuid) {
        return dbSync.open().catch(databaseError).then(function () {
            return getTableForType(type).then(function (table) {
                return request.json().catch(jsonError).then(function (json) {
                    json.uuid = uuid;
                    json.type = type;

                    return table.put(json).catch(databaseError).then(function () {
                        var body = JSON.stringify({
                            data: [json]
                        });

                        var response = new Response(body, {
                            status: 200,
                            statusText: 'OK',
                            headers: {
                                'Content-Type': 'application/json'
                            }
                        });

                        if (type === 'syncmetadata') {
                            // If our syncmetadata changes, kick off a sync
                            self.registration.sync.register('sync').catch(function () {
                                self.registration.active.postMessage('sync');
                            });

                            return sendSyncData().then(function () {
                                return Promise.resolve(response);
                            });
                        } else {
                            return sendRevisedNode(table, uuid).then(function () {
                                return Promise.resolve(response);
                            });
                        }
                    });
                });
            });
        }).catch(sendErrorResponses);
    }

    function patchNode (request, type, uuid) {
        return dbSync.open().catch(databaseError).then(function () {
            return getTableForType(type).then(function (table) {
                return request.json().catch(jsonError).then(function (json) {
                    return table.update(uuid, json).catch(databaseError).then(function () {
                        return table.get(uuid).catch(databaseError).then(function (node) {
                            if (node) {
                                var body = JSON.stringify({
                                    data: [node]
                                });

                                var response = new Response(body, {
                                    status: 200,
                                    statusText: 'OK',
                                    headers: {
                                        'Content-Type': 'application/json'
                                    }
                                });

                                if (type === 'syncmetadata') {
                                    // If our syncmetadata changes, kick off a sync
                                    self.registration.sync.register('sync').catch(function () {
                                        self.registration.active.postMessage('sync');
                                    });

                                    return sendSyncData().then(function () {
                                        return Promise.resolve(response);
                                    });
                                } else {
                                    var change = {
                                        type: type,
                                        uuid: uuid,
                                        method: 'PATCH',
                                        data: json,
                                        timestamp: Date.now()
                                    };

                                    var changeTable = dbSync.nodeChanges;
                                    var addShard = Promise.resolve();

                                    if (table === dbSync.shards) {
                                        changeTable = dbSync.shardChanges;

                                        addShard = table.get(uuid).catch(databaseError).then(function (item) {
                                            if (item) {
                                                change.shard = item.shard;
                                            } else {
                                                return Promise.reject('Unexpectedly could not find: ' + uuid);
                                            }
                                        });
                                    }

                                    return addShard.then(function () {
                                        return changeTable.add(change).then(function (localId) {
                                            return sendRevisedNode(table, uuid).then(function () {
                                                return Promise.resolve(response);
                                            });
                                        });
                                    });
                                }
                            } else {
                                return Promise.reject("UUID unexpectedly not found.");
                            }
                        });
                    });
                });
            });
        }).catch(sendErrorResponses);
    }

    function postNode (request, type) {
        return dbSync.open().catch(databaseError).then(function () {
            return getTableForType(type).then(function (table) {
                return request.json().catch(jsonError).then(function (json) {
                    return makeUuid().then(function (uuid) {
                        json.uuid = uuid;
                        json.type = type;
                        json.status = Status.published;

                        // Not entirely clear whose job it should be to figure
                        // out the shard, but we'll do it here for now.
                        var addShard = Promise.resolve(json);

                        if (table === dbSync.shards) {
                            addShard = determineShard(json).then(function (shard) {
                                json.shard = shard;

                                return Promise.resolve(json);
                            });
                        }

                        return addShard.then(function (json) {
                            return table.put(json).catch(databaseError).then(function () {
                                var body = JSON.stringify({
                                    data: [json]
                                });

                                var response = new Response(body, {
                                    status: 200,
                                    statusText: 'OK',
                                    headers: {
                                        'Content-Type': 'application/json'
                                    }
                                });

                                if (type === 'syncmetadata') {
                                    // If our syncmetadata changes, kick off a sync
                                    self.registration.sync.register('sync').catch(function () {
                                        self.registration.active.postMessage('sync');
                                    });

                                    return sendSyncData().then(function () {
                                        return Promise.resolve(response);
                                    });
                                } else {
                                    var change = {
                                        type: type,
                                        uuid: uuid,
                                        method: 'POST',
                                        data: json,
                                        timestamp: Date.now()
                                    };

                                    var changeTable = dbSync.nodeChanges;

                                    if (table === dbSync.shards) {
                                        changeTable = dbSync.shardChanges;
                                        change.shard = json.shard;
                                    }

                                    return changeTable.add(change).then(function (localId) {
                                        return sendRevisedNode(table, uuid).then(function () {
                                            return Promise.resolve(response);
                                        });
                                    });
                                }
                            });
                        });
                    });
                });
            });
        }).catch(sendErrorResponses);
    }

    function view (url, type, uuid) {
        return dbSync.open().catch(databaseError).then(function () {
<<<<<<< HEAD
            if (type === 'child-measurements') {
                return viewMeasurements('person', uuid);
            } else if (type === 'mother-measurements') {
                  return viewMeasurements('person', uuid);
            } else if (type === 'prenatal-measurements') {
                  return viewMeasurements('prenatal_encounter', uuid);
            } else {
                return getTableForType(type).then(function (table) {
                    return table.get(uuid).catch(databaseError).then(function (node) {
                        // We could also check that the type is the expected type.
                        if (node) {
                            var body = JSON.stringify({
                                data: [node]
                            });
=======
            return getTableForType(type).then(function (table) {
                // UUID may be multiple list of UUIDs, so we split by it.
                var uuids = uuid.split(',');
>>>>>>> 5307bcdc

                // The key to query by.
                var key = 'uuid';

                return table.where(key).anyOf(uuids).toArray().catch(databaseError).then(function (nodes) {
                    // We could also check that the type is the expected type.
                    if (nodes) {

                        var body = JSON.stringify({
                            data: nodes
                        });

                        var response = new Response(body, {
                            status: 200,
                            statusText: 'OK',
                            headers: {
                                'Content-Type': 'application/json'
                            }
                        });

                        return Promise.resolve(response);
                    } else {
                        response = new Response('', {
                            status: 404,
                            statusText: 'Not found'
                        });

                        return Promise.reject(response);
                    }
                });
            });
        }).catch(sendErrorResponses);
    }

    // This is a kind of special-case for now, at least. We're wanting to get
    // back all of measuremnts for whom the key is equal to the value.
    //
    // Ultimately, it would be better to make this more generic here and do the
    // processing on the client side, but this mirrors the pre-existing
    // division of labour between client and server, so it's easier for now.
    function viewMeasurements (url, type, uuid) {
        // UUID may be multiple list of UUIDs, so we split by it.
        var uuids = uuid.split(',');

        // The key to query by.
        var key = 'person';
        var query = dbSync.shards.where(key).anyOf(uuids);

        // Build an empty list of measurements, so we return some value, even
        // if no measurements were ever taken.
        var data = {};
        uuids.forEach(function(uuid) {
            data[uuid] = {};
            // Decoder is expecting to have the Person's UUID.
            data[uuid].uuid = uuid;
        });

        return query.toArray().catch(databaseError).then(function (nodes) {
            // We could also check that the type is the expected type.
            if (nodes) {

                nodes.forEach(function (node) {
                    data[node.person] = data[node.person] || {};
                    if (data[node.person][node.type]) {
                        data[node.person][node.type].push(node);
                    } else {
                        data[node.person] = data[node.person] || {};
                        data[node.person][node.type] = [node];
                    }
                });

                var body = JSON.stringify({
                    // Decoder is expecting a list, so we use Object.values().
                    data: Object.values(data)
                });

                var response = new Response(body, {
                    status: 200,
                    statusText: 'OK',
                    headers: {
                        'Content-Type': 'application/json'
                    }
                });

                return Promise.resolve(response);
            } else {
                response = new Response('', {
                    status: 404,
                    statusText: 'Not found'
                });

                return Promise.reject(response);
            }
        });
    }

    // Fields which we index along with type, so we can search for them.
    var searchFields = [
        'adult',
        'pin_code',
        'clinic',
        'person',
        'related_to'
    ];

    function index (url, type) {
        var params = url.searchParams;

        var offset = parseInt(params.get('offset') || '0');
        var range = parseInt(params.get('range') || '0');
        var sortBy = '';

        return dbSync.open().catch(databaseError).then(function () {
            var criteria = {type: type};

            // We can do a limited kind of criteria ... can be expanded when
            // necessary. This is most efficient if we have a compound index
            // including all the criteria.
            searchFields.forEach(function (field) {
                var searchValue = params.get(field);

                if (searchValue) {
                    criteria[field] = searchValue;
                }
            });

            return getTableForType(type).then(function (table) {
                // For syncmetadata, we don't actually use the criteria
                if (type === 'syncmetadata') {
                    var query = dbSync.syncMetadata;
                    var countQuery = query;
                } else {
                    query = table.where(criteria);
                    countQuery = query.clone();
                }

                var modifyQuery = Promise.resolve();

                if (type === 'person') {
                    var nameContains = params.get('name_contains');
                    if (nameContains) {
                        modifyQuery = modifyQuery.then(function () {
                            query = table.where('name_search').startsWith(nameContains.toLowerCase()).distinct();

                            // Cloning doesn't seem to work for this one.
                            countQuery = table.where('name_search').startsWith(nameContains.toLowerCase()).distinct();

                            sortBy = 'label';

                            return Promise.resolve();
                        });
                    }
                }

                // For PmtctParticipant, check the session param and (if
                // provided) get only those expected at the specified
                // session.
                if (type === 'pmtct_participant') {
                    var sessionId = params.get('session');
                    if (sessionId) {
                        modifyQuery = modifyQuery.then(function () {
                            return table.get(sessionId).then(function (session) {
                                if (session) {
                                    criteria.clinic = session.clinic;

                                    query = table.where(criteria).and(function (participation) {
                                        return expectedOnDate(participation, session.scheduled_date.value);
                                    });

                                    countQuery = query.clone();

                                    return Promise.resolve();
                                } else {
                                    return Promise.reject('Could not find session: ' + sessionId);
                                }
                            });
                        });
                    }
                }

                if (type === 'prenatal_encounter') {
                  var prenatalSessionId = params.get('individual_participant');
                  if (prenatalSessionId) {
                    modifyQuery = modifyQuery.then(function () {
                        criteria.individual_participant = prenatalSessionId;
                        query = table.where(criteria);

                        countQuery = query.clone();

                        return Promise.resolve();
                    });
                  }
                }

                // For session endpoint, check child param and only return
                // those sessions which the child was expected at.
                if (type === 'session') {
                    var childId = params.get('child');
                    if (childId) {
                        modifyQuery = modifyQuery.then(function () {
                            return table.where({
                                type: 'pmtct_participant',
                                person: childId
                            }).first().then(function (participation) {
                                if (participation) {
                                    criteria.clinic = participation.clinic;

                                    query = table.where(criteria).and(function (session) {
                                        return expectedOnDate(participation, session.scheduled_date.value)
                                    });

                                    countQuery = query.clone();

                                    return Promise.resolve();
                                } else {
                                    return Promise.reject('Could not find participation for child: ' + childId);
                                }
                            });
                        });
                    }
                }

                return modifyQuery.then(function () {
                    return countQuery.count().catch(databaseError).then(function (count) {
                        if (offset > 0) {
                            query.offset(offset);
                        }

                        if (range > 0) {
                            query.limit(range);
                        }

                        var getNodes = sortBy ? query.sortBy(sortBy) : query.toArray();

                        return getNodes.catch(databaseError).then(function (nodes) {
                            var body = JSON.stringify({
                                offset: offset,
                                count: count,
                                data: nodes
                            });

                            var response = new Response(body, {
                                status: 200,
                                statusText: 'OK',
                                headers: {
                                    'Content-Type': 'application/json'
                                }
                            });

                            return Promise.resolve(response);
                        });
                    });
                });
            });
        }).catch(sendErrorResponses);
    }

    // It's not entirely clear whose job it ought to be to figure out what
    // shard a node should be assigned to. For now, it seems simplest to do it
    // here, but we can revisit that.
    function determineShard (node) {
        if (node.health_center) {
            return Promise.resolve(node.health_center);
        }

        if (node.session) {
            return dbSync.nodes.get(node.session).then (function (session) {
                return dbSync.nodes.get(session.clinic).then(function (clinic) {
                    if (clinic) {
                        if (clinic.health_center) {
                            return Promise.resolve(clinic.health_center);
                        } else {
                            return Promise.reject('Clinic had no health_center: ' + clinic.uuid);
                        }
                    } else {
                        return Promise.reject('Could not find clinic: ' + session.clinic);
                    }
                });
            });
        } else {
            return Promise.reject('Node had no session field: ' + node.uuid);
        }
    }

    // This is meant for the end of a promise chain. If we've rejected with a
    // `Response` object, then we resolve instead, so that we'll send the
    // response. (Otherwise, we'll send a network error).
    function sendErrorResponses (err) {
        if (err instanceof Response) {
            return Promise.resolve(err);
        } else {
            return Promise.reject(err);
        }
    }

    function sendRevisedNode (table, uuid) {
        return table.get(uuid).catch(databaseError).then(function (item) {
            if (item) {
                return sendRevisions([item]);
            } else {
                return Promise.reject("UUID unexpectedly not found.");
            }
        });
    }

    function databaseError (err) {
        var response = new Response(JSON.stringify(err), {
            status: 500,
            statusText: 'Database Error'
        });

        return Promise.reject(response);
    }

    function jsonError (err) {
        var response = new Response(JSON.stringify(err), {
            status: 400,
            statusText: 'Bad JSON'
        });

        return Promise.reject(response);
    }

    // For things created on the backend, we use a v5 UUID which is a
    // combination of a v4 device UUID and a high-res timestamp. So, we'll do
    // the same thing here.  That is, we'll generate a v4 device UUID, and
    // we'll use it with a high-res timestamp to create a v5 UUID. That ought
    // to provide a sufficient guarantee of no UUID collisions.
    function makeUuid () {
        var timestamp = String(performance.timeOrigin + performance.now());

        return caches.open(configCache).then(function (cache) {
            return cache.match(deviceUuidUrl).then(function (response) {
                if (response) {
                    return response.text();
                } else {
                    var uuid = kelektivUuid.v4();

                    var cachedResponse = new Response(uuid, {
                        status: 200,
                        statusTest: 'OK',
                        headers: {
                            'Content-Type': 'application/text'
                        }
                    });

                    var cachedRequest = new Request (deviceUuidUrl, {
                        method: 'GET'
                    });

                    return cache.put(cachedRequest, cachedResponse).then(function () {
                        return Promise.resolve(uuid);
                    });
                }
            });
        }).then(function (deviceUuid) {
            return Promise.resolve(kelektivUuid.v5(timestamp, deviceUuid));
        });
    }

})();<|MERGE_RESOLUTION|>--- conflicted
+++ resolved
@@ -364,7 +364,6 @@
 
     function view (url, type, uuid) {
         return dbSync.open().catch(databaseError).then(function () {
-<<<<<<< HEAD
             if (type === 'child-measurements') {
                 return viewMeasurements('person', uuid);
             } else if (type === 'mother-measurements') {
@@ -373,48 +372,38 @@
                   return viewMeasurements('prenatal_encounter', uuid);
             } else {
                 return getTableForType(type).then(function (table) {
-                    return table.get(uuid).catch(databaseError).then(function (node) {
-                        // We could also check that the type is the expected type.
-                        if (node) {
-                            var body = JSON.stringify({
-                                data: [node]
-                            });
-=======
-            return getTableForType(type).then(function (table) {
-                // UUID may be multiple list of UUIDs, so we split by it.
-                var uuids = uuid.split(',');
->>>>>>> 5307bcdc
-
-                // The key to query by.
-                var key = 'uuid';
-
-                return table.where(key).anyOf(uuids).toArray().catch(databaseError).then(function (nodes) {
-                    // We could also check that the type is the expected type.
-                    if (nodes) {
-
-                        var body = JSON.stringify({
-                            data: nodes
-                        });
-
-                        var response = new Response(body, {
-                            status: 200,
-                            statusText: 'OK',
-                            headers: {
-                                'Content-Type': 'application/json'
-                            }
-                        });
-
-                        return Promise.resolve(response);
-                    } else {
-                        response = new Response('', {
-                            status: 404,
-                            statusText: 'Not found'
-                        });
-
-                        return Promise.reject(response);
-                    }
-                });
-            });
+                  var uuids = uuid.split(',');
+
+                  // The key to query by.
+                  var key = 'uuid';
+
+                  return table.where(key).anyOf(uuids).toArray().catch(databaseError).then(function (nodes) {
+                      // We could also check that the type is the expected type.
+                      if (nodes) {
+
+                          var body = JSON.stringify({
+                              data: nodes
+                          });
+
+                          var response = new Response(body, {
+                              status: 200,
+                              statusText: 'OK',
+                              headers: {
+                                  'Content-Type': 'application/json'
+                              }
+                          });
+
+                          return Promise.resolve(response);
+                      } else {
+                          response = new Response('', {
+                              status: 404,
+                              statusText: 'Not found'
+                          });
+
+                          return Promise.reject(response);
+                      }
+                  });
+              });
         }).catch(sendErrorResponses);
     }
 
