/*
 * This is a service worker script which sw-precache will import.
 *
 * This gets 'included' in service-worker.js via an `importScripts`.
 * Note that it runs **in that context**, so we create a separate
 * context here with an immediately-executing function.
 */
'use strict';

// This defines endpoints that the Elm app can call via HTTP requests
// in order to get data from IndexedDB. The goal is to make this look,
// to Elm, very similar to getting data from a Drupal backend. We'll
// start by implementing just the things we need -- over time, it may
// become more comprehensive.

(function () {
    // This defines our URL scheme. A URL will look like
    //
    // /sw/nodes/health_center
    //
    // ... where '/sw/nodes/' is a prefix, and then the next part is
    // the 'type' of the bundle we're looking for. Then, if we're addressing
    // a specific one, then we'll have its UUID at the end. So, you might have:
    //
    // /sw/nodes/health_center/78cf21d1-b3f4-496a-b312-d8ae73041f09
    var nodesUrlRegex = /\/sw\/nodes\/([^/]+)\/?(.*)/;

    self.addEventListener('fetch', function (event) {
        var url = new URL(event.request.url);
        var matches = nodesUrlRegex.exec(url.pathname);

        if (matches) {
            var type = matches[1];
            var uuid = matches[2]; // May be null

            if (event.request.method === 'GET') {
                if (uuid) {
                    if (type === 'child-measurements' || type === 'mother-measurements') {
                        return event.respondWith(viewMeasurements('person', uuid));
                    }
                    else if (type === 'prenatal-measurements') {
                        return event.respondWith(viewMeasurements('prenatal_encounter', uuid));
                    }
                    else {
                        return event.respondWith(view(type, uuid));
                    }
                } else {
                      return event.respondWith(index(url, type));
                }
            }

            if (event.request.method === 'DELETE') {
                if (uuid) {
                    return event.respondWith(deleteNode(url, type, uuid));
                }
            }

            if (event.request.method === 'PUT') {
                if (uuid) {
                    return event.respondWith(putNode(event.request, type, uuid));
                }
            }

            if (event.request.method === 'POST') {
                return event.respondWith(postNode(event.request, type));
            }

            if (event.request.method === 'PATCH') {
                if (uuid) {
                    return event.respondWith(patchNode(event.request, type, uuid));
                }
            }

            // If we get here, respond with a 404
            var response = new Response('', {
                status: 404,
                statusText: 'Not Found'
            });

            return event.respondWith(response);

        }
    });

    var tableForType = {
        attendance: 'shards',
        breast_exam: 'shards',
        catchment_area: 'nodes',
        clinic: 'nodes',
        counseling_schedule: 'nodes',
        counseling_session: 'shards',
        counseling_topic: 'nodes',
        core_physical_exam: 'shards',
        danger_signs: 'shards',
        family_planning: 'shards',
        health_center: 'nodes',
        height: 'shards',
        last_menstrual_period: 'shards',
        medical_history: 'shards',
        medication: 'shards',
        muac: 'shards',
        nurse: 'nodes',
        nutrition: 'shards',
        obstetric_history: 'shards',
        obstetric_history_step2: 'shards',
        obstetrical_exam: 'shards',
        participant_consent: 'shards',
        participant_form: 'nodes',
        person: 'nodes',
        photo: 'shards',
        prenatal_photo: 'shards',
        pmtct_participant: 'nodes',
        prenatal_family_planning: 'shards',
        prenatal_nutrition: 'shards',
        individual_participant: 'nodes',
        prenatal_encounter: 'nodes',
        relationship: 'nodes',
        resource: 'shards',
        session: 'nodes',
        social_history: 'shards',
        syncmetadata: 'syncMetadata',
        village: 'nodes',
        vitals: 'shards',
        weight: 'shards'
    };

    var Status = {
        published: 1,
        unpublished: 0
    };

    function expectedOnDate (participation, sessionDate) {
        var joinedGroupBeforeSession = participation.expected.value <= sessionDate;
        var notLeftGroup = !participation.expected.value2 || (participation.expected.value === participation.expected.value2);
        var leftGroupAfterSession = participation.expected.value2 > sessionDate;

        return joinedGroupBeforeSession && (notLeftGroup || leftGroupAfterSession);
    }

    function getTableForType (type) {
        var table = tableForType[type];

        if (table) {
            return Promise.resolve(dbSync[table]);
        } else {
            var response = new Response('', {
                status: 404,
                statusText: 'Type ' + type + ' not found'
            });

            return Promise.reject(response);
        }
    }

    function deleteNode (url, type, uuid) {
        return dbSync.open().catch(databaseError).then(function () {
            if (type === 'syncmetadata') {
                // For the syncmetadata type, we actually delete
                return dbSync.syncMetadata.delete(uuid).catch(databaseError).then(sendSyncData).then(function () {
                    var response = new Response(null, {
                        status: 204,
                        statusText: 'Deleted'
                    });

                    return Promise.resolve(response);
                });
            } else {
                // Otherwise, we set the status to unpublished
                return getTableForType(type).then(function (table) {
                    return table.update(uuid, {status: Status.unpublished}).catch(databaseError).then(function (updated) {
                        var response = new Response(null, {
                            status: 204,
                            statusText: 'Deleted'
                        });

                        return Promise.resolve(response);
                    });
                });
            }
        }).catch(sendErrorResponses);
    }

    function putNode (request, type, uuid) {
        return dbSync.open().catch(databaseError).then(function () {
            return getTableForType(type).then(function (table) {
                return request.json().catch(jsonError).then(function (json) {
                    json.uuid = uuid;
                    json.type = type;

                    return table.put(json).catch(databaseError).then(function () {
                        var body = JSON.stringify({
                            data: [json]
                        });

                        var response = new Response(body, {
                            status: 200,
                            statusText: 'OK',
                            headers: {
                                'Content-Type': 'application/json'
                            }
                        });

                        if (type === 'syncmetadata') {
                            // If our syncmetadata changes, kick off a sync
                            self.registration.sync.register('sync').catch(function () {
                                self.registration.active.postMessage('sync');
                            });

                            return sendSyncData().then(function () {
                                return Promise.resolve(response);
                            });
                        } else {
                            return sendRevisedNode(table, uuid).then(function () {
                                return Promise.resolve(response);
                            });
                        }
                    });
                });
            });
        }).catch(sendErrorResponses);
    }

    function patchNode (request, type, uuid) {
        return dbSync.open().catch(databaseError).then(function () {
            return getTableForType(type).then(function (table) {
                return request.json().catch(jsonError).then(function (json) {
                    return table.update(uuid, json).catch(databaseError).then(function () {
                        return table.get(uuid).catch(databaseError).then(function (node) {
                            if (node) {
                                var body = JSON.stringify({
                                    data: [node]
                                });

                                var response = new Response(body, {
                                    status: 200,
                                    statusText: 'OK',
                                    headers: {
                                        'Content-Type': 'application/json'
                                    }
                                });

                                if (type === 'syncmetadata') {
                                    // If our syncmetadata changes, kick off a sync
                                    self.registration.sync.register('sync').catch(function () {
                                        self.registration.active.postMessage('sync');
                                    });

                                    return sendSyncData().then(function () {
                                        return Promise.resolve(response);
                                    });
                                } else {
                                    var change = {
                                        type: type,
                                        uuid: uuid,
                                        method: 'PATCH',
                                        data: json,
                                        timestamp: Date.now()
                                    };

                                    var changeTable = dbSync.nodeChanges;
                                    var addShard = Promise.resolve();

                                    if (table === dbSync.shards) {
                                        changeTable = dbSync.shardChanges;

                                        addShard = table.get(uuid).catch(databaseError).then(function (item) {
                                            if (item) {
                                                change.shard = item.shard;
                                            } else {
                                                return Promise.reject('Unexpectedly could not find: ' + uuid);
                                            }
                                        });
                                    }

                                    return addShard.then(function () {
                                        return changeTable.add(change).then(function (localId) {
                                            return sendRevisedNode(table, uuid).then(function () {
                                                return Promise.resolve(response);
                                            });
                                        });
                                    });
                                }
                            } else {
                                return Promise.reject("UUID unexpectedly not found.");
                            }
                        });
                    });
                });
            });
        }).catch(sendErrorResponses);
    }

    function postNode (request, type) {
        return dbSync.open().catch(databaseError).then(function () {
            return getTableForType(type).then(function (table) {
                return request.json().catch(jsonError).then(function (json) {
                    return makeUuid().then(function (uuid) {
                        json.uuid = uuid;
                        json.type = type;
                        json.status = Status.published;

                        // Not entirely clear whose job it should be to figure
                        // out the shard, but we'll do it here for now.
                        var addShard = Promise.resolve(json);

                        if (table === dbSync.shards) {
                            addShard = determineShard(json).then(function (shard) {
                                json.shard = shard;

                                return Promise.resolve(json);
                            });
                        }

                        return addShard.then(function (json) {
                            return table.put(json).catch(databaseError).then(function () {
                                var body = JSON.stringify({
                                    data: [json]
                                });

                                var response = new Response(body, {
                                    status: 200,
                                    statusText: 'OK',
                                    headers: {
                                        'Content-Type': 'application/json'
                                    }
                                });

                                if (type === 'syncmetadata') {
                                    // If our syncmetadata changes, kick off a sync
                                    self.registration.sync.register('sync').catch(function () {
                                        self.registration.active.postMessage('sync');
                                    });

                                    return sendSyncData().then(function () {
                                        return Promise.resolve(response);
                                    });
                                } else {
                                    var change = {
                                        type: type,
                                        uuid: uuid,
                                        method: 'POST',
                                        data: json,
                                        timestamp: Date.now()
                                    };

                                    var changeTable = dbSync.nodeChanges;

                                    if (table === dbSync.shards) {
                                        changeTable = dbSync.shardChanges;
                                        change.shard = json.shard;
                                    }

                                    return changeTable.add(change).then(function (localId) {
                                        return sendRevisedNode(table, uuid).then(function () {
                                            return Promise.resolve(response);
                                        });
                                    });
                                }
                            });
                        });
                    });
                });
            });
        }).catch(sendErrorResponses);
    }

    function view (type, uuid) {
        return dbSync.open().catch(databaseError).then(function () {
            return getTableForType(type).then(function (table) {
              var uuids = uuid.split(',');

              // The key to query by.
              var key = 'uuid';

              return table.where(key).anyOf(uuids).toArray().catch(databaseError).then(function (nodes) {
                  // We could also check that the type is the expected type.
                  if (nodes) {

                      var body = JSON.stringify({
                          data: nodes
                      });

                      var response = new Response(body, {
                          status: 200,
                          statusText: 'OK',
                          headers: {
                              'Content-Type': 'application/json'
                          }
                      });

                      return Promise.resolve(response);
                  } else {
                      response = new Response('', {
                          status: 404,
                          statusText: 'Not found'
                      });

                      return Promise.reject(response);
                  }
              });
          });
        }).catch(sendErrorResponses);
    }

    // This is a kind of special-case for now, at least. We're wanting to get
    // back all of measuremnts for whom the key is equal to the value.
    //
    // Ultimately, it would be better to make this more generic here and do the
    // processing on the client side, but this mirrors the pre-existing
    // division of labour between client and server, so it's easier for now.
    function viewMeasurements (key, uuid) {
        // UUID may be multiple list of UUIDs, so we split by it.
        var uuids = uuid.split(',');

        var query = dbSync.shards.where(key).anyOf(uuids);

        // Build an empty list of measurements, so we return some value, even
        // if no measurements were ever taken.
        var data = {};
        uuids.forEach(function(uuid) {
            data[uuid] = {};
            // Decoder is expecting to have the Person's UUID.
            data[uuid].uuid = uuid;
        });

        return query.toArray().catch(databaseError).then(function (nodes) {
            // We could also check that the type is the expected type.
            if (nodes) {
                nodes.forEach(function (node) {
                    var target = node.person;
                    if (key === 'prenatal_encounter') {
                      target = node.prenatal_encounter;
                    }

                    data[target] = data[target] || {};
                    if (data[target][node.type]) {
                        data[target][node.type].push(node);
                    } else {
                        data[target] = data[target] || {};
                        data[target][node.type] = [node];
                    }
                });

                var body = JSON.stringify({
                    // Decoder is expecting a list, so we use Object.values().
                    data: Object.values(data)
                });

                var response = new Response(body, {
                    status: 200,
                    statusText: 'OK',
                    headers: {
                        'Content-Type': 'application/json'
                    }
                });

                return Promise.resolve(response);
            } else {
                response = new Response('', {
                    status: 404,
                    statusText: 'Not found'
                });

                return Promise.reject(response);
            }
        });
    }

    // Fields which we index along with type, so we can search for them.
    var searchFields = [
        'adult',
        'pin_code',
        'clinic',
        'person',
        'related_to'
    ];

    function index (url, type) {
        var params = url.searchParams;

        var offset = parseInt(params.get('offset') || '0');
        var range = parseInt(params.get('range') || '0');
        var sortBy = '';

        return dbSync.open().catch(databaseError).then(function () {
            var criteria = {type: type};

            // We can do a limited kind of criteria ... can be expanded when
            // necessary. This is most efficient if we have a compound index
            // including all the criteria.
            searchFields.forEach(function (field) {
                var searchValue = params.get(field);

                if (searchValue) {
                    criteria[field] = searchValue;
                }
            });

            return getTableForType(type).then(function (table) {
                // For syncmetadata, we don't actually use the criteria
                if (type === 'syncmetadata') {
                    var query = dbSync.syncMetadata;
                    var countQuery = query;
                } else {
                    query = table.where(criteria);
                    countQuery = query.clone();
                }

                var modifyQuery = Promise.resolve();

                if (type === 'person') {
                    var nameContains = params.get('name_contains');
                    if (nameContains) {
                        modifyQuery = modifyQuery.then(function () {
                            query = table.where('name_search').startsWith(nameContains.toLowerCase()).distinct();

                            // Cloning doesn't seem to work for this one.
                            countQuery = table.where('name_search').startsWith(nameContains.toLowerCase()).distinct();

                            sortBy = 'label';

                            return Promise.resolve();
                        });
                    }
                }

                // For PmtctParticipant, check the session param and (if
                // provided) get only those expected at the specified
                // session.
                if (type === 'pmtct_participant') {
                    var sessionId = params.get('session');
                    if (sessionId) {
                        modifyQuery = modifyQuery.then(function () {
                            return table.get(sessionId).then(function (session) {
                                if (session) {
                                    criteria.clinic = session.clinic;

                                    query = table.where(criteria).and(function (participation) {
                                        return expectedOnDate(participation, session.scheduled_date.value);
                                    });

                                    countQuery = query.clone();

                                    return Promise.resolve();
                                } else {
                                    return Promise.reject('Could not find session: ' + sessionId);
                                }
                            });
                        });
                    }
                }

                if (type === 'prenatal_encounter') {
                  var prenatalSessionId = params.get('individual_participant');
                  if (prenatalSessionId) {
                    modifyQuery = modifyQuery.then(function () {
                        criteria.individual_participant = prenatalSessionId;
                        query = table.where(criteria);

                        countQuery = query.clone();

                        return Promise.resolve();
                    });
                  }
                }

                // For session endpoint, check child param and only return
                // those sessions which the child was expected at.
                if (type === 'session') {
                    var childId = params.get('child');
                    if (childId) {
                        modifyQuery = modifyQuery.then(function () {
                            return table.where({
                                type: 'pmtct_participant',
                                person: childId
                            }).toArray().then(function (participations) {
                                var clinics = [];
                                participations.forEach(function(participation) {
                                  clinics.push(['session', participation.clinic]);
                                })

                                if (clinics.length > 0) {
                                    query = table.where('[type+clinic]').anyOf(clinics);
<<<<<<< HEAD
                                    console.log(query.toArray());

                                    countQuery = query.clone();
                                    console.log(countQuery.count());
=======
                                    countQuery = query.clone();
>>>>>>> cdb9d54c
                                    return Promise.resolve();
                                } else {
                                    return Promise.reject('Could not find participation for child: ' + childId);
                                }
                            });
                        });
                    }
                }

                return modifyQuery.then(function () {
                    if (offset > 0) {
                        query.offset(offset);
                    }

                    if (range > 0) {
                        query.limit(range);
                    }

                    var getNodes = sortBy ? query.sortBy(sortBy) : query.toArray();

                    return getNodes.catch(databaseError).then(function (nodes) {
                        var body = JSON.stringify({
                            offset: offset,
                            count: nodes.length,
                            data: nodes
                        });

                        var response = new Response(body, {
                            status: 200,
                            statusText: 'OK',
                            headers: {
                                'Content-Type': 'application/json'
                            }
                        });

                        return Promise.resolve(response);
                    });
                });
            });
        }).catch(sendErrorResponses);
    }

    // It's not entirely clear whose job it ought to be to figure out what
    // shard a node should be assigned to. For now, it seems simplest to do it
    // here, but we can revisit that.
    function determineShard (node) {
        if (node.health_center) {
            return Promise.resolve(node.health_center);
        }

        if (node.session) {
            return dbSync.nodes.get(node.session).then (function (session) {
                return dbSync.nodes.get(session.clinic).then(function (clinic) {
                    if (clinic) {
                        if (clinic.health_center) {
                            return Promise.resolve(clinic.health_center);
                        } else {
                            return Promise.reject('Clinic had no health_center: ' + clinic.uuid);
                        }
                    } else {
                        return Promise.reject('Could not find clinic: ' + session.clinic);
                    }
                });
            });
        } else {
            return Promise.reject('Node had no session field: ' + node.uuid);
        }
    }

    // This is meant for the end of a promise chain. If we've rejected with a
    // `Response` object, then we resolve instead, so that we'll send the
    // response. (Otherwise, we'll send a network error).
    function sendErrorResponses (err) {
        if (err instanceof Response) {
            return Promise.resolve(err);
        } else {
            return Promise.reject(err);
        }
    }

    function sendRevisedNode (table, uuid) {
        return table.get(uuid).catch(databaseError).then(function (item) {
            if (item) {
                return sendRevisions([item]);
            } else {
                return Promise.reject("UUID unexpectedly not found.");
            }
        });
    }

    function databaseError (err) {
        var response = new Response(JSON.stringify(err), {
            status: 500,
            statusText: 'Database Error'
        });

        return Promise.reject(response);
    }

    function jsonError (err) {
        var response = new Response(JSON.stringify(err), {
            status: 400,
            statusText: 'Bad JSON'
        });

        return Promise.reject(response);
    }

    // For things created on the backend, we use a v5 UUID which is a
    // combination of a v4 device UUID and a high-res timestamp. So, we'll do
    // the same thing here.  That is, we'll generate a v4 device UUID, and
    // we'll use it with a high-res timestamp to create a v5 UUID. That ought
    // to provide a sufficient guarantee of no UUID collisions.
    function makeUuid () {
        var timestamp = String(performance.timeOrigin + performance.now());

        return caches.open(configCache).then(function (cache) {
            return cache.match(deviceUuidUrl).then(function (response) {
                if (response) {
                    return response.text();
                } else {
                    var uuid = kelektivUuid.v4();

                    var cachedResponse = new Response(uuid, {
                        status: 200,
                        statusTest: 'OK',
                        headers: {
                            'Content-Type': 'application/text'
                        }
                    });

                    var cachedRequest = new Request (deviceUuidUrl, {
                        method: 'GET'
                    });

                    return cache.put(cachedRequest, cachedResponse).then(function () {
                        return Promise.resolve(uuid);
                    });
                }
            });
        }).then(function (deviceUuid) {
            return Promise.resolve(kelektivUuid.v5(timestamp, deviceUuid));
        });
    }

})();<|MERGE_RESOLUTION|>--- conflicted
+++ resolved
@@ -581,14 +581,7 @@
 
                                 if (clinics.length > 0) {
                                     query = table.where('[type+clinic]').anyOf(clinics);
-<<<<<<< HEAD
-                                    console.log(query.toArray());
-
                                     countQuery = query.clone();
-                                    console.log(countQuery.count());
-=======
-                                    countQuery = query.clone();
->>>>>>> cdb9d54c
                                     return Promise.resolve();
                                 } else {
                                     return Promise.reject('Could not find participation for child: ' + childId);
