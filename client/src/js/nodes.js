--- conflicted
+++ resolved
@@ -116,13 +116,11 @@
                 else if (type === 'acute-illness-measurements') {
                     return viewMeasurements('acute_illness_encounter', uuid);
                 }
-<<<<<<< HEAD
+                else if (type === 'home-visit-measurements') {
+                    return viewMeasurements('home_visit_encounter', uuid);
+                }
                 else if (type === 'follow-up-measurements') {
                     return viewFollowUpMeasurements(uuid);
-=======
-                else if (type === 'home-visit-measurements') {
-                    return viewMeasurements('home_visit_encounter', uuid);
->>>>>>> ec6236a1
                 }
                 else {
                     return view(type, uuid);
