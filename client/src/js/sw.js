/*
 * This contains some common code for our service worker script. So,
 * it is included by sw-precache first, in a global context.
 */
'use strict';

// Various constants that get used in multiple places.
var syncTag = 'sync';

var configCache = 'config';
var configUrlRegex = /\/sw\/config/;

var credentialsUrlRegex = /\/sw\/config\/device$/;
var credentialsUrl = '/sw/config/device';

var deviceUuidUrl = '/sw/config/device-uuid';

var photosDownloadCache = "photos";
var photosUploadCache = "photos-upload";

var photosDownloadUrlRegex = /\/system\/files\//;
var photosUploadUrlRegex = /\/cache-upload\/images/;
var backendUploadUrlRegex = /\/backend-upload\/images/;


// A UUID which represents the "shard" which is our general data that
// all devices get. (That is, unsharded data).
var nodesUuid = '78cf21d1-b3f4-496a-b312-d8ae73041f09';

var dbSync = new Dexie('sync');

// Note that this code only configures ... the actual database upgrade will
// only take place once the db is opened, which only happens once we're
// the active service worker.
dbSync.version(1).stores({
    // It's not entirely clear whether it will be more convenient to split
    // up the content-types into their own stores, or keep them together.
    // Intuitively, it seems as though it will be more convenient to keep
    // them together, but we can revisit that if necessary. IndexedDB is
    // fundamentally a NoSQL-type database, so each item need not have
    // the same shape. And, there are no SQL-type joins, so using many
    // stores is inconvenient.
    //
    // (It turns out that you can only use one IndexedDB index at a time.
    // This will make for a lot of indexes -- it may be nicer to split up
    // the types into different tables. However, that will make it harder
    // to calculate the maximum `vid`. So, we'll see).
    //
    // What we're specifying here is a comma-separate list of the fields to
    // index. The first field is the primary key, and the `&` indicates
    // that it should be unique.
    nodes: '&uuid,type,vid,status,[type+pin_code],[type+clinic],[type+mother]',

    // We'll write local changes here and eventually upload them.
    nodeChanges: '++localId',

    // Metadata that tracks information about the sync process. The uuid is the
    // UUID of the shard we are syncing. So, for things we sync by health
    // center, it's the UUID of the health center. For things in the nodes
    // table, which every device gets, we use a static UUID here (`nodesUuid`).
    syncMetadata: '&uuid',

    // This is like the `nodes` table, but for the things that we don't
    // download onto all devices -- that is, for the things for which we are
    // "sharding" the database by health center.
    //
    // The `uuid` is the UUID of the node. The `shard` is the UUID of the
    // health center which is the reason we're downloading this node to this
    // device. We need a compound key with shard and vid, because IndexedDb
    // is a bit weird about using indexes -- you can only use one at a time.
    shards: '&uuid,type,vid,status,child,mother,[shard+vid]',

    // Write local changes here and eventually upload.
    shardChanges: '++localId,shard'
});

dbSync.version(2).stores({
    nodes: '&uuid,type,vid,status,[type+pin_code],[type+clinic],[type+person],[type+related_to],[type+person+related_to]',
    shards: '&uuid,type,vid,status,person,[shard+vid]',
}).upgrade(function (tx) {
    // On upgrading to version 2, clear nodes and shards.
    return tx.nodes.clear().then(function () {
        return tx.shards.clear();
    }).then(function () {
        // And reset sync metadata.
        return tx.syncMetadata.toCollection().modify(function (data) {
            delete data.download;
            delete data.upload;

            data.attempt = {
                tag: 'NotAsked',
                timestamp: Date.now()
            };
        });
    });
});

dbSync.version(3).stores({
    nodes: '&uuid,type,vid,status,[type+pin_code],[type+clinic],[type+person],[type+related_to],[type+person+related_to],[type+adult]',
});

dbSync.version(4).stores({
    nodes: '&uuid,type,vid,status,*name_search,[type+pin_code],[type+clinic],[type+person],[type+related_to],[type+person+related_to],[type+adult]',
}).upgrade(function (tx) {
    return tx.nodes.where({
        type: 'person'
    }).modify(function (person) {
        person.name_search = gatherWords(person.label);
    });
});

dbSync.version(5).stores({
    nodes: '&uuid,type,vid,status,*name_search,[type+pin_code],[type+clinic],[type+person],[type+related_to],[type+person+related_to],[type+adult]',
}).upgrade(function (tx) {
    return tx.nodes.where({
        type: 'clinic'
    }).delete();
});

<<<<<<< HEAD

=======
>>>>>>> a796f1fa
dbSync.version(6).stores({
    nodes: '&uuid,type,vid,status,*name_search,[type+pin_code],[type+clinic],[type+person],[type+related_to],[type+person+related_to],[type+adult]',
}).upgrade(function (tx) {
    return tx.nodes.where({
<<<<<<< HEAD
        type: 'session'
=======
        type: 'participant_form'
>>>>>>> a796f1fa
    }).delete();
});

function gatherWords (text) {
    // Split on spaces, and remove blanks from result.
    return (text || '').split(/\s+/).flatMap(function (word) {
        if (word) {
            return [word.toLowerCase()];
        } else {
            return [];
        }
    });
}

// Hooks that index persons for searching name.
dbSync.nodes.hook("creating", function (primKey, obj, trans) {
    if (obj.type === 'person') {
        if (typeof obj.label == 'string') {
            obj.name_search = gatherWords(obj.label);
        }
    }
});

dbSync.nodes.hook("updating", function (mods, primKey, obj, trans) {
    if (obj.type === 'person') {
        if (mods.hasOwnProperty("label")) {
            if (typeof mods.label == 'string') {
                return {
                    name_search: gatherWords(mods.label)
                };
            } else {
                return {
                    name_search: []
                };
            }
        } else {
            return {
                name_search: gatherWords(obj.label)
            };
        }
    }
});

// For when any sync metadata changes, send it all to the app
function sendSyncData () {
    return dbSync.syncMetadata.toArray().then (function (syncData) {
        var message = {
            tag: 'SyncData',
            data: syncData
        };

        return self.clients.matchAll().then(function (clients) {
            clients.forEach(function (client) {
                client.postMessage(message);
            });

            return Promise.resolve();
        });
    });
}

// When we download revisions, send them to the app.
function sendRevisions (revisions) {
    var message = {
        tag: 'NewRevisions',
        data: revisions
    };

    return self.clients.matchAll().then(function (clients) {
        clients.forEach(function (client) {
            client.postMessage(message);
        });

        return Promise.resolve();
    });
}<|MERGE_RESOLUTION|>--- conflicted
+++ resolved
@@ -117,19 +117,19 @@
     }).delete();
 });
 
-<<<<<<< HEAD
-
-=======
->>>>>>> a796f1fa
 dbSync.version(6).stores({
     nodes: '&uuid,type,vid,status,*name_search,[type+pin_code],[type+clinic],[type+person],[type+related_to],[type+person+related_to],[type+adult]',
 }).upgrade(function (tx) {
     return tx.nodes.where({
-<<<<<<< HEAD
+        type: 'participant_form'
+    }).delete();
+});
+
+dbSync.version(7).stores({
+    nodes: '&uuid,type,vid,status,*name_search,[type+pin_code],[type+clinic],[type+person],[type+related_to],[type+person+related_to],[type+adult]',
+}).upgrade(function (tx) {
+    return tx.nodes.where({
         type: 'session'
-=======
-        type: 'participant_form'
->>>>>>> a796f1fa
     }).delete();
 });
 
