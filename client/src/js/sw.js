/*
 * This contains some common code for our service worker script. So,
 * it is included by sw-precache first, in a global context.
 */
'use strict';

// Various constants that get used in multiple places.
var syncTag = 'sync';

var configCache = 'config';
var configUrlRegex = /\/sw\/config/;

var credentialsUrlRegex = /\/sw\/config\/device$/;
var credentialsUrl = '/sw/config/device';

var deviceUuidUrl = '/sw/config/device-uuid';

var photosDownloadCache = "photos";
var photosUploadCache = "photos-upload";

var photosDownloadUrlRegex = /\/system\/files\//;
var photosUploadUrlRegex = /\/cache-upload\/images/;
var backendUploadUrlRegex = /\/backend-upload\/images/;


// A UUID which represents the "shard" which is our general data that
// all devices get. (That is, unsharded data).
var nodesUuid = '78cf21d1-b3f4-496a-b312-d8ae73041f09';

var dbSync = new Dexie('sync');

// Note that this code only configures ... the actual database upgrade will
// only take place once the db is opened, which only happens once we're
// the active service worker.
dbSync.version(1).stores({
    // It's not entirely clear whether it will be more convenient to split
    // up the content-types into their own stores, or keep them together.
    // Intuitively, it seems as though it will be more convenient to keep
    // them together, but we can revisit that if necessary. IndexedDB is
    // fundamentally a NoSQL-type database, so each item need not have
    // the same shape. And, there are no SQL-type joins, so using many
    // stores is inconvenient.
    //
    // (It turns out that you can only use one IndexedDB index at a time.
    // This will make for a lot of indexes -- it may be nicer to split up
    // the types into different tables. However, that will make it harder
    // to calculate the maximum `vid`. So, we'll see).
    //
    // What we're specifying here is a comma-separate list of the fields to
    // index. The first field is the primary key, and the `&` indicates
    // that it should be unique.
    nodes: '&uuid,type,vid,status,[type+pin_code],[type+clinic],[type+mother]',

    // We'll write local changes here and eventually upload them.
    nodeChanges: '++localId',

    // Metadata that tracks information about the sync process. The uuid is the
    // UUID of the shard we are syncing. So, for things we sync by health
    // center, it's the UUID of the health center. For things in the nodes
    // table, which every device gets, we use a static UUID here (`nodesUuid`).
    syncMetadata: '&uuid',

    // This is like the `nodes` table, but for the things that we don't
    // download onto all devices -- that is, for the things for which we are
    // "sharding" the database by health center.
    //
    // The `uuid` is the UUID of the node. The `shard` is the UUID of the
    // health center which is the reason we're downloading this node to this
    // device. We need a compound key with shard and vid, because IndexedDb
    // is a bit weird about using indexes -- you can only use one at a time.
    shards: '&uuid,type,vid,status,child,mother,[shard+vid]',

    // Write local changes here and eventually upload.
    shardChanges: '++localId,shard'
});

dbSync.version(2).stores({
    nodes: '&uuid,type,vid,status,[type+pin_code],[type+clinic],[type+person],[type+related_to],[type+person+related_to]',
    shards: '&uuid,type,vid,status,person,[shard+vid]',
}).upgrade(function (tx) {
    // On upgrading to version 2, clear nodes and shards.
    return tx.nodes.clear().then(function () {
        return tx.shards.clear();
    }).then(function () {
        // And reset sync metadata.
        return tx.syncMetadata.toCollection().modify(function (data) {
            delete data.download;
            delete data.upload;

            data.attempt = {
                tag: 'NotAsked',
                timestamp: Date.now()
            };
        });
    });
});

dbSync.version(3).stores({
    nodes: '&uuid,type,vid,status,[type+pin_code],[type+clinic],[type+person],[type+related_to],[type+person+related_to],[type+adult]',
});

dbSync.version(4).stores({
    nodes: '&uuid,type,vid,status,*name_search,[type+pin_code],[type+clinic],[type+person],[type+related_to],[type+person+related_to],[type+adult]',
}).upgrade(function (tx) {
    return tx.nodes.where({
        type: 'person'
    }).modify(function (person) {
        person.name_search = gatherWords(person.label);
    });
});

dbSync.version(5).stores({
    nodes: '&uuid,type,vid,status,*name_search,[type+pin_code],[type+clinic],[type+person],[type+related_to],[type+person+related_to],[type+adult]',
}).upgrade(function (tx) {
    return tx.nodes.where({
        type: 'clinic'
    }).delete();
});

dbSync.version(6).stores({
    nodes: '&uuid,type,vid,status,*name_search,[type+pin_code],[type+clinic],[type+person],[type+related_to],[type+person+related_to],[type+adult]',
}).upgrade(function (tx) {
    return tx.nodes.where({
        type: 'participant_form'
    }).delete();
});

dbSync.version(7).stores({
    nodes: '&uuid,type,vid,status,*name_search,[type+pin_code],[type+clinic],[type+person],[type+related_to],[type+person+related_to],[type+individual_participant],[type+adult]',
    shards: '&uuid,type,vid,status,person,[shard+vid],prenatal_encounter',
}).upgrade(function (tx) {
    return tx.nodes.where({
        type: 'session'
    }).delete();
});

<<<<<<< HEAD
dbSync.version(8).stores({
    shards: '&uuid,type,vid,status,person,[shard+vid],prenatal_encounter,nutrition_encounter',
=======
dbSync.version(8).upgrade(function (tx) {
    return tx.nodes.where({
        type: 'clinic'
    }).delete().then(function () {
        return tx.nodes.where({
            type: 'nurse'
        }).delete();
    });
>>>>>>> f74fcc0a
});

function gatherWords (text) {
    // Split on spaces, and remove blanks from result.
    return (text || '').split(/\s+/).flatMap(function (word) {
        if (word) {
            return [word.toLowerCase()];
        } else {
            return [];
        }
    });
}

// Hooks that index persons for searching name.
dbSync.nodes.hook("creating", function (primKey, obj, trans) {
    if (obj.type === 'person') {
        if (typeof obj.label == 'string') {
            obj.name_search = gatherWords(obj.label);
        }
    }
});

dbSync.nodes.hook("updating", function (mods, primKey, obj, trans) {
    if (obj.type === 'person') {
        if (mods.hasOwnProperty("label")) {
            if (typeof mods.label == 'string') {
                return {
                    name_search: gatherWords(mods.label)
                };
            } else {
                return {
                    name_search: []
                };
            }
        } else {
            return {
                name_search: gatherWords(obj.label)
            };
        }
    }
});

// For when any sync metadata changes, send it all to the app
function sendSyncData () {
    return dbSync.syncMetadata.toArray().then (function (syncData) {
        var message = {
            tag: 'SyncData',
            data: syncData
        };

        return self.clients.matchAll().then(function (clients) {
            clients.forEach(function (client) {
                client.postMessage(message);
            });

            return Promise.resolve();
        });
    });
}

// When we download revisions, send them to the app.
function sendRevisions (revisions) {
    var message = {
        tag: 'NewRevisions',
        data: revisions
    };

    return self.clients.matchAll().then(function (clients) {
        clients.forEach(function (client) {
            client.postMessage(message);
        });

        return Promise.resolve();
    });
}<|MERGE_RESOLUTION|>--- conflicted
+++ resolved
@@ -134,10 +134,6 @@
     }).delete();
 });
 
-<<<<<<< HEAD
-dbSync.version(8).stores({
-    shards: '&uuid,type,vid,status,person,[shard+vid],prenatal_encounter,nutrition_encounter',
-=======
 dbSync.version(8).upgrade(function (tx) {
     return tx.nodes.where({
         type: 'clinic'
@@ -146,7 +142,10 @@
             type: 'nurse'
         }).delete();
     });
->>>>>>> f74fcc0a
+});
+
+dbSync.version(9).stores({
+    shards: '&uuid,type,vid,status,person,[shard+vid],prenatal_encounter,nutrition_encounter',
 });
 
 function gatherWords (text) {
