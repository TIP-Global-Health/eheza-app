/*
 * This contains some common code for our service worker script. So,
 * it is included by sw-precache first, in a global context.
 */
'use strict';

// Various constants that get used in multiple places.
var syncTag = 'sync';

var configCache = 'config';
var configUrlRegex = /\/sw\/config/;

var credentialsUrlRegex = /\/sw\/config\/device$/;
var credentialsUrl = '/sw/config/device';

var deviceUuidUrl = '/sw/config/device-uuid';

var photosDownloadCache = "photos";
var photosUploadCache = "photos-upload";

var photosDownloadUrlRegex = /\/system\/files\//;
var photosUploadUrlRegex = /\/cache-upload\/images/;


// A UUID which represents the "shard" which is our general data that
// all devices get. (That is, unsharded data).
var nodesUuid = '78cf21d1-b3f4-496a-b312-d8ae73041f09';

// All those entities are the entities we're going to get from the backend.
// They should also be mapped in SyncManager.Model.BackendGeneralEntity (for
// General entities), or SyncManager.Model.BackendAuthorityEntity (for Authority
// entities).
var tableForType = {
    acute_findings: 'shards',
    acute_illness_encounter: 'shards',
    acute_illness_vitals: 'shards',
    attendance: 'shards',
    breast_exam: 'shards',
    catchment_area: 'nodes',
    child_fbf: 'shards',
    clinic: 'shards',
    counseling_schedule: 'nodes',
    counseling_session: 'shards',
    counseling_topic: 'nodes',
    core_physical_exam: 'shards',
    danger_signs: 'shards',
    exposure: 'shards',
    family_planning: 'shards',
    hc_contact: 'shards',
    health_center: 'nodes',
    height: 'shards',
    individual_participant: 'shards',
    isolation: 'shards',
    lactation: 'shards',
    last_menstrual_period: 'shards',
    malaria_testing: 'shards',
    medical_history: 'shards',
    medication: 'shards',
    medication_distribution: 'shards',
    mother_fbf: 'shards',
    muac: 'shards',
    nurse: 'nodes',
    nutrition: 'shards',
    nutrition_encounter: 'shards',
    nutrition_height: 'shards',
    nutrition_muac: 'shards',
    nutrition_nutrition: 'shards',
    nutrition_photo: 'shards',
    nutrition_weight: 'shards',
    obstetric_history: 'shards',
    obstetric_history_step2: 'shards',
    obstetrical_exam: 'shards',
    participant_consent: 'shards',
    participant_form: 'nodes',
    person: 'shards',
    photo: 'shards',
    prenatal_photo: 'shards',
    pmtct_participant: 'shards',
    prenatal_family_planning: 'shards',
    prenatal_nutrition: 'shards',
    prenatal_encounter: 'shards',
    relationship: 'shards',
    resource: 'shards',
    send_to_hc: 'shards',
    session: 'shards',
    social_history: 'shards',
    syncmetadata: 'syncMetadata',
    symptoms_general: 'shards',
    symptoms_gi: 'shards',
    symptoms_respiratory: 'shards',
    travel_history: 'shards',
    treatment_history: 'shards',
    village: 'nodes',
    vitals: 'shards',
    weight: 'shards'
};

<<<<<<< HEAD
/**
 * @DEPRECATED
 * Kept here for now, to avoid deleting from other places, which should happen
 * in a follow up.
 */
function sendSyncData () {}
=======
var dbSync = new Dexie('sync');

// Note that this code only configures ... the actual database upgrade will
// only take place once the db is opened, which only happens once we're
// the active service worker.
dbSync.version(1).stores({
    // It's not entirely clear whether it will be more convenient to split
    // up the content-types into their own stores, or keep them together.
    // Intuitively, it seems as though it will be more convenient to keep
    // them together, but we can revisit that if necessary. IndexedDB is
    // fundamentally a NoSQL-type database, so each item need not have
    // the same shape. And, there are no SQL-type joins, so using many
    // stores is inconvenient.
    //
    // (It turns out that you can only use one IndexedDB index at a time.
    // This will make for a lot of indexes -- it may be nicer to split up
    // the types into different tables. However, that will make it harder
    // to calculate the maximum `vid`. So, we'll see).
    //
    // What we're specifying here is a comma-separate list of the fields to
    // index. The first field is the primary key, and the `&` indicates
    // that it should be unique.
    nodes: '&uuid,type,vid,status,[type+pin_code],[type+clinic],[type+mother]',

    // We'll write local changes here and eventually upload them.
    nodeChanges: '++localId',

    // Metadata that tracks information about the sync process. The uuid is the
    // UUID of the shard we are syncing. So, for things we sync by health
    // center, it's the UUID of the health center. For things in the nodes
    // table, which every device gets, we use a static UUID here (`nodesUuid`).
    syncMetadata: '&uuid',

    // This is like the `nodes` table, but for the things that we don't
    // download onto all devices -- that is, for the things for which we are
    // "sharding" the database by health center.
    //
    // The `uuid` is the UUID of the node. The `shard` is the UUID of the
    // health center which is the reason we're downloading this node to this
    // device. We need a compound key with shard and vid, because IndexedDb
    // is a bit weird about using indexes -- you can only use one at a time.
    shards: '&uuid,type,vid,status,child,mother,[shard+vid]',

    // Write local changes here and eventually upload.
    shardChanges: '++localId,shard'
});

dbSync.version(2).stores({
    nodes: '&uuid,type,vid,status,[type+pin_code],[type+clinic],[type+person],[type+related_to],[type+person+related_to]',
    shards: '&uuid,type,vid,status,person,[shard+vid]',
}).upgrade(function (tx) {
    // On upgrading to version 2, clear nodes and shards.
    return tx.nodes.clear().then(function () {
        return tx.shards.clear();
    }).then(function () {
        // And reset sync metadata.
        return tx.syncMetadata.toCollection().modify(function (data) {
            delete data.download;
            delete data.upload;

            data.attempt = {
                tag: 'NotAsked',
                timestamp: Date.now()
            };
        });
    });
});

dbSync.version(3).stores({
    nodes: '&uuid,type,vid,status,[type+pin_code],[type+clinic],[type+person],[type+related_to],[type+person+related_to],[type+adult]',
});

dbSync.version(4).stores({
    nodes: '&uuid,type,vid,status,*name_search,[type+pin_code],[type+clinic],[type+person],[type+related_to],[type+person+related_to],[type+adult]',
}).upgrade(function (tx) {
    return tx.nodes.where({
        type: 'person'
    }).modify(function (person) {
        person.name_search = gatherWords(person.label);
    });
});

dbSync.version(5).stores({
    nodes: '&uuid,type,vid,status,*name_search,[type+pin_code],[type+clinic],[type+person],[type+related_to],[type+person+related_to],[type+adult]',
}).upgrade(function (tx) {
    return tx.nodes.where({
        type: 'clinic'
    }).delete();
});

dbSync.version(6).stores({
    nodes: '&uuid,type,vid,status,*name_search,[type+pin_code],[type+clinic],[type+person],[type+related_to],[type+person+related_to],[type+adult]',
}).upgrade(function (tx) {
    return tx.nodes.where({
        type: 'participant_form'
    }).delete();
});

dbSync.version(7).stores({
    nodes: '&uuid,type,vid,status,*name_search,[type+pin_code],[type+clinic],[type+person],[type+related_to],[type+person+related_to],[type+individual_participant],[type+adult]',
    shards: '&uuid,type,vid,status,person,[shard+vid],prenatal_encounter',
}).upgrade(function (tx) {
    return tx.nodes.where({
        type: 'session'
    }).delete();
});

dbSync.version(8).upgrade(function (tx) {
    return tx.nodes.where({
        type: 'clinic'
    }).delete().then(function () {
        return tx.nodes.where({
            type: 'nurse'
        }).delete();
    });
});

dbSync.version(9).stores({
    shards: '&uuid,type,vid,status,person,[shard+vid],prenatal_encounter,nutrition_encounter',
});

dbSync.version(10).stores({
    nodes: '&uuid,type,vid,status,[type+pin_code]',
    shards: '&uuid,type,vid,status,person,[shard+vid],prenatal_encounter,nutrition_encounter,*name_search,[type+clinic],[type+person],[type+related_to],[type+person+related_to],[type+individual_participant],[type+adult]',
});

dbSync.version(11).stores({
    shards: '&uuid,type,vid,status,person,[shard+vid],prenatal_encounter,nutrition_encounter,acute_illness_encounter,*name_search,[type+clinic],[type+person],[type+related_to],[type+person+related_to],[type+individual_participant],[type+adult]',
});

function gatherWords (text) {
    // Split on spaces, and remove blanks from result.
    return (text || '').split(/\s+/).flatMap(function (word) {
        if (word) {
            return [word.toLowerCase()];
        } else {
            return [];
        }
    });
}

// Hooks that index persons for searching name.
dbSync.shards.hook("creating", function (primKey, obj, trans) {
    if (obj.type === 'person') {
        if (typeof obj.label == 'string') {
            obj.name_search = gatherWords(obj.label);
        }
    }
});

dbSync.shards.hook("updating", function (mods, primKey, obj, trans) {
    if (obj.type === 'person') {
        if (mods.hasOwnProperty("label")) {
            if (typeof mods.label == 'string') {
                return {
                    name_search: gatherWords(mods.label)
                };
            } else {
                return {
                    name_search: []
                };
            }
        } else {
            return {
                name_search: gatherWords(obj.label)
            };
        }
    }
});

// For when any sync metadata changes, send it all to the app
function sendSyncData () {
    return dbSync.syncMetadata.toArray().then (function (syncData) {
        var message = {
            tag: 'SyncData',
            data: syncData
        };

        return self.clients.matchAll().then(function (clients) {
            clients.forEach(function (client) {
                client.postMessage(message);
            });

            return Promise.resolve();
        });
    });
}

// When we download revisions, send them to the app.
function sendRevisions (revisions) {
    var message = {
        tag: 'NewRevisions',
        data: revisions
    };

    return self.clients.matchAll().then(function (clients) {
        clients.forEach(function (client) {
            client.postMessage(message);
        });

        return Promise.resolve();
    });
}
>>>>>>> cae35338
<|MERGE_RESOLUTION|>--- conflicted
+++ resolved
@@ -95,215 +95,9 @@
     weight: 'shards'
 };
 
-<<<<<<< HEAD
 /**
  * @DEPRECATED
  * Kept here for now, to avoid deleting from other places, which should happen
  * in a follow up.
  */
-function sendSyncData () {}
-=======
-var dbSync = new Dexie('sync');
-
-// Note that this code only configures ... the actual database upgrade will
-// only take place once the db is opened, which only happens once we're
-// the active service worker.
-dbSync.version(1).stores({
-    // It's not entirely clear whether it will be more convenient to split
-    // up the content-types into their own stores, or keep them together.
-    // Intuitively, it seems as though it will be more convenient to keep
-    // them together, but we can revisit that if necessary. IndexedDB is
-    // fundamentally a NoSQL-type database, so each item need not have
-    // the same shape. And, there are no SQL-type joins, so using many
-    // stores is inconvenient.
-    //
-    // (It turns out that you can only use one IndexedDB index at a time.
-    // This will make for a lot of indexes -- it may be nicer to split up
-    // the types into different tables. However, that will make it harder
-    // to calculate the maximum `vid`. So, we'll see).
-    //
-    // What we're specifying here is a comma-separate list of the fields to
-    // index. The first field is the primary key, and the `&` indicates
-    // that it should be unique.
-    nodes: '&uuid,type,vid,status,[type+pin_code],[type+clinic],[type+mother]',
-
-    // We'll write local changes here and eventually upload them.
-    nodeChanges: '++localId',
-
-    // Metadata that tracks information about the sync process. The uuid is the
-    // UUID of the shard we are syncing. So, for things we sync by health
-    // center, it's the UUID of the health center. For things in the nodes
-    // table, which every device gets, we use a static UUID here (`nodesUuid`).
-    syncMetadata: '&uuid',
-
-    // This is like the `nodes` table, but for the things that we don't
-    // download onto all devices -- that is, for the things for which we are
-    // "sharding" the database by health center.
-    //
-    // The `uuid` is the UUID of the node. The `shard` is the UUID of the
-    // health center which is the reason we're downloading this node to this
-    // device. We need a compound key with shard and vid, because IndexedDb
-    // is a bit weird about using indexes -- you can only use one at a time.
-    shards: '&uuid,type,vid,status,child,mother,[shard+vid]',
-
-    // Write local changes here and eventually upload.
-    shardChanges: '++localId,shard'
-});
-
-dbSync.version(2).stores({
-    nodes: '&uuid,type,vid,status,[type+pin_code],[type+clinic],[type+person],[type+related_to],[type+person+related_to]',
-    shards: '&uuid,type,vid,status,person,[shard+vid]',
-}).upgrade(function (tx) {
-    // On upgrading to version 2, clear nodes and shards.
-    return tx.nodes.clear().then(function () {
-        return tx.shards.clear();
-    }).then(function () {
-        // And reset sync metadata.
-        return tx.syncMetadata.toCollection().modify(function (data) {
-            delete data.download;
-            delete data.upload;
-
-            data.attempt = {
-                tag: 'NotAsked',
-                timestamp: Date.now()
-            };
-        });
-    });
-});
-
-dbSync.version(3).stores({
-    nodes: '&uuid,type,vid,status,[type+pin_code],[type+clinic],[type+person],[type+related_to],[type+person+related_to],[type+adult]',
-});
-
-dbSync.version(4).stores({
-    nodes: '&uuid,type,vid,status,*name_search,[type+pin_code],[type+clinic],[type+person],[type+related_to],[type+person+related_to],[type+adult]',
-}).upgrade(function (tx) {
-    return tx.nodes.where({
-        type: 'person'
-    }).modify(function (person) {
-        person.name_search = gatherWords(person.label);
-    });
-});
-
-dbSync.version(5).stores({
-    nodes: '&uuid,type,vid,status,*name_search,[type+pin_code],[type+clinic],[type+person],[type+related_to],[type+person+related_to],[type+adult]',
-}).upgrade(function (tx) {
-    return tx.nodes.where({
-        type: 'clinic'
-    }).delete();
-});
-
-dbSync.version(6).stores({
-    nodes: '&uuid,type,vid,status,*name_search,[type+pin_code],[type+clinic],[type+person],[type+related_to],[type+person+related_to],[type+adult]',
-}).upgrade(function (tx) {
-    return tx.nodes.where({
-        type: 'participant_form'
-    }).delete();
-});
-
-dbSync.version(7).stores({
-    nodes: '&uuid,type,vid,status,*name_search,[type+pin_code],[type+clinic],[type+person],[type+related_to],[type+person+related_to],[type+individual_participant],[type+adult]',
-    shards: '&uuid,type,vid,status,person,[shard+vid],prenatal_encounter',
-}).upgrade(function (tx) {
-    return tx.nodes.where({
-        type: 'session'
-    }).delete();
-});
-
-dbSync.version(8).upgrade(function (tx) {
-    return tx.nodes.where({
-        type: 'clinic'
-    }).delete().then(function () {
-        return tx.nodes.where({
-            type: 'nurse'
-        }).delete();
-    });
-});
-
-dbSync.version(9).stores({
-    shards: '&uuid,type,vid,status,person,[shard+vid],prenatal_encounter,nutrition_encounter',
-});
-
-dbSync.version(10).stores({
-    nodes: '&uuid,type,vid,status,[type+pin_code]',
-    shards: '&uuid,type,vid,status,person,[shard+vid],prenatal_encounter,nutrition_encounter,*name_search,[type+clinic],[type+person],[type+related_to],[type+person+related_to],[type+individual_participant],[type+adult]',
-});
-
-dbSync.version(11).stores({
-    shards: '&uuid,type,vid,status,person,[shard+vid],prenatal_encounter,nutrition_encounter,acute_illness_encounter,*name_search,[type+clinic],[type+person],[type+related_to],[type+person+related_to],[type+individual_participant],[type+adult]',
-});
-
-function gatherWords (text) {
-    // Split on spaces, and remove blanks from result.
-    return (text || '').split(/\s+/).flatMap(function (word) {
-        if (word) {
-            return [word.toLowerCase()];
-        } else {
-            return [];
-        }
-    });
-}
-
-// Hooks that index persons for searching name.
-dbSync.shards.hook("creating", function (primKey, obj, trans) {
-    if (obj.type === 'person') {
-        if (typeof obj.label == 'string') {
-            obj.name_search = gatherWords(obj.label);
-        }
-    }
-});
-
-dbSync.shards.hook("updating", function (mods, primKey, obj, trans) {
-    if (obj.type === 'person') {
-        if (mods.hasOwnProperty("label")) {
-            if (typeof mods.label == 'string') {
-                return {
-                    name_search: gatherWords(mods.label)
-                };
-            } else {
-                return {
-                    name_search: []
-                };
-            }
-        } else {
-            return {
-                name_search: gatherWords(obj.label)
-            };
-        }
-    }
-});
-
-// For when any sync metadata changes, send it all to the app
-function sendSyncData () {
-    return dbSync.syncMetadata.toArray().then (function (syncData) {
-        var message = {
-            tag: 'SyncData',
-            data: syncData
-        };
-
-        return self.clients.matchAll().then(function (clients) {
-            clients.forEach(function (client) {
-                client.postMessage(message);
-            });
-
-            return Promise.resolve();
-        });
-    });
-}
-
-// When we download revisions, send them to the app.
-function sendRevisions (revisions) {
-    var message = {
-        tag: 'NewRevisions',
-        data: revisions
-    };
-
-    return self.clients.matchAll().then(function (clients) {
-        clients.forEach(function (client) {
-            client.postMessage(message);
-        });
-
-        return Promise.resolve();
-    });
-}
->>>>>>> cae35338
+function sendSyncData () {}