--- conflicted
+++ resolved
@@ -196,20 +196,20 @@
 });
 
 dbSync.version(9).stores({
-<<<<<<< HEAD
-    statistics: '&uuid',
-}).upgrade(function (tx) {
-    return tx.nodes.where({
-        type: 'health_center'
-    }).delete();
-=======
     shards: '&uuid,type,vid,status,person,[shard+vid],prenatal_encounter,nutrition_encounter',
 });
 
 dbSync.version(10).stores({
     nodes: '&uuid,type,vid,status,[type+pin_code]',
     shards: '&uuid,type,vid,status,person,[shard+vid],prenatal_encounter,nutrition_encounter,*name_search,[type+clinic],[type+person],[type+related_to],[type+person+related_to],[type+individual_participant],[type+adult]',
->>>>>>> 11c15cd0
+});
+
+dbSync.version(11).stores({
+    statistics: '&uuid',
+}).upgrade(function (tx) {
+    return tx.nodes.where({
+        type: 'health_center'
+    }).delete();
 });
 
 function gatherWords (text) {
