/*
 * This contains some common code for our service worker script. So,
 * it is included by sw-precache first, in a global context.
 */
'use strict';

// Various constants that get used in multiple places.
var syncTag = 'sync';

var configCache = 'config';
var configUrlRegex = /\/sw\/config/;

var credentialsUrlRegex = /\/sw\/config\/device$/;
var credentialsUrl = '/sw/config/device';

var deviceUuidUrl = '/sw/config/device-uuid';

var photosDownloadCache = "photos";
var photosUploadCache = "photos-upload";

var photosDownloadUrlRegex = /\/system\/files\//;
var photosUploadUrlRegex = /\/cache-upload\/images/;
var backendUploadUrlRegex = /\/backend-upload\/images/;


// A UUID which represents the "shard" which is our general data that
// all devices get. (That is, unsharded data).
var nodesUuid = '78cf21d1-b3f4-496a-b312-d8ae73041f09';

var tableForType = {
    attendance: 'shards',
    breast_exam: 'shards',
    catchment_area: 'nodes',
    child_fbf: 'shards',
    clinic: 'shards',
    counseling_schedule: 'nodes',
    counseling_session: 'shards',
    counseling_topic: 'nodes',
    core_physical_exam: 'shards',
    danger_signs: 'shards',
    family_planning: 'shards',
    health_center: 'nodes',
    height: 'shards',
    individual_participant: 'shards',
    lactation: 'shards',
    last_menstrual_period: 'shards',
    medical_history: 'shards',
    medication: 'shards',
    mother_fbf: 'shards',
    muac: 'shards',
    nurse: 'nodes',
    nutrition: 'shards',
    nutrition_encounter: 'shards',
    nutrition_height: 'shards',
    nutrition_muac: 'shards',
    nutrition_nutrition: 'shards',
    nutrition_photo: 'shards',
    nutrition_weight: 'shards',
    obstetric_history: 'shards',
    obstetric_history_step2: 'shards',
    obstetrical_exam: 'shards',
    participant_consent: 'shards',
    participant_form: 'nodes',
    person: 'shards',
    photo: 'shards',
    prenatal_photo: 'shards',
    pmtct_participant: 'shards',
    prenatal_family_planning: 'shards',
    prenatal_nutrition: 'shards',
    prenatal_encounter: 'shards',
    relationship: 'shards',
    resource: 'shards',
    session: 'shards',
    social_history: 'shards',
    syncmetadata: 'syncMetadata',
    village: 'nodes',
    vitals: 'shards',
    weight: 'shards'
};

var dbSync = new Dexie('sync');

// Note that this code only configures ... the actual database upgrade will
// only take place once the db is opened, which only happens once we're
// the active service worker.
dbSync.version(1).stores({
    // It's not entirely clear whether it will be more convenient to split
    // up the content-types into their own stores, or keep them together.
    // Intuitively, it seems as though it will be more convenient to keep
    // them together, but we can revisit that if necessary. IndexedDB is
    // fundamentally a NoSQL-type database, so each item need not have
    // the same shape. And, there are no SQL-type joins, so using many
    // stores is inconvenient.
    //
    // (It turns out that you can only use one IndexedDB index at a time.
    // This will make for a lot of indexes -- it may be nicer to split up
    // the types into different tables. However, that will make it harder
    // to calculate the maximum `vid`. So, we'll see).
    //
    // What we're specifying here is a comma-separate list of the fields to
    // index. The first field is the primary key, and the `&` indicates
    // that it should be unique.
    nodes: '&uuid,type,vid,status,[type+pin_code],[type+clinic],[type+mother]',

    // We'll write local changes here and eventually upload them.
    nodeChanges: '++localId',

    // Metadata that tracks information about the sync process. The uuid is the
    // UUID of the shard we are syncing. So, for things we sync by health
    // center, it's the UUID of the health center. For things in the nodes
    // table, which every device gets, we use a static UUID here (`nodesUuid`).
    syncMetadata: '&uuid',

    // This is like the `nodes` table, but for the things that we don't
    // download onto all devices -- that is, for the things for which we are
    // "sharding" the database by health center.
    //
    // The `uuid` is the UUID of the node. The `shard` is the UUID of the
    // health center which is the reason we're downloading this node to this
    // device. We need a compound key with shard and vid, because IndexedDb
    // is a bit weird about using indexes -- you can only use one at a time.
    shards: '&uuid,type,vid,status,child,mother,[shard+vid]',

    // Write local changes here and eventually upload.
    shardChanges: '++localId,shard'
});

dbSync.version(2).stores({
    nodes: '&uuid,type,vid,status,[type+pin_code],[type+clinic],[type+person],[type+related_to],[type+person+related_to]',
    shards: '&uuid,type,vid,status,person,[shard+vid]',
}).upgrade(function (tx) {
    // On upgrading to version 2, clear nodes and shards.
    return tx.nodes.clear().then(function () {
        return tx.shards.clear();
    }).then(function () {
        // And reset sync metadata.
        return tx.syncMetadata.toCollection().modify(function (data) {
            delete data.download;
            delete data.upload;

            data.attempt = {
                tag: 'NotAsked',
                timestamp: Date.now()
            };
        });
    });
});

dbSync.version(3).stores({
    nodes: '&uuid,type,vid,status,[type+pin_code],[type+clinic],[type+person],[type+related_to],[type+person+related_to],[type+adult]',
});

dbSync.version(4).stores({
    nodes: '&uuid,type,vid,status,*name_search,[type+pin_code],[type+clinic],[type+person],[type+related_to],[type+person+related_to],[type+adult]',
}).upgrade(function (tx) {
    return tx.nodes.where({
        type: 'person'
    }).modify(function (person) {
        person.name_search = gatherWords(person.label);
    });
});

dbSync.version(5).stores({
    nodes: '&uuid,type,vid,status,*name_search,[type+pin_code],[type+clinic],[type+person],[type+related_to],[type+person+related_to],[type+adult]',
}).upgrade(function (tx) {
    return tx.nodes.where({
        type: 'clinic'
    }).delete();
});

dbSync.version(6).stores({
    nodes: '&uuid,type,vid,status,*name_search,[type+pin_code],[type+clinic],[type+person],[type+related_to],[type+person+related_to],[type+adult]',
}).upgrade(function (tx) {
    return tx.nodes.where({
        type: 'participant_form'
    }).delete();
});

dbSync.version(7).stores({
    nodes: '&uuid,type,vid,status,*name_search,[type+pin_code],[type+clinic],[type+person],[type+related_to],[type+person+related_to],[type+individual_participant],[type+adult]',
    shards: '&uuid,type,vid,status,person,[shard+vid],prenatal_encounter',
}).upgrade(function (tx) {
    return tx.nodes.where({
        type: 'session'
    }).delete();
});

dbSync.version(8).upgrade(function (tx) {
    return tx.nodes.where({
        type: 'clinic'
    }).delete().then(function () {
        return tx.nodes.where({
            type: 'nurse'
        }).delete();
    });
});

dbSync.version(9).stores({
    shards: '&uuid,type,vid,status,person,[shard+vid],prenatal_encounter,nutrition_encounter',
});

<<<<<<< HEAD
dbSync.version(9).stores({
    shards: '&uuid,type,vid,status,person,[shard+vid],prenatal_encounter,nutrition_encounter,acute_illness_encounter',
=======
dbSync.version(10).stores({
    nodes: '&uuid,type,vid,status,[type+pin_code]',
    shards: '&uuid,type,vid,status,person,[shard+vid],prenatal_encounter,nutrition_encounter,*name_search,[type+clinic],[type+person],[type+related_to],[type+person+related_to],[type+individual_participant],[type+adult]',
>>>>>>> 11c15cd0
});

function gatherWords (text) {
    // Split on spaces, and remove blanks from result.
    return (text || '').split(/\s+/).flatMap(function (word) {
        if (word) {
            return [word.toLowerCase()];
        } else {
            return [];
        }
    });
}

// Hooks that index persons for searching name.
dbSync.shards.hook("creating", function (primKey, obj, trans) {
    if (obj.type === 'person') {
        if (typeof obj.label == 'string') {
            obj.name_search = gatherWords(obj.label);
        }
    }
});

dbSync.shards.hook("updating", function (mods, primKey, obj, trans) {
    if (obj.type === 'person') {
        if (mods.hasOwnProperty("label")) {
            if (typeof mods.label == 'string') {
                return {
                    name_search: gatherWords(mods.label)
                };
            } else {
                return {
                    name_search: []
                };
            }
        } else {
            return {
                name_search: gatherWords(obj.label)
            };
        }
    }
});

// For when any sync metadata changes, send it all to the app
function sendSyncData () {
    return dbSync.syncMetadata.toArray().then (function (syncData) {
        var message = {
            tag: 'SyncData',
            data: syncData
        };

        return self.clients.matchAll().then(function (clients) {
            clients.forEach(function (client) {
                client.postMessage(message);
            });

            return Promise.resolve();
        });
    });
}

// When we download revisions, send them to the app.
function sendRevisions (revisions) {
    var message = {
        tag: 'NewRevisions',
        data: revisions
    };

    return self.clients.matchAll().then(function (clients) {
        clients.forEach(function (client) {
            client.postMessage(message);
        });

        return Promise.resolve();
    });
}<|MERGE_RESOLUTION|>--- conflicted
+++ resolved
@@ -28,6 +28,8 @@
 var nodesUuid = '78cf21d1-b3f4-496a-b312-d8ae73041f09';
 
 var tableForType = {
+    acute_illness_encounter: 'shards',
+    acute_illness_vitals: 'shards',
     attendance: 'shards',
     breast_exam: 'shards',
     catchment_area: 'nodes',
@@ -38,12 +40,16 @@
     counseling_topic: 'nodes',
     core_physical_exam: 'shards',
     danger_signs: 'shards',
+    exposure: 'shards',
     family_planning: 'shards',
+    hc_contact: 'shards',
     health_center: 'nodes',
     height: 'shards',
     individual_participant: 'shards',
+    isolation: 'shards',
     lactation: 'shards',
     last_menstrual_period: 'shards',
+    malaria_testing: 'shards',
     medical_history: 'shards',
     medication: 'shards',
     mother_fbf: 'shards',
@@ -73,6 +79,10 @@
     session: 'shards',
     social_history: 'shards',
     syncmetadata: 'syncMetadata',
+    symptoms_general: 'shards',
+    symptoms_gi: 'shards',
+    symptoms_respiratory: 'shards',
+    travel_history: 'shards',
     village: 'nodes',
     vitals: 'shards',
     weight: 'shards'
@@ -199,14 +209,13 @@
     shards: '&uuid,type,vid,status,person,[shard+vid],prenatal_encounter,nutrition_encounter',
 });
 
-<<<<<<< HEAD
-dbSync.version(9).stores({
-    shards: '&uuid,type,vid,status,person,[shard+vid],prenatal_encounter,nutrition_encounter,acute_illness_encounter',
-=======
 dbSync.version(10).stores({
     nodes: '&uuid,type,vid,status,[type+pin_code]',
     shards: '&uuid,type,vid,status,person,[shard+vid],prenatal_encounter,nutrition_encounter,*name_search,[type+clinic],[type+person],[type+related_to],[type+person+related_to],[type+individual_participant],[type+adult]',
->>>>>>> 11c15cd0
+});
+
+dbSync.version(11).stores({
+    shards: '&uuid,type,vid,status,person,[shard+vid],prenatal_encounter,nutrition_encounter,acute_illness_encounter,*name_search,[type+clinic],[type+person],[type+related_to],[type+person+related_to],[type+individual_participant],[type+adult]',
 });
 
 function gatherWords (text) {
