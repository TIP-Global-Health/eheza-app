--- conflicted
+++ resolved
@@ -140,33 +140,18 @@
     margin-top: -3rem;
   }
 
-<<<<<<< HEAD
-  p.health-center-name {
+  p.location-name {
     font-size: 1.6rem;
     font-weight: bold;
     margin-bottom: 3rem;
   }
 
-  p.select-health-center {
+  p.select-location {
     font-size: 2rem;
     font-weight: bold;
     margin-bottom: 3rem;
     margin-top: 6rem;
   }
-=======
-    p.location-name {
-      font-size: 1.6rem;
-      font-weight: bold;
-      margin-bottom: 3rem;
-    }
-
-    p.select-location {
-      font-size: 2rem;
-      font-weight: bold;
-      margin-bottom: 3rem;
-      margin-top: 6rem;
-    }
->>>>>>> 1f12cba3
 
   button.ui.logout.button {
     background: $color-light-background;
