--- conflicted
+++ resolved
@@ -475,572 +475,10 @@
         input,
         select {
           background-color: $color-white;
-          border: 2px solid $color-gray-border;
+          border: 2px solid $color-grey-border;
           color: $color-text;
           float: left;
           width: 60%;
-        }
-      }
-
-      // Bool inputs
-      &.yes-no {
-        padding-bottom: 15px;
-        margin-left: 25px;
-
-        label {
-          font-size: 25px;
-          margin-left: 10px;
-        }
-
-        label:before {
-          content: " ";
-          display: inline-block;
-          position: relative;
-          top: 5px;
-          margin-right: 10px;
-          width: 26px;
-          height: 26px;
-          border-radius: 13px;
-          border: 2px solid $color-gray-border;
-          background-color: transparent;
-        }
-
-        input[type=radio] {
-          display: none;
-        }
-
-        input[type=radio]:checked + label:after {
-          content: " ";
-          border-radius: 7px;
-          width: 14px;
-          height: 14px;
-          position: absolute;
-          top: 25px;
-          left: 30px;
-          display: block;
-          background: $color-text;
-        }
-      }
-    }
-  }
-}
-
-//Device Status Page
-.device-status {
-  button {
-    margin-bottom: 20px;
-  }
-
-  div.relationship-selector {
-    margin-bottom: 50px;
-    margin-left: 60px;
-  }
-
-  div.current-groups {
-    margin-bottom: 30px;
-  }
-}
-
-div.page-person {
-  margin: 0 auto;
-  padding: 0 35px 35px 35px;
-  height: 100%;
-  width: 100%;
-  overflow-y: auto;
-  display: flex;
-  flex-direction: column;
-
-  .particiants-list {
-    margin-top: 50px;
-  }
-}
-
-// Common for Prenatal Encounter and Prenatal Activity pages
-div.page-encounter,
-div.page-activity,
-div.page-pregnancy-outcome {
-    display: flex;
-    flex-direction: column;
-    height: 100%;
-    padding: 0 35px 35px 35px;
-
-  .item .content {
-    padding-top: 1em !important;
-
-<<<<<<< HEAD
-    .label {
-      font-weight: bold;
-      padding-right: 10px;
-=======
-      .label {
-        font-weight: bold;
-        padding-right: 10px;
-
-        &.upper {
-          text-transform: uppercase;
-        }
-      }
->>>>>>> 937b3ee5
-    }
-  }
-
-  .item.measurements {
-    display: grid;
-    grid-gap: 1em;
-    grid-template-columns: 25% 30% 20% 20%;
-
-    .label {
-      font-weight: bold;
-    }
-
-    .ui:not(:last-child) {
-      border-right: 1px solid aquamarine;
-    }
-  }
-
-  .form.history.obstetric.second .ui.grid {
-    min-height: 70px;
-  }
-
-  .ui.full.segment {
-    color: $color-text;
-    margin-bottom: 20px;
-
-    .full.content {
-      min-height: 235px;
-    }
-  }
-
-}
-
-// Common for Encounter pages
-div.page-encounter {
-
-    .ui.full.segment {
-
-      .full.content {
-
-        .card .content p {
-          text-align: center;
-          white-space: unset;
-        }
-      }
-    }
-}
-
-//Common for Activity pages
-div.page-activity {
-
-    .ui.task.segment {
-
-      .column.core-physical-exam {
-        width: 25%;
-
-        a {
-          width: 131px;
-        }
-      }
-    }
-
-    .tasks-count {
-      background: $color-primary;
-      padding: 5px 15px;
-      font-size: 18px;
-      font-weight: bold;
-    }
-
-    .ui.full.segment {
-
-      .label {
-        font-weight: bold;
-        margin-bottom: 20px;
-
-        &.helper {
-          margin-bottom: 40px;
-        }
-      }
-
-      .form .ui.grid {
-
-        .measurement input {
-          width: 85%;
-        }
-
-        .measurement .unit {
-          width: unset;
-        }
-      }
-
-      .form.muac .ui.grid {
-        margin-top: 30px;
-      }
-    }
-}
-
-// Prenatal Encounter and Nutrition Encounter pages
-div.page-encounter.nutrition,
-div.page-encounter.prenatal,
-div.page-encounter.acute-illness {
-
-  .ui.full.segment {
-
-<<<<<<< HEAD
-    .full.content {
-
-      .card .content p {
-        white-space: unset;
-      }
-    }
-
-    .reports-wrapper {
-=======
-      .reports-wrapper {
->>>>>>> 937b3ee5
-
-      .report-wrapper {
-        display: grid;
-        grid-column-gap: 35px;
-        grid-template-columns: 222px auto;
-
-        .report-text {
-          margin-top: 55px;
-
-          .report-label {
-            font-size: 28px;
-          }
-
-          .report-link {
-            color: $color-light-blue;
-            font-size: 22px;
-            line-height: 40px;
-            text-decoration: underline;
-          }
-        }
-      }
-    }
-  }
-}
-
-// Acute Illness pages
-div.page-encounter.acute-illness,
-div.page-activity.acute-illness {
-
-    .item .content.person-details {
-      padding-top: 0 !important;
-
-      h2 {
-        margin-bottom: 5px;
-      }
-
-      .age-wrapper {
-        margin-bottom: 5px;
-      }
-
-      .diagnosis-wrapper {
-
-        .label {
-          float: left;
-          width: 24%;
-        }
-
-        .diagnosis {
-          float: left;
-          width: 75%;
-        }
-
-        &.covid-19 {
-
-          .label {
-            width: 26%;
-          }
-
-          .diagnosis {
-            width: 73%;
-          }
-        }
-      }
-    }
-}
-
-
-// Acute Illness Encounter page
-div.page-encounter.acute-illness {
-
-    .ui.full.segment {
-
-      .full.content {
-        min-height: 430px;
-      }
-    }
-}
-
-// Acute Illness Activity page
-div.page-activity.acute-illness {
-
-  .ui.full.segment {
-
-    .full.content {
-      min-height: 210px;
-    }
-
-    .symptoms-form.gi .symptoms {
-      margin-bottom: 30px;
-    }
-
-    .ui.form {
-      min-height: 210px;
-    }
-
-    .ui.form.medication-distribution,
-    .ui.form.send-to-hc {
-
-      h2 {
-        text-transform: uppercase;
-      }
-
-      @include next-steps;
-    }
-
-    .label {
-      margin-bottom: 5px;
-    }
-
-    .helper {
-      font-style: italic;
-      margin-bottom: 20px;
-    }
-
-    .question-helper {
-      font-size: 20px;
-      margin-bottom: 10px;
-    }
-
-    .form-input.period {
-      background: $color-white;
-      border: 2px solid $color-light-gray;
-      margin-bottom: 0;
-      margin-top: -10px;
-      padding: 5px;
-      width: 100%;
-    }
-
-    .form-input.measurement {
-      margin-bottom: 10px;
-
-      .unit {
-        float: left;
-        font-weight: 700;
-        margin-left: 20px;
-        margin-top: 10px;
-        width: 35%;
-      }
-
-      input {
-        background-color: $color-white;
-        border: 2px solid $color-gray-border;
-        float: left;
-        width: 60%;
-      }
-
-      &.disabled input{
-        pointer-events: none;
-      }
-    }
-
-    .form-input.yes-no {
-      margin-left: 25px;
-      padding-bottom: 15px;
-
-      label {
-        font-size: 25px;
-        margin-left: 10px;
-      }
-
-      label:before {
-        background-color: transparent;
-        border: 2px solid $color-gray-border;
-        border-radius: 13px;
-        content: " ";
-        display: inline-block;
-        height: 26px;
-        margin-right: 10px;
-        position: relative;
-        top: 5px;
-        width: 26px;
-      }
-
-      input[type=radio] {
-        display: none;
-      }
-
-      input[type=radio]:checked + label:after {
-        background: $color-text;
-        border-radius: 7px;
-        content: " ";
-        display: block;
-        height: 14px;
-        left: 30px;
-        position: absolute;
-        top: 25px;
-        width: 14px;
-      }
-
-      &.derived {
-        margin-left: 70px;
-      }
-    }
-
-    .form-input.rapid-test-result {
-      background: $color-white;
-      border: 2px solid $color-light-gray;
-      color: $color-text;
-      padding: 5px;
-      width: 60%;
-    }
-
-    .checkbox-select-input {
-      padding-bottom: 15px;
-
-      .ui.checkbox.activity {
-        margin-bottom: 10px;
-
-        @include recomendation-label;
-      }
-    }
-
-    .previous-value {
-      display: inline-block;
-      font-size: 18px;
-      width: 100%;
-    }
-
-    .separator {
-      margin: 30px 0;
-      width: 100%;
-    }
-
-    .days-present {
-      font-size: 20px;
-      font-weight: 700;
-    }
-
-    .checkbox.activity {
-      margin-bottom: 12px;
-    }
-  }
-}
-
-// Prenatal Activity page
-div.page-activity.prenatal,
-div.page-activity.nutrition {
-
-  .ui.full.segment {
-
-      .activity-helper {
-        margin-bottom: 5px;
-      }
-
-      .range-helper {
-        margin-top: 0;
-      }
-
-      .form-input {
-        margin-bottom: 30px;
-
-      // Pregnanacy Dating Inputs
-      &.range {
-        background: $color-white;
-        border: 2px solid $color-light-grey;
-        padding: 5px;
-        width: 50%;
-      }
-
-      &.date {
-        height: 2em;
-        width: 50%;
-
-        .dropdown,
-        .dropdown-open {
-          width: 100%;
-        }
-
-        .dropdown--button-container {
-          background: $color-white;
-          border: 2px solid $color-light-grey;
-
-          input {
-            border: 0;
-            padding: 5px;
-          }
-        }
-      }
-
-      &.hiv-test-result {
-        background: $color-white;
-        border: 2px solid $color-light-grey;
-        margin-top: 15px;
-        padding: 5px;
-        width: 73%;
-      }
-
-      // Number inputs
-      &.number {
-        margin-bottom: 10px;
-
-        input {
-          border: 2px solid $color-grey-border;
-          background-color: $color-white;
-          width: 100%;
-          text-align: -webkit-center;
-          font-weight: bold;
-        }
-
-        &.c-sections {
-          margin-bottom: 40px;
-        }
-      }
-
-        // Number inputs
-        &.measurement {
-          height: 50px;
-          margin-bottom: 10px;
-
-<<<<<<< HEAD
-        .unit {
-          float: left;
-          font-weight: normal;
-          margin-left: 20px;
-          margin-top: 10px;
-          width: 35%;
-=======
-          .label {
-            font-size: 24px;
-
-            span {
-              margin: 7px;
-
-              &.strong {
-                font-weight: 600;
-              }
-            }
-
-            &:before {
-              height: 24px;
-              width: 24px;
-            }
-          }
->>>>>>> 937b3ee5
-        }
-
-        input {
-          background-color: $color-white;
-          border: 2px solid $color-grey-border;
-          float: left;
-          width: 60%;
-        }
-
-        &.disabled input {
-          pointer-events: none;
         }
       }
 
@@ -1084,183 +522,420 @@
         }
       }
     }
+  }
+}
+
+//Device Status Page
+.device-status {
+  button {
+    margin-bottom: 20px;
+  }
+
+  div.relationship-selector {
+    margin-bottom: 50px;
+    margin-left: 60px;
+  }
+
+  div.current-groups {
+    margin-bottom: 30px;
+  }
+}
+
+div.page-person {
+  margin: 0 auto;
+  padding: 0 35px 35px 35px;
+  height: 100%;
+  width: 100%;
+  overflow-y: auto;
+  display: flex;
+  flex-direction: column;
+
+  .particiants-list {
+    margin-top: 50px;
+  }
+}
+
+// Common for Prenatal Encounter and Prenatal Activity pages
+div.page-encounter,
+div.page-activity,
+div.page-pregnancy-outcome {
+  display: flex;
+  flex-direction: column;
+  height: 100%;
+  padding: 0 35px 35px 35px;
+
+  .item .content {
+    padding-top: 1em !important;
+
+    .label {
+      font-weight: bold;
+      padding-right: 10px;
+
+      &.upper {
+        text-transform: uppercase;
+      }
+    }
+  }
+
+  .item.measurements {
+    display: grid;
+    grid-gap: 1em;
+    grid-template-columns: 25% 30% 20% 20%;
+
+    .label {
+      font-weight: bold;
+    }
+
+    .ui:not(:last-child) {
+      border-right: 1px solid aquamarine;
+    }
+  }
+
+  .form.history.obstetric.second .ui.grid {
+    min-height: 70px;
+  }
+
+  .ui.full.segment {
+    color: $color-text;
+    margin-bottom: 20px;
+
+    .full.content {
+      min-height: 235px;
+    }
+  }
+
+}
+
+// Common for Encounter pages
+div.page-encounter {
+
+    .ui.full.segment {
+
+      .full.content {
+
+        .card .content p {
+          text-align: center;
+          white-space: unset;
+        }
+      }
+    }
+}
+
+//Common for Activity pages
+div.page-activity {
+
+    .ui.task.segment {
+
+      .column.core-physical-exam {
+        width: 25%;
+
+        a {
+          width: 131px;
+        }
+      }
+    }
+
+    .tasks-count {
+      background: $color-primary;
+      padding: 5px 15px;
+      font-size: 18px;
+      font-weight: bold;
+    }
+
+    .ui.full.segment {
+
+      .label {
+        font-weight: bold;
+        margin-bottom: 20px;
+
+        &.helper {
+          margin-bottom: 40px;
+        }
+      }
+
+      .form .ui.grid {
+
+        .measurement input {
+          width: 85%;
+        }
+
+        .measurement .unit {
+          width: unset;
+        }
+      }
+
+      .form.muac .ui.grid {
+        margin-top: 30px;
+      }
+    }
+}
+
+// Prenatal Encounter and Nutrition Encounter pages
+div.page-encounter.nutrition,
+div.page-encounter.prenatal,
+div.page-encounter.acute-illness {
+
+  .ui.full.segment {
+
+    .reports-wrapper {
+
+      .report-wrapper {
+        display: grid;
+        grid-column-gap: 35px;
+        grid-template-columns: 222px auto;
+
+        .report-text {
+          margin-top: 55px;
+
+          .report-label {
+            font-size: 28px;
+          }
+
+          .report-link {
+            color: $color-light-blue;
+            font-size: 22px;
+            line-height: 40px;
+            text-decoration: underline;
+          }
+        }
+      }
+    }
+  }
+}
+
+// Acute Illness pages
+div.page-encounter.acute-illness,
+div.page-activity.acute-illness {
+
+    .item .content.person-details {
+      padding-top: 0 !important;
+
+      h2 {
+        margin-bottom: 5px;
+      }
+
+      .age-wrapper {
+        margin-bottom: 5px;
+      }
+
+      .diagnosis-wrapper {
+
+        .label {
+          float: left;
+          width: 24%;
+        }
+
+        .diagnosis {
+          float: left;
+          width: 75%;
+        }
+
+        &.covid-19 {
+
+          .label {
+            width: 26%;
+          }
+
+          .diagnosis {
+            width: 73%;
+          }
+        }
+      }
+    }
+}
+
+
+// Acute Illness Encounter page
+div.page-encounter.acute-illness {
+
+    .ui.full.segment {
+
+      .full.content {
+        min-height: 430px;
+      }
+    }
+}
+
+// Acute Illness Activity page
+div.page-activity.acute-illness {
+
+  .ui.full.segment {
+
+    .full.content {
+      min-height: 210px;
+    }
+
+    .symptoms-form.gi .symptoms {
+      margin-bottom: 30px;
+    }
+
+    .ui.form {
+      min-height: 210px;
+    }
+
+    .ui.form.medication-distribution,
+    .ui.form.send-to-hc {
+
+      h2 {
+        text-transform: uppercase;
+      }
+
+      @include next-steps;
+    }
+
+    .label {
+      margin-bottom: 5px;
+    }
+
+    .helper {
+      font-style: italic;
+      margin-bottom: 20px;
+    }
+
+    .question-helper {
+      font-size: 20px;
+      margin-bottom: 10px;
+    }
+
+    .form-input.period {
+      background: $color-white;
+      border: 2px solid $color-lighter-grey;
+      margin-bottom: 0;
+      margin-top: -10px;
+      padding: 5px;
+      width: 100%;
+    }
+
+    .form-input.measurement {
+      margin-bottom: 10px;
+
+      .unit {
+        float: left;
+        font-weight: 700;
+        margin-left: 20px;
+        margin-top: 10px;
+        width: 35%;
+      }
+
+      input {
+        background-color: $color-white;
+        border: 2px solid $color-grey-border;
+        float: left;
+        width: 60%;
+      }
+
+      &.disabled input{
+        pointer-events: none;
+      }
+    }
+
+    .form-input.yes-no {
+      margin-left: 25px;
+      padding-bottom: 15px;
+
+      label {
+        font-size: 25px;
+        margin-left: 10px;
+      }
+
+      label:before {
+        background-color: transparent;
+        border: 2px solid $color-grey-border;
+        border-radius: 13px;
+        content: " ";
+        display: inline-block;
+        height: 26px;
+        margin-right: 10px;
+        position: relative;
+        top: 5px;
+        width: 26px;
+      }
+
+      input[type=radio] {
+        display: none;
+      }
+
+      input[type=radio]:checked + label:after {
+        background: $color-text;
+        border-radius: 7px;
+        content: " ";
+        display: block;
+        height: 14px;
+        left: 30px;
+        position: absolute;
+        top: 25px;
+        width: 14px;
+      }
+
+      &.derived {
+        margin-left: 70px;
+      }
+    }
+
+    .form-input.rapid-test-result {
+      background: $color-white;
+      border: 2px solid $color-lighter-grey;
+      color: $color-text;
+      padding: 5px;
+      width: 60%;
+    }
 
     .checkbox-select-input {
+      padding-bottom: 15px;
 
       .ui.checkbox.activity {
         margin-bottom: 10px;
 
-        label {
-          font-size: 24px;
-
-          &:before {
-            height: 24px;
-            width: 24px;
-          }
-        }
-      }
+        @include recomendation-label;
+      }
+    }
+
+    .previous-value {
+      display: inline-block;
+      font-size: 18px;
+      width: 100%;
     }
 
     .separator {
-      color: $color-light-grey;
       margin: 30px 0;
       width: 100%;
-      border: 1px solid;
-
-      &.double {
-        margin: 60px 0;
-      }
-    }
-
-    .results {
-      display: inline-block;
-      width: 100%;
-
-      .edd-result,
-      .ega-result {
-        width: 45%;
-
-        .value {
-          font-size: 25px;
-        }
-      }
-
-      .edd-result {
-        float: left;
-      }
-
-      .ega-result {
-        float: right;
-      }
-
-      .gravida-result,
-      .para-result {
-        font-size: 28px;
-
-        span {
-          margin-right: 10px;
-        }
-      }
-
-      .gravida-result {
-        width: 65%;
-        float: left;
-        text-align: center;
-      }
-    }
-
-    .actions {
-
-      &.history.obstetric.second button {
+    }
+
+    .days-present {
+      font-size: 20px;
+      font-weight: 700;
+    }
+
+    .checkbox.activity {
+      margin-bottom: 12px;
+    }
+  }
+}
+
+// Prenatal Activity page
+div.page-activity.prenatal,
+div.page-activity.nutrition {
+
+  .ui.full.segment {
+
+      .activity-helper {
+        margin-bottom: 5px;
+      }
+
+      .range-helper {
+        margin-top: 0;
+      }
+
+      .form-input {
+        margin-bottom: 30px;
+
+      // Pregnanacy Dating Inputs
+      &.range {
+        background: $color-white;
+        border: 2px solid $color-light-grey;
+        padding: 5px;
         width: 50%;
-        float: left;
-        margin: 0;
-
-        &.active {
-          border-left: 1px solid $color-white;
-        }
-      }
-    }
-
-    .form.history {
-
-      .ui.grid + .grid {
-        margin-top: 0;
-      }
-
-      .ui.grid {
-
-        .label {
-          margin-bottom: 0;
-        }
-
-        .label.c-section-previous-delivery {
-          margin-top: 20px;
-        }
-      }
-
-      .label.successive-abortions {
-        margin-top: 30px
-      }
-
-      &.medical,
-      &.social {
-
-        .alert img {
-          margin-top: -10px;
-        }
-      }
-    }
-
-    .form.examination {
-
-      .ui.grid + .grid {
-        margin-top: 0;
-      }
-
-      .label {
-        font-size: 30px;
-
-        &.self-guidance {
-          font-size: 25px;
-        }
-      }
-
-      .ui.grid.systolic img {
-        margin-top: -10px;
-      }
-
-      .title.dia {
-        margin-top: 20px;
-      }
-
-      .title.hands,
-      .title.legs {
-        margin-left: 25px;
-        font-weight: bold;
-        margin-bottom: 10px;
-      }
-
-      .title.legs {
-        margin-top: 15px;
-      }
-
-      .previous-value {
-        display: inline-block;
-        font-size: 18px;
-        width: 100%;
-      }
-    }
-
-    .form.patient-provisions {
-      min-height: 335px;
-    }
-  }
-}
-
-// Pregnancy Outcome page
-div.page-pregnancy-outcome {
-
-  .tasks-count {
-    background: $color-primary;
-    font-size: 18px;
-    font-weight: bold;
-    padding: 5px 15px;
-  }
-
-  .ui.full.segment {
-
-    .label {
-      font-weight: bold;
-      margin-bottom: 20px;
-
-      &.helper {
-        margin-bottom: 40px;
-      }
-    }
-
-    .form-input {
-      margin-bottom: 30px;
+      }
 
       &.date {
         height: 2em;
@@ -1282,11 +957,54 @@
         }
       }
 
-      &.pregnancy-outcome {
+      &.hiv-test-result {
         background: $color-white;
         border: 2px solid $color-light-grey;
+        margin-top: 15px;
         padding: 5px;
         width: 73%;
+      }
+
+      // Number inputs
+      &.number {
+        margin-bottom: 10px;
+
+        input {
+          border: 2px solid $color-grey-border;
+          background-color: $color-white;
+          width: 100%;
+          text-align: -webkit-center;
+          font-weight: bold;
+        }
+
+        &.c-sections {
+          margin-bottom: 40px;
+        }
+      }
+
+      // Number inputs
+      &.measurement {
+        height: 50px;
+        margin-bottom: 10px;
+
+        .unit {
+          float: left;
+          font-weight: normal;
+          margin-left: 20px;
+          margin-top: 10px;
+          width: 35%;
+        }
+
+        input {
+          background-color: $color-white;
+          border: 2px solid $color-grey-border;
+          float: left;
+          width: 60%;
+        }
+
+        &.disabled input {
+          pointer-events: none;
+        }
       }
 
       // Bool inputs
@@ -1330,6 +1048,251 @@
       }
     }
 
+    .checkbox-select-input {
+
+      .ui.checkbox.activity {
+        margin-bottom: 10px;
+
+        label {
+          font-size: 24px;
+
+          &:before {
+            height: 24px;
+            width: 24px;
+          }
+        }
+      }
+    }
+
+    .separator {
+      color: $color-light-grey;
+      margin: 30px 0;
+      width: 100%;
+      border: 1px solid;
+
+      &.double {
+        margin: 60px 0;
+      }
+    }
+
+    .results {
+      display: inline-block;
+      width: 100%;
+
+      .edd-result,
+      .ega-result {
+        width: 45%;
+
+        .value {
+          font-size: 25px;
+        }
+      }
+
+      .edd-result {
+        float: left;
+      }
+
+      .ega-result {
+        float: right;
+      }
+
+      .gravida-result,
+      .para-result {
+        font-size: 28px;
+
+        span {
+          margin-right: 10px;
+        }
+      }
+
+      .gravida-result {
+        width: 65%;
+        float: left;
+        text-align: center;
+      }
+    }
+
+    .actions {
+
+      &.history.obstetric.second button {
+        width: 50%;
+        float: left;
+        margin: 0;
+
+        &.active {
+          border-left: 1px solid $color-white;
+        }
+      }
+    }
+
+    .form.history {
+
+      .ui.grid + .grid {
+        margin-top: 0;
+      }
+
+      .ui.grid {
+
+        .label {
+          margin-bottom: 0;
+        }
+
+        .label.c-section-previous-delivery {
+          margin-top: 20px;
+        }
+      }
+
+      .label.successive-abortions {
+        margin-top: 30px
+      }
+
+      &.medical,
+      &.social {
+
+        .alert img {
+          margin-top: -10px;
+        }
+      }
+    }
+
+    .form.examination {
+
+      .ui.grid + .grid {
+        margin-top: 0;
+      }
+
+      .label {
+        font-size: 30px;
+
+        &.self-guidance {
+          font-size: 25px;
+        }
+      }
+
+      .ui.grid.systolic img {
+        margin-top: -10px;
+      }
+
+      .title.dia {
+        margin-top: 20px;
+      }
+
+      .title.hands,
+      .title.legs {
+        margin-left: 25px;
+        font-weight: bold;
+        margin-bottom: 10px;
+      }
+
+      .title.legs {
+        margin-top: 15px;
+      }
+
+      .previous-value {
+        display: inline-block;
+        font-size: 18px;
+        width: 100%;
+      }
+    }
+
+    .form.patient-provisions {
+      min-height: 335px;
+    }
+  }
+}
+
+// Pregnancy Outcome page
+div.page-pregnancy-outcome {
+
+  .tasks-count {
+    background: $color-primary;
+    font-size: 18px;
+    font-weight: bold;
+    padding: 5px 15px;
+  }
+
+  .ui.full.segment {
+
+    .label {
+      font-weight: bold;
+      margin-bottom: 20px;
+
+      &.helper {
+        margin-bottom: 40px;
+      }
+    }
+
+    .form-input {
+      margin-bottom: 30px;
+
+      &.date {
+        height: 2em;
+        width: 50%;
+
+        .dropdown,
+        .dropdown-open {
+          width: 100%;
+        }
+
+        .dropdown--button-container {
+          background: $color-white;
+          border: 2px solid $color-light-grey;
+
+          input {
+            border: 0;
+            padding: 5px;
+          }
+        }
+      }
+
+      &.pregnancy-outcome {
+        background: $color-white;
+        border: 2px solid $color-light-grey;
+        padding: 5px;
+        width: 73%;
+      }
+
+      // Bool inputs
+      &.yes-no {
+        padding-bottom: 15px;
+        margin-left: 25px;
+
+        label {
+          font-size: 25px;
+          margin-left: 10px;
+        }
+
+        label:before {
+          content: " ";
+          display: inline-block;
+          position: relative;
+          top: 5px;
+          margin-right: 10px;
+          width: 26px;
+          height: 26px;
+          border-radius: 13px;
+          border: 2px solid $color-grey-border;
+          background-color: transparent;
+        }
+
+        input[type=radio] {
+          display: none;
+        }
+
+        input[type=radio]:checked + label:after {
+          content: " ";
+          border-radius: 7px;
+          width: 14px;
+          height: 14px;
+          position: absolute;
+          top: 25px;
+          left: 30px;
+          display: block;
+          background: $color-text;
+        }
+      }
+    }
+
   }
 }
 
@@ -1459,17 +1422,11 @@
     }
   }
 
-<<<<<<< HEAD
-  .risk-factors, .medical-diagnosis, .obstetric-diagnosis {
+  .risk-factors,
+  .medical-diagnosis,
+  .obstetric-diagnosis {
     background: $color-white;
     margin-bottom: 20px;
-=======
-    .risk-factors,
-    .medical-diagnosis,
-    .obstetric-diagnosis {
-      background: $color-white;
-      margin-bottom: 20px;
->>>>>>> 937b3ee5
 
     .pane-content p {
       line-height: 32px;
@@ -1815,15 +1772,10 @@
   }
 }
 
-<<<<<<< HEAD
-div.page-prenatal-participant {
-  padding-bottom: 35px;
-=======
 div.page-participant.acute-illness,
 div.page-participant.nutrition,
 div.page-participant.prenatal {
     padding-bottom: 35px;
->>>>>>> 937b3ee5
 
   p {
     font-size: 25px;
@@ -1867,13 +1819,11 @@
       margin-top: 17px;
       transform: rotate(180deg);
     }
-<<<<<<< HEAD
-  }
-=======
+  }
 }
 
 div.page-report.acute-illness {
-  background: $color-light-gray;
+  background: $color-lighter-grey;
   padding: 20px;
 
   .ui.report.unstackable.items {
@@ -2071,5 +2021,4 @@
     }
   }
 
->>>>>>> 937b3ee5
 }