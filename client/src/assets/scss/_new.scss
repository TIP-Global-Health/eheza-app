--- conflicted
+++ resolved
@@ -332,17 +332,9 @@
   }
 }
 
-<<<<<<< HEAD
-//Common for Encounter, Activity and Pregnancy outcome pages
+// Common for Prenatal Encounter and Prenatal Activity pages
 div.page-encounter,
 div.page-activity,
-=======
-// Common for Prenatal Encounter and Prenatal Activity pages
-div.page-prenatal-activity,
-div.page-nutrition-activity,
-div.page-prenatal-encounter,
-div.page-nutrition-encounter,
->>>>>>> 41cccc14
 div.page-pregnancy-outcome {
     display: flex;
     flex-direction: column;
@@ -451,14 +443,9 @@
     }
 }
 
-<<<<<<< HEAD
-// Prenatal Encounter page
+// Prenatal Encounter and Nutrition Encounter pages
+div.page-encounter.nutrition,
 div.page-encounter.prenatal {
-=======
-// Prenatal Encounter and Nutrition Encounter pages
-div.page-nutrition-encounter,
-div.page-prenatal-encounter {
->>>>>>> 41cccc14
 
     .ui.full.segment {
 
