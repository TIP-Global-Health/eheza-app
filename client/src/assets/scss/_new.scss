@mixin next-steps {

  .instructions {
    font-weight: bold;
    margin-bottom: 30px;

    span.medicine {
      color: $color-light-blue;
    }

    span.date {
      font-style: italic;
    }

    .header {
      margin-bottom: 5px;
      margin-top: 20px;

      i {
        display: inline-block;
        vertical-align: middle;

        &.icon-phone {
          background: url(#{$img-path}icon-phone.svg) center center no-repeat;
          background-size: 30px 30px;
          height: 30px;
          width: 50px;
        }

        &.icon-patient-in-bed {
          background: url(#{$img-path}icon-patient-in-bed.svg) center center no-repeat;
          background-size: 30px 30px;
          height: 30px;
          width: 52px;
        }

        &.icon-forms {
          background: url(#{$img-path}icon-forms-blue.svg) center center no-repeat;
          background-size: 45px 50px;
          height: 35px;
          width: 50px;
        }

        &.icon-shuttle {
          background: url(#{$img-path}icon-shuttle.svg) center center no-repeat;
          background-size: 32px 50px;
          height: 19px;
          width: 50px;
        }

        &.icon-oral-solution {
          background: url(#{$img-path}icon-oral-solution.svg) center center no-repeat;
          background-size: 26px 32px;
          height: 32px;
          margin-right: 22px;
          width: 32px;
        }

        &.icon-pills {
          background: url(#{$img-path}icon-pills.svg) center center no-repeat;
          background-size: 36px 50px;
          height: 36px;
          width: 50px;
        }
      }
    }

    .prescription {
      margin-left: 54px;
    }
  }
}

@mixin recommendation-label {

  label {
    font-size: 24px;

    span {
      margin: 7px;

      &.strong {
        font-weight: 600;
      }
    }

    &:before {
      height: 24px;
      width: 24px;
    }
  }
}

// We design for a minimum width of 800px.
html,
body {
  height: 100%;
  min-height: 100vh;
  min-width: 800px;
}

// Some things which apply to the whole body.
body {
  font-family: $font;
  font-size: 22px;
  color: $color-text;
  background: #0393db url(#{$img-path}bg.svg) no-repeat center 12px;
  background-size: 1193px 818px;
  max-width: 1280px;
  margin: 0 auto;
  overflow-x: auto;

  &.no-bg {
    background-image: none;
  }

<<<<<<< HEAD
    img.orientation {
      image-orientation: none;
    }
=======
  img.rotate-90 {
    transform: rotate(90deg);
  }
>>>>>>> 6e8d94de
}

// This is our wrapper for the whole page.
div.page {
  height: 100%;
  display: flex;
  flex-direction: column;
}

div.container {
  height: 100%;
}

// This is for the content below the language switcher, which should
// grow to fill the available height.
div.page-content {
  flex: 1 1 auto;
  overflow-y: auto;
  display: flex;
  flex-direction: column;

  .ui.message.warning > .header {
    margin-bottom: 20px;
  }
}

div.language-switcher {
  width: 100%;
  margin: 10px auto;
  display: flex;
  flex-direction: row;
  justify-content: space-between;

  .version {
    margin-right: 16px;
    height: 24px;
    color: $color-white;
    font-size: .6em;
    cursor: pointer;
  }

  .sync-icon {
    color: $color-white;
    cursor: pointer;
  }

  .links-translate {
    margin: 0;
    padding: 6px 25px;
    list-style: none;
    display: flex;
    justify-content: flex-start;

    li {
      display: inline-block;
      margin-right: 15px;
      position: relative;
      display: flex;
      height: 27px;
      color: $color-white;
      font-size: .8em;
      cursor: pointer;

      &.active {
        color: $color-dark-blue;
      }

      a {
        display: block;
        width: 27px;
        height: 27px;
        background: $color-white;
        border-radius: 50%;
        position: relative;
        margin-left: 10px;
      }
    }

    li.active a:before {
      width: 35px;
      height: 35px;
      border: 2px solid $color-dark-blue;
      content: " ";
      display: block;
      border-radius: 50%;
      position: absolute;
      top: -4px;
      left: -4px;
    }
  }
}

div.page-pincode {
  font-size: 1.72rem; //24px;
  text-align: center;
  flex: 1;
  display: flex;
  flex-direction: column;
  justify-content: center;

  div.ui.login.form {
    width: 16em;
    margin-left: auto;
    margin-right: auto;
  }

  div.ui.basic.head.segment {
    position: absolute;
    top: 0;
    width: 100%;
    margin-left: -40px;
  }

  div.general-info {
    font-size: 1.6rem;
    font-weight: bold;
    margin-bottom: 3rem;
    margin-top: -2rem;

    .logged-in-as,
    .device-info {
      margin-bottom: 0;
    }
  }

  p.select-location {
    font-size: 2rem;
    font-weight: bold;
    margin-bottom: 3rem;
    margin-top: 6rem;
  }

  button.ui.logout.button {
    background: $color-light-background;
    border: 2px solid $color-white;
    position: absolute;
    bottom: 0;
    width: 89%;
  }

  // Maintaing margin from 'sign out' button when selecting health center.
  button.health-center:last-child {
    margin-bottom: 6rem !important;
  }
}

//Device Status Page
.device-status {
  button {
    margin-bottom: 20px;
  }

  .general-sync {
    margin-bottom: 40px;
  }

  .health-centers .health-center {
    padding-bottom: 20px;
    margin-bottom: 40px;
    border-bottom: 1px solid;

    .health-center-info button {
      margin-top: 20px;
    }
  }
}

div.page-clinical {
  font-size: 1.72rem; //24px;
  text-align: center;
  flex: 1;
  display: flex;
  flex-direction: column;
  justify-content: center;

  div.ui.basic.head.segment {
    position: absolute;
    top: 0;
    width: 100%;
    margin-left: -40px;
  }
}

button.ui.primary.button.group-assessment,
button.ui.primary.button.dashboard,
button.ui.primary.button.individual-assessment {
  padding: 0;
  height: 60px;
  margin-left: auto;
  margin-right: auto;
  width: 80%;

  .icon {
    background-size: 50px 50px;
    display: block;
    height: 50px;
    width: 50px;
    float: left;
    line-height: 60px;
    margin-top: 5px;
    margin-left: 50px;
  }

  .text {
    line-height: 60px;
    float: left;
    margin-left: 60px;
  }

  .icon-back {
    float: left;
    margin-top: 17px;
    margin-left: 90px;
    transform: rotate(180deg);
  }
}

button.ui.primary.button.group-assessment .icon {
  background-image: url(#{$img-path}icon-group-encounter.svg);
}

button.ui.primary.button.individual-assessment {

  .icon {
    background-image: url(#{$img-path}icon-individual-encounter.svg);
    background-size: 40px 40px;
    margin-left: 55px;
    margin-top: 8px;
    height: 40px;
    width: 40px;
  }

  .icon-back {
    margin-left: 57px;
  }
}

div.page-person-create {
  margin: 0 auto;
  padding: 0 35px 35px 35px;
  width: 100%;
}

div.page-people {
  margin: 0 auto;
  padding: 0 35px 35px 35px;
  height: 100%;
  overflow-y: hidden;
  display: flex;
  flex-direction: column;

  div.search-wrapper {
    flex: 1 1 auto;
    height: 100%;
    overflow-y: hidden;

    > div.ui.segment {
      height: 100%;

      div.search {
        display: flex;
        flex-direction: column;
        height: 100%;
        overflow-y: hidden;

        div.search-middle {
          height: 100%;
          flex: 1 1 auto;
          overflow-y: auto;
        }
      }
    }
  }
}

div.page-relationship {
    margin: 0 auto;
    padding: 0 35px 35px 35px;
    height: 100%;
    width: 100%;
    overflow-y: hidden;
    display: flex;
    flex-direction: column;

    label.relationship-selection {
        font-size: 1.57rem; //22px light
    }

    div.relationship-selector {
        margin-bottom: 50px;
        margin-left: 60px;
    }

    div.current-groups {
      margin-bottom: 30px;
    }
}

div.page-person {
    margin: 0 auto;
    padding: 0 35px 35px 35px;
    height: 100%;
    width: 100%;
    overflow-y: auto;
    display: flex;
    flex-direction: column;

    .particiants-list {
        margin-top: 50px;
    }
}

div.page-participant,
div.page-activity {

  .ui.full.segment .content {

    .activity-helper {
      margin-bottom: 5px;
    }

    .range-helper {
      margin-top: 0;
    }

    .fbf-to-receive {
      border-bottom: 2px solid;
      border-top: 2px solid;
      font-size: 1.8rem;
      font-weight: 500;
      margin-bottom: 30px;
      margin-top: 30px;
      padding-bottom: 10px;
      padding-top: 10px;
    }

    .label {
      margin-bottom: 10px;
    }

    .form-input {
      margin-bottom: 30px;

      // Number inputs
      &.measurement {
        height: 50px;

        .unit {
          float: left;
          font-weight: normal;
          margin-left: 20px;
          margin-top: 10px;
          width: 35%;
        }

        input,
        select {
          background-color: $color-white;
          border: 2px solid $color-grey-border;
          color: $color-text;
          float: left;
          width: 60%;
        }
      }

      // Bool inputs
      &.yes-no {
        padding-bottom: 15px;
        margin-left: 25px;

        label {
          font-size: 25px;
          margin-left: 10px;
        }

        label:before {
          content: " ";
          display: inline-block;
          position: relative;
          top: 5px;
          margin-right: 10px;
          width: 26px;
          height: 26px;
          border-radius: 13px;
          border: 2px solid $color-grey-border;
          background-color: transparent;
        }

        input[type=radio] {
          display: none;
        }

        input[type=radio]:checked + label:after {
          content: " ";
          border-radius: 7px;
          width: 14px;
          height: 14px;
          position: absolute;
          top: 25px;
          left: 30px;
          display: block;
          background: $color-text;
        }
      }
    }
  }
}

//Device Status Page
.device-status {
  button {
    margin-bottom: 20px;
  }

  div.relationship-selector {
    margin-bottom: 50px;
    margin-left: 60px;
  }

  div.current-groups {
    margin-bottom: 30px;
  }
}

div.page-person {
  margin: 0 auto;
  padding: 0 35px 35px 35px;
  height: 100%;
  width: 100%;
  overflow-y: auto;
  display: flex;
  flex-direction: column;

  .particiants-list {
    margin-top: 50px;
  }
}

// Common for Prenatal Encounter and Prenatal Activity pages
div.page-encounter,
div.page-activity,
div.page-pregnancy-outcome {
  display: flex;
  flex-direction: column;
  height: 100%;
  padding: 0 35px 35px 35px;

  .item .content {
    padding-top: 1em !important;

    .label {
      font-weight: bold;
      padding-right: 10px;

      &.upper {
        text-transform: uppercase;
      }
    }
  }

  .item.measurements {
    display: grid;
    grid-gap: 1em;
    grid-template-columns: 25% 30% 20% 20%;

    .label {
      font-weight: bold;
    }

    .ui:not(:last-child) {
      border-right: 1px solid aquamarine;
    }
  }

  .form.history.obstetric.second .ui.grid {
    min-height: 70px;
  }

  .ui.full.segment {
    color: $color-text;
    margin-bottom: 20px;

    .full.content {
      min-height: 235px;
    }
  }

}

// Common for Encounter pages
div.page-encounter {

    .ui.full.segment {

      .full.content {

        .card .content p {
          text-align: center;
          white-space: unset;
        }
      }
    }
}

//Common for Activity pages
div.page-activity {

    .ui.task.segment {

      .column.core-physical-exam {
        width: 25%;

        a {
          width: 131px;
        }
      }
    }

    .tasks-count {
      background: $color-primary;
      padding: 5px 15px;
      font-size: 18px;
      font-weight: bold;
    }

    .ui.full.segment {

      .label {
        font-weight: bold;
        margin-bottom: 20px;

        &.helper {
          margin-bottom: 40px;
        }
      }

      .form .ui.grid {

        .measurement input {
          width: 85%;
        }

        .measurement .unit {
          width: unset;
        }
      }

      .form.muac .ui.grid {
        margin-top: 30px;
      }
    }
}

// Prenatal Encounter and Nutrition Encounter pages
div.page-encounter.nutrition,
div.page-encounter.prenatal,
div.page-encounter.acute-illness {

  .ui.full.segment {

    .reports-wrapper {

      .report-wrapper {
        display: grid;
        grid-column-gap: 35px;
        grid-template-columns: 222px auto;

        .report-text {
          margin-top: 55px;

          .report-label {
            font-size: 28px;
          }

          .report-link {
            color: $color-light-blue;
            font-size: 22px;
            line-height: 40px;
            text-decoration: underline;
          }
        }
      }
    }
  }
}

// Acute Illness pages
div.page-encounter.acute-illness,
div.page-activity.acute-illness {

    .item .content.person-details {
      padding-top: 0 !important;

      h2 {
        margin-bottom: 5px;
      }

      .age-wrapper {
        margin-bottom: 5px;
      }

      .diagnosis-wrapper {

        .label {
          float: left;
          max-width: 54%;
        }

        .diagnosis {
          float: left;
          max-width: 46%;
        }

        &.covid-19 {

          .label {
            max-width: 58%;
          }

          .diagnosis {
            max-width: 42%;
          }
        }
      }
    }
}


// Acute Illness Encounter page
div.page-encounter.acute-illness {

    .ui.full.segment {

      .full.content {
        min-height: 430px;
      }
    }
}

// Acute Illness Activity page
div.page-activity.acute-illness {

  .ui.full.segment {

    .full.content {
      min-height: 210px;
    }

    .symptoms-form.gi .symptoms {
      margin-bottom: 30px;
    }

    .ui.form {
      min-height: 210px;
    }

    .ui.form.medication-distribution,
    .ui.form.send-to-hc {

      h2 {
        text-transform: uppercase;
      }

      @include next-steps;
    }

    .ui.form.next-steps.call-114 {

      .helper.call-114 {
        margin-bottom: 5px;
      }

      .review-case-wrapper {
        display: flex;

        .helper.review-case {
          margin-bottom: 30px;
        }

        img {
          height: 35px;
          margin-left: 4px;
          margin-top: -4px;
        }
      }

    }

    .label {
      margin-bottom: 5px;
    }

    .helper {
      font-style: italic;
      margin-bottom: 20px;
    }

    .question-helper {
      font-size: 20px;
      margin-bottom: 10px;
    }

    .form-input.period {
      background: $color-white;
      border: 2px solid $color-lighter-grey;
      margin-bottom: 0;
      margin-top: -10px;
      padding: 5px;
      width: 100%;
    }

    .form-input.measurement {
      margin-bottom: 10px;

      .unit {
        float: left;
        font-weight: 700;
        margin-left: 20px;
        margin-top: 10px;
        width: 35%;
      }

      input {
        background-color: $color-white;
        border: 2px solid $color-grey-border;
        float: left;
        width: 60%;
      }

      &.disabled input{
        pointer-events: none;
      }
    }

    .form-input.yes-no {
      margin-left: 25px;
      padding-bottom: 15px;

      label {
        font-size: 25px;
        margin-left: 10px;
      }

      label:before {
        background-color: transparent;
        border: 2px solid $color-grey-border;
        border-radius: 13px;
        content: " ";
        display: inline-block;
        height: 26px;
        margin-right: 10px;
        position: relative;
        top: 5px;
        width: 26px;
      }

      input[type=radio] {
        display: none;
      }

      input[type=radio]:checked + label:after {
        background: $color-text;
        border-radius: 7px;
        content: " ";
        display: block;
        height: 14px;
        left: 30px;
        position: absolute;
        top: 25px;
        width: 14px;
      }

      &.derived {
        margin-left: 70px;
      }
    }

    .form-input.rapid-test-result {
      background: $color-white;
      border: 2px solid $color-lighter-grey;
      color: $color-text;
      padding: 5px;
      width: 60%;
    }

    .checkbox-select-input {
      padding-bottom: 15px;

      .ui.checkbox.activity {
        margin-bottom: 10px;

        @include recommendation-label;
      }
    }

    .previous-value {
      display: inline-block;
      font-size: 18px;
      width: 100%;
    }

    .separator {
      margin: 30px 0;
      width: 100%;
    }

    .days-present {
      font-size: 20px;
      font-weight: 700;
    }

    .checkbox.activity {
      margin-bottom: 12px;
    }
  }
}

// Prenatal Activity page
div.page-activity.prenatal,
div.page-activity.nutrition {

  .ui.full.segment {

      .activity-helper {
        margin-bottom: 5px;
      }

      .range-helper {
        margin-top: 0;
      }

      .form-input {
        margin-bottom: 30px;

      // Pregnanacy Dating Inputs
      &.range {
        background: $color-white;
        border: 2px solid $color-light-grey;
        padding: 5px;
        width: 50%;
      }

      &.date {
        height: 2em;
        width: 50%;

        .dropdown,
        .dropdown-open {
          width: 100%;
        }

        .dropdown--button-container {
          background: $color-white;
          border: 2px solid $color-light-grey;

          input {
            border: 0;
            padding: 5px;
          }
        }
      }

      &.hiv-test-result {
        background: $color-white;
        border: 2px solid $color-light-grey;
        margin-top: 15px;
        padding: 5px;
        width: 73%;
      }

      // Number inputs
      &.number {
        margin-bottom: 10px;

        input {
          border: 2px solid $color-grey-border;
          background-color: $color-white;
          width: 100%;
          text-align: -webkit-center;
          font-weight: bold;
        }

        &.c-sections {
          margin-bottom: 40px;
        }
      }

      // Number inputs
      &.measurement {
        height: 50px;
        margin-bottom: 10px;

        .unit {
          float: left;
          font-weight: normal;
          margin-left: 20px;
          margin-top: 10px;
          width: 35%;
        }

        input {
          background-color: $color-white;
          border: 2px solid $color-grey-border;
          float: left;
          width: 60%;
        }

        &.disabled input {
          pointer-events: none;
        }
      }

      // Bool inputs
      &.yes-no {
        padding-bottom: 15px;
        margin-left: 25px;

        label {
          font-size: 25px;
          margin-left: 10px;
        }

        label:before {
          content: " ";
          display: inline-block;
          position: relative;
          top: 5px;
          margin-right: 10px;
          width: 26px;
          height: 26px;
          border-radius: 13px;
          border: 2px solid $color-grey-border;
          background-color: transparent;
        }

        input[type=radio] {
          display: none;
        }

        input[type=radio]:checked + label:after {
          content: " ";
          border-radius: 7px;
          width: 14px;
          height: 14px;
          position: absolute;
          top: 25px;
          left: 30px;
          display: block;
          background: $color-text;
        }
      }
    }

    .checkbox-select-input {

      .ui.checkbox.activity {
        margin-bottom: 10px;

        label {
          font-size: 24px;

          &:before {
            height: 24px;
            width: 24px;
          }
        }
      }
    }

    .separator {
      color: $color-light-grey;
      margin: 30px 0;
      width: 100%;
      border: 1px solid;

      &.double {
        margin: 60px 0;
      }
    }

    .results {
      display: inline-block;
      width: 100%;

      .edd-result,
      .ega-result {
        width: 45%;

        .value {
          font-size: 25px;
        }
      }

      .edd-result {
        float: left;
      }

      .ega-result {
        float: right;
      }

      .gravida-result,
      .para-result {
        font-size: 28px;

        span {
          margin-right: 10px;
        }
      }

      .gravida-result {
        width: 65%;
        float: left;
        text-align: center;
      }
    }

    .actions {

      &.history.obstetric.second button {
        width: 50%;
        float: left;
        margin: 0;

        &.active {
          border-left: 1px solid $color-white;
        }
      }
    }

    .form.history {

      .ui.grid + .grid {
        margin-top: 0;
      }

      .ui.grid {

        .label {
          margin-bottom: 0;
        }

        .label.c-section-previous-delivery {
          margin-top: 20px;
        }
      }

      .label.successive-abortions {
        margin-top: 30px
      }

      &.medical,
      &.social {

        .alert img {
          margin-top: -10px;
        }
      }
    }

    .form.examination {

      .ui.grid + .grid {
        margin-top: 0;
      }

      .label {
        font-size: 30px;

        &.self-guidance {
          font-size: 25px;
        }
      }

      .ui.grid.systolic img {
        margin-top: -10px;
      }

      .title.dia {
        margin-top: 20px;
      }

      .title.hands,
      .title.legs {
        margin-left: 25px;
        font-weight: bold;
        margin-bottom: 10px;
      }

      .title.legs {
        margin-top: 15px;
      }

      .previous-value {
        display: inline-block;
        font-size: 18px;
        width: 100%;
      }
    }

    .form.patient-provisions {
      min-height: 335px;
    }
  }
}

// Pregnancy Outcome page
div.page-pregnancy-outcome {

  .tasks-count {
    background: $color-primary;
    font-size: 18px;
    font-weight: bold;
    padding: 5px 15px;
  }

  .ui.full.segment {

    .label {
      font-weight: bold;
      margin-bottom: 20px;

      &.helper {
        margin-bottom: 40px;
      }
    }

    .form-input {
      margin-bottom: 30px;

      &.date {
        height: 2em;
        width: 50%;

        .dropdown,
        .dropdown-open {
          width: 100%;
        }

        .dropdown--button-container {
          background: $color-white;
          border: 2px solid $color-light-grey;

          input {
            border: 0;
            padding: 5px;
          }
        }
      }

      &.pregnancy-outcome {
        background: $color-white;
        border: 2px solid $color-light-grey;
        padding: 5px;
        width: 73%;
      }

      // Bool inputs
      &.yes-no {
        padding-bottom: 15px;
        margin-left: 25px;

        label {
          font-size: 25px;
          margin-left: 10px;
        }

        label:before {
          content: " ";
          display: inline-block;
          position: relative;
          top: 5px;
          margin-right: 10px;
          width: 26px;
          height: 26px;
          border-radius: 13px;
          border: 2px solid $color-grey-border;
          background-color: transparent;
        }

        input[type=radio] {
          display: none;
        }

        input[type=radio]:checked + label:after {
          content: " ";
          border-radius: 7px;
          width: 14px;
          height: 14px;
          position: absolute;
          top: 25px;
          left: 30px;
          display: block;
          background: $color-text;
        }
      }
    }

  }
}

div.page-clinical-progress-report,
div.page-demographics-report {
  background: $color-light-grey;
  padding: 0 20px 35px 20px;
  height: 100%;
  display: flex;
  flex-direction: column;

  .ui.basic.segment.head {
    padding: 25px;

    .ui.header {
      color: $color-text;
    }

    .icon-back {
      background: url(#{$img-path}icon-back-dark.svg);
      background-size: 34px 27px;
      position: absolute;
    }
  }

  .ui.unstackable.items {
    overflow-y: auto;

    .pane-heading {
      font-size: 16px;
      font-weight: 700;
      padding: 5px 15px;
      text-transform: uppercase;

      &.gray {
        background: $color-dark-background;
      }

      &.red {
        background: $color-velvet;
      }

      &.blue {
        background: $color-primary;
      }
    }

    .pane-content {
      background: $color-white;
      color: $color-text;
      font-size: 18px;
      padding: 20px 0 20px 40px;
    }
  }
}

div.page-clinical-progress-report {

  .header-pane {
    background: $color-white;
    margin-bottom: 20px;
    padding: 40px 20px;

    .mother-details {
      display: grid;
      grid-column-gap: 30px;
      grid-template-columns: 120px 40% 40%;

      .content {
        color: $color-text;

        .mother-name, .edd {
          margin-top: 20px;
          margin-bottom: 10px;
        }
      }

      .label {
        font-weight: bold;
      }

      .value {
        margin-left: 10px;
      }
    }

    .gravida-para {
      color: $color-text;
      display: grid;
      grid-template-columns: 25% auto;
      line-height: 40px;
      margin-left: 150px;

      .label {
        font-weight: bold;
        text-transform: uppercase;
      }

      .gravida {
        border-left: 1px solid $color-light-grey;
        border-right: 1px solid $color-light-grey;
        text-align: center;
      }

      .para {

        > .label {
          margin-left: 30px;
        }

        .para-breakdown {
          display: grid;
          grid-template-columns: 20% 25% 25% 30%;
          line-height: 28px;
          text-align: center;

          .label.small {
            font-size: 13px;
            font-weight: 600;
          }

          .term, .pre-term, .abortions {
            border-right: 1px solid $color-light-grey;
          }
        }
      }
    }
  }

  .risk-factors,
  .medical-diagnosis,
  .obstetric-diagnosis {
    background: $color-white;
    margin-bottom: 20px;

    .pane-content p {
      line-height: 32px;
      margin-bottom: 5px;
    }
  }

  .risk-factors > .pane-heading {

    img {
      height: 24px;
      width: 24px;
      vertical-align: middle;
    }

    span {
      vertical-align: middle;
      margin-left: 10px;
    }
  }

  .patient-progress {

    .caption {
      font-size: 16px;
      font-weight: bold;
      margin-bottom: 20px;
      margin-top: 20px;
      text-transform: uppercase;

      &.trends {
        margin-bottom: 0;
        margin-top: 100px;
      }

      &.photos {
        margin-top: 70px;
      }
    }

    .timeline-section {

      .indicators {
        font-size: 16px;
        line-height: 20px;
        margin-bottom: 30px;
        margin-left: 20px;

        .heart-rate-label, .movements-label {

          span {
            margin-right: 25px;
          }
        }
      }

      .timeline {

        display: grid;
        grid-column-gap: 20px;
        grid-template-columns: 25% 25% 35%;

        .trimester-timeline {

          > p, > span {
            float: left;
          }

          p.blue {
            border-top: 10px solid $color-primary;
          }

          p.gray {
            border-top: 10px solid $color-light-grey;
          }

          span {
            margin-top: -7px;
          }

          .due-date-info {
            float: right;
            margin-top: -15px;
            width: 40px;

            .due-date-icon {

              img {
                height: 40px;
                width: 40px;
              }
            }

            .due-date-label {
              font-size: 14px;
              line-height: 20px;
              width: 100px;
            }

          }

        }
      }

    }

    .visits-section {
      display: grid;
      grid-column-gap: 20px;
      grid-template-columns: 25% 25% 40%;

      .trimester-visits {
        border-left: 1px solid $color-light-grey;
        font-size: 16px;
        padding-left: 10px;
        padding-top: 30px;

        .label-trimester {
          font-weight: bold;
        }

        .details {
          display: grid;
          grid-template-columns: 50% 50%;

          .visits {
            text-align: right;

            img {
              height: 20px;
              margin-right: 5px;
              width: 20px;
            }
          }
        }
      }

    }

    .photos-section {
      display: grid;
      grid-gap: 28px;
      grid-template-columns: 150px 150px 150px 150px;

      .progress-photo {

        img {
          height: 150px;
        }

        .ega {
          background-color: $color-grey;
          color: $color-white;
          font-size: 16px;
          font-weight: bold;
          text-align: center;
        }
      }

    }

    .trends-section {

      .chart-heading {
        margin-left: 25px;

        img {
          vertical-align: middle;
          width: 20px;
        }

        span {
          font-size: 16px;
          font-weight: 600;
          margin-left: 10px;
          text-transform: uppercase;
          vertical-align: middle;
        }
      }

      table {
        color: $color-darker-grey;
        margin-bottom: -20px;

        th, td {
          font-size: 16px;
          line-height: 24px;
          padding: 5px;
          text-align: center;
          width: 97px;

          &.uppercase {
            text-transform: uppercase;
          }
        }

        th {
          background-color: $color-light-grey;
        }

      }

      .illustrative-purposes {
        color: $color-darker-grey;
        margin-bottom: 50px;
        margin-top: -90px;
        font-size: 12px;
        margin-left: 60px;

        &:before {
          content: '*';
          margin-left: -15px;
          padding-right: 5px;
        }
      }
    }

  }
}

div.page-demographics-report {

  .patient-information, .family-information, .address-information {
    margin-bottom: 20px;
  }

  .family-information .children-table {
    margin-bottom: 40px;
    margin-top: 20px;

    .thead {
      border-bottom: 2px solid $color-light-grey;
      width: 95%;

      .label {
        width: 50%;

        &.first {
          float: left;
        }
      }
    }

    .row {
      border-bottom: 1px solid $color-light-grey;
      height: 24px;
      width: 95%;

      &:last-child {
        border-bottom: 0;
      }

      .value {
        width: 50%;

        &.first {
          float: left;
        }
      }
    }
  }

  .pane-content {

    .ui.image {
      margin-bottom: 15px;
    }

    p {
      line-height: 26px;
      margin-bottom: 5px;

      .label {
        font-weight: bold;
        width: 40%;
      }

      .value {
        float: right;
        width: 60%;
      }
    }
  }
}

div.page-encounter-types {

  p {
    font-size: 25px;
    font-weight: bold;
    margin-bottom: 30px;
    margin-top: 40px;
    text-align: center;
  }

    button.ui.primary.button {
      height: 60px;
      margin-bottom: 10px;
      margin-left: auto;
      margin-right: auto;
      padding: 0;
      width: 100%;

    .text {
      float: left;
      line-height: 60px;
      margin-left: 40px;
      text-align: left;
      width: 80%;
    }

    .icon-back {
      float: left;
      margin-top: 17px;
      transform: rotate(180deg);
    }
  }
}

div.page-participants {

  div.search-wrapper {
    flex: 1 1 auto;
    height: 100%;
    overflow-y: hidden;

    > div.ui.segment {
      height: 100%;

      div.search {
        display: flex;
        flex-direction: column;
        height: 100%;
        overflow-y: hidden;

        div.search-middle {
          height: 100%;
          flex: 1 1 auto;
          overflow-y: auto;
        }
      }
    }
  }
}

div.page-participant.acute-illness,
div.page-participant.nutrition,
div.page-participant.prenatal {
    padding-bottom: 35px;

  p {
    font-size: 25px;
    font-weight: bold;
    text-align: center;
  }

  .label-antenatal-visit {
    margin-bottom: 30px;
    margin-top: 40px;
  }

  .label-pregnancy-concluded {
    margin-bottom: 30px;
  }

  .separator {
    border: 1px solid;
    margin-bottom: 40px;
    margin-top: 105px;
  }

  button.ui.primary.button {
    height: 60px;
    margin-bottom: 20px;
    margin-left: auto;
    margin-right: auto;
    padding: 0;
    width: 100%;

    .text {
      float: left;
      line-height: 60px;
      margin-left: 40px;
      text-align: left;
      width: 80%;
    }

    .icon-back {
      float: left;
      margin-top: 17px;
      transform: rotate(180deg);
    }
  }
}

div.page-report.acute-illness {
  background: $color-lighter-grey;
  padding: 20px;

  .ui.report.unstackable.items {

    .report-header {
      background: $color-white;
      border-top: 9px solid $color-primary;
      color: $color-text;
      padding: 20px 20px 0 25px;

      .icon-back {
        width: 34px;
        height: 27px;
        display: block;
        background: url(#{$img-path}icon-back-dark.svg);
        position: absolute;
        background-size: 34px 27px;
      }

      .ui.report.header {
        font-size: 30px;
      }

      .date {
        font-size: 22px;
        text-align: center;
      }
    }

    .item.person-details {
      background: $color-white;
      margin-top: 0;
      padding: 30px;

      .content {

         h2 {
           font-size: 27px;
           font-weight: bold;
         }

         p {
           color: $color-text;
           font-size: 20px;
           margin-bottom: 0;
         }
      }
    }

    div.pane {
      background: $color-white;
      margin-bottom: 20px;

      .pane-heading {
        color: $color-white;
        font-size: 22px;
        font-weight: bold;
        padding: 10px 15px;
        text-transform: uppercase;

        &.blue {
          background: $color-primary;
        }
      }

      .pane-content {
        background: $color-white;
        font-size: 22px;
        font-weight: bold;
        line-height: 32px;
        padding: 20px 0 20px 40px;
        text-transform: uppercase;
      }
    }

    div.pane.assessment .pane-content {

      .diagnosis {
        color: $color-red-alert;
        margin-bottom: 10px;
      }

      .treatment-comment {
        color: $color-text;
        font-size: 20px;
        font-weight: normal;
        line-height: 22px;
        margin-bottom: 7px;
        text-transform: none;

        b {
          margin-left: 5px;
        }
      }
    }

    div.pane.symptoms .symptoms-table .symptoms-table-row {
      display: grid;
      grid-gap: 20px;
      grid-template-columns: 15% 5px auto;
    }

    div.pane.symptoms .symptoms-table .symptoms-table-row .date {
      color: $color-text;
      font-weight: 600;
      margin: auto 0 auto auto;
    }

    div.pane.symptoms .symptoms-table .symptoms-table-row .timeline {
      height: 100%;

      .line {
        align-items: center;
        display: flex;
        flex-direction: column;
        height: 100%;
        justify-content: center;

        img {
          margin-left: -6px;
          width: 12px;
        }

        &.half {
          height: 50%;
          justify-content: start;

          img {
            margin-top: -7px;
          }
        }

        &.blue {
          border-left: 1px solid $color-lighter-blue;
        }
      }
    }

    div.pane.symptoms .symptoms-table .symptoms-table-row ul {
      display: inline-block;
      list-style-type: none;
      margin: 5px 0;
      padding: 0;
    }

    div.pane.symptoms .symptoms-table .symptoms-table-row ul li {
      border-radius: 10px;
      color: $color-white;
      float: left;
      font-size: 16px;
      font-weight: bold;
      margin: 3px 5px;
      padding: 0 10px;
      text-transform: uppercase;

      &.general {
        background: $color-symptom-general;
      }

      &.respiratory {
        background: $color-symptom-respiratory;
      }

      &.gi {
        background: $color-symptom-gi;
      }
    }

    div.pane.physical-exam .ui.table {
      color: $color-text;
      margin: 0;
      padding: 10px;
      text-align: center;
    }

    div.pane.physical-exam .ui.table thead th {
      background-color: $color-white;
      color: $color-text;
    }

    div.pane.physical-exam .ui.table tbody td {
      font-weight: 600;

      &.alert {
        color: $color-red-alert;
      }
    }

    div.pane.actions-taken {
      @include next-steps;
    }

    div.pane.actions-taken .instructions {
      color: $color-text;
      margin-bottom: 0;
      padding: 20px;

      .recommendation {
        font-weight: normal;
        margin-left: 52px;

        @include recommendation-label;

        > span {
          margin-left: -5px;
        }
      }
    }

    div.actions {
      margin: 0
    }
  }

}<|MERGE_RESOLUTION|>--- conflicted
+++ resolved
@@ -114,15 +114,9 @@
     background-image: none;
   }
 
-<<<<<<< HEAD
-    img.orientation {
-      image-orientation: none;
-    }
-=======
-  img.rotate-90 {
-    transform: rotate(90deg);
-  }
->>>>>>> 6e8d94de
+  img.orientation {
+    image-orientation: none;
+  }
 }
 
 // This is our wrapper for the whole page.
