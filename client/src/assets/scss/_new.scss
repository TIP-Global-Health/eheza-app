// We design for a minimum width of 800px.
html,
body {
    height: 100%;
    min-height: 100vh;
    min-width: 800px;
}

// Some things which apply to the whole body.
body {
    font-family: $font;
    font-size: 22px;
    color: $color-text;
    background: #0393db url(#{$img-path}bg.svg) no-repeat center 12px;
    background-size: 1193px 818px;
    max-width: 1280px;
    margin: 0 auto;
    overflow-x: auto;

    &.no-bg {
        background-image: none;
    }
}

// This is our wrapper for the whole page.
div.page {
    height: 100%;
    display: flex;
    flex-direction: column;
}

// This is for the content below the language switcher, which should
// grow to fill the available height.
div.page-content {
    flex: 1 1 auto;
    overflow-y: auto;
    display: flex;
    flex-direction: column;

    .ui.message.warning >.header {
      margin-bottom: 20px;
    }
}

div.language-switcher {
    width: 100%;
    margin: 10px auto;
    display: flex;
    flex-direction: row;
    justify-content: space-between;

    .version {
        margin-right: 16px;
        height: 24px;
        color: white;
        font-size: .6em;
        cursor: pointer;
    }

    .sync-icon {
        color: white;
        cursor: pointer;
    }

    .links-translate {
        margin: 0;
        padding: 6px 25px;
        list-style: none;
        display: flex;
        justify-content: flex-start;

        li {
            display: inline-block;
            margin-right: 15px;
            position: relative;
            display: flex;
            height: 27px;
            color: white;
            font-size: .8em;
            cursor: pointer;

            &.active {
                color: $color-dark-blue;
            }

            a {
                display: block;
                width: 27 px;
                height: 27 px;
                background: #fff;
                border-radius: 50%;
                position: relative;
                margin-left: 10px;
            }
        }

        li.active a:before {
            width: 35px;
            height: 35px;
            border: 2px solid $color-dark-blue;
            content: " ";
            display: block;
            border-radius: 50%;
            position: absolute;
            top: -4px;
            left: -4px;
        }
    }
}

div.page-pincode {
    font-size: 1.72rem; //24px;
    text-align: center;
    flex: 1;
    display: flex;
    flex-direction: column;
    justify-content: center;

    div.ui.login.form {
        width: 16em;
        margin-left: auto;
        margin-right: auto;
    }

    div.ui.basic.head.segment {
      position: absolute;
      top: 0;
      width: 100%;
      margin-left: -40px;
    }

    p.logged-in-as {
      font-size: 1.6rem;
      font-weight: bold;
      margin-bottom: 0;
      margin-top: -3rem;
    }

    p.health-center-name {
      font-size: 1.6rem;
      font-weight: bold;
      margin-bottom: 3rem;
    }

    p.select-health-center {
      font-size: 2rem;
      font-weight: bold;
      margin-bottom: 3rem;
      margin-top: 6rem;
    }

    button.ui.logout.button {
      background: $color-light-background;
      border: 2px solid white;
      position: absolute;
      bottom: 0;
      width: 89%;
    }

    // Maintaing margin from 'sign out' button when selecting health center.
    button.health-center:last-child {
        margin-bottom: 6rem !important;
    }
}

div.page-clinical {
    font-size: 1.72rem; //24px;
    text-align: center;
    flex: 1;
    display: flex;
    flex-direction: column;
    justify-content: center;

    div.ui.basic.head.segment {
      position: absolute;
      top: 0;
      width: 100%;
      margin-left: -40px;
    }

    button.ui.primary.button.group-assessment,
    button.ui.primary.button.individual-assessment {
      padding: 0;
      height: 60px;
      margin-left: auto;
      margin-right: auto;
      width: 80%;

      .icon {
        background-size: 50px 50px;
        display: block;
        height: 50px;
        width: 50px;
        float: left;
        line-height: 60px;
        margin-top: 5px;
        margin-left: 50px;
      }

      .text {
        line-height: 60px;
        float: left;
        margin-left: 60px;
      }

      .icon-back {
        float: left;
        margin-top: 17px;
        margin-left: 90px;
        transform: rotate(180deg);
      }
    }

    button.ui.primary.button.group-assessment .icon {
      background-image: url(#{$img-path}icon-group-encounter.svg);
    }

    button.ui.primary.button.individual-assessment {

      .icon {
        background-image: url(#{$img-path}icon-individual-encounter.svg);
        background-size: 40px 40px;
        margin-left: 55px;
        margin-top: 8px;
        height: 40px;
        width: 40px;
      }

      .icon-back {
        margin-left: 57px;
      }
    }
}

div.page-person-create {
    margin: 0 auto;
    padding: 0 35px 35px 35px;
    width: 100%;
}

div.page-people {
    margin: 0 auto;
    padding: 0 35px 35px 35px;
    height: 100%;
    overflow-y: hidden;
    display: flex;
    flex-direction: column;

    div.search-wrapper {
        flex: 1 1 auto;
        height: 100%;
        overflow-y: hidden;

        > div.ui.segment {
            height: 100%;
        }
    }

    div.search {
        display: flex;
        flex-direction: column;
        height: 100%;
        overflow-y: hidden;

        div.search-middle {
            height: 100%;
            flex: 1 1 auto;
            overflow-y: auto;
        }
    }
}

div.page-relationship {
    margin: 0 auto;
    padding: 0 35px 35px 35px;
    height: 100%;
    width: 100%;
    overflow-y: hidden;
    display: flex;
    flex-direction: column;

    label.relationship-selection {
        font-size: 1.57rem; //22px light
    }

    div.relationship-selector {
        margin-bottom: 50px;
        margin-left: 60px;
    }

    div.current-groups {
      margin-bottom: 30px;
    }
}

div.page-person {
    margin: 0 auto;
    padding: 0 35px 35px 35px;
    height: 100%;
    width: 100%;
    overflow-y: auto;
    display: flex;
    flex-direction: column;

    .particiants-list {
        margin-top: 50px;
    }
}

//Device Status Page
.device-status {
  button {
    margin-bottom: 20px;
  }

  .general-sync {
    margin-bottom: 40px;
  }

  .health-centers .health-center {
    padding-bottom: 20px;
    margin-bottom: 40px;
    border-bottom: 1px solid;

    .health-center-info button {
      margin-top: 20px;
    }
  }
}

//Common for Prenatal Encounter and Prenatal Activity pages
div.page-prenatal-activity,
div.page-prenatal-encounter {
    padding: 0 35px 35px 35px;
    height: 100%;
    display: flex;
    flex-direction: column;

    .item .content {
      padding-top: 1em !important;

      .label {
        font-weight: bold;
        padding-right: 10px;
      }
    }

    .item.measurements {
      display: grid;
      grid-template-columns: 25% 30% 20% 20%;
      grid-gap: 1em;

      .label {
        font-weight: bold;
      }

      .ui:not(:last-child) {
        border-right: 1px solid aquamarine;
      }
    }

    .form.history.obstetric.second .ui.grid{
      min-height: 70px;
    }

    .ui.full.segment {
      color: $color-text;
      margin-bottom: 20px;

      .full.content {
        min-height: 430px;
      }
    }

}

// Prenatal Encounter page
div.page-prenatal-encounter {

    .ui.full.segment {

      .full.content {

        .card .content p {
          white-space: unset;
        }
      }

      .reports-wrapper {

        .report-wrapper {
          display: grid;
          grid-column-gap: 35px;
          grid-template-columns: 222px auto;

          .report-text {
            margin-top: 55px;

            .report-label {
              font-size: 28px;
            }

            .report-link {
              color: $color-light-blue;
              font-size: 22px;
              line-height: 40px;
              text-decoration: underline;
            }
          }
        }
      }
    }
}

// Prenatal Activity page
div.page-prenatal-activity {

    .ui.task.segment {

      .column.core-physical-exam {
        width: 25%;

        a {
          width: 131px;
        }
      }
    }

    .tasks-count {
      background: $color-primary;
      padding: 5px 15px;
      font-size: 18px;
      font-weight: bold;
    }

    .ui.full.segment {

      .label {
        font-weight: bold;
        margin-bottom: 20px;

        &.helper {
          margin-bottom: 40px;
        }
      }

      .form-input {
        margin-bottom: 30px;

        // Pregnanacy Dating Inputs
        &.range {
          background: white;
          border: 2px solid $color-light-gray;
          padding: 5px;
          width: 50%;
        }

        &.date {
          height: 2em;
          width: 50%;

          .dropdown,
          .dropdown-open {
            width: 100%;
          }

          .dropdown--button-container {
            background: white;
            border: 2px solid $color-light-gray;

            input {
              border: 0;
              padding: 5px;
            }
          }
        }

        // Number inputs
        &.number {
          margin-bottom: 10px;

          input {
            border: 0;
            background: $color-light-gray;
            width: 100%;
            text-align: -webkit-center;
            font-weight: bold;
          }

          &.c-sections {
            margin-bottom: 40px;
          }
        }

        // Number inputs
        &.measurement {
          margin-bottom: 10px;

          .unit {
            width: 35%;
            float: left;
            font-weight: normal;
            margin-left: 20px;
            margin-top: 10px;
          }

          input {
            float: left;
            width: 60%;
          }

          &.bmi input {
            pointer-events: none;
            border: 1px solid;
            background: white;
          }
        }

        // Bool inputs
        &.yes-no {
          padding-bottom: 15px;
          margin-left: 25px;

          label {
            font-size: 25px;
            margin-left: 10px;
          }

          input {
            height: 28px;
            width: 25px;
            float: left;
          }
        }
      }

      .checkbox-select-input {

        .ui.checkbox.activity {
          margin-bottom: 10px;

          label {
            font-size: 24px;

            &:before {
              height: 24px;
              width: 24px;
            }
          }
        }
      }

      .separator {
        color: $color-light-gray;
        margin: 30px 0;
        width: 100%;
        border: 1px solid;

        &.double {
          margin: 60px 0;
        }
      }

      .results {
        display: inline-block;
        width: 100%;

        .edd-result,
        .ega-result {
          width: 45%;

          .value {
            font-size: 25px;
          }
        }

        .edd-result {
          float: left;
        }

        .ega-result {
          float: right;
        }

        .gravida-result,
        .para-result {
          font-size: 28px;

          span {
            margin-right: 10px;
          }
        }

        .gravida-result {
          width: 65%;
          float: left;
          text-align: center;
        }
      }

      .actions {

        &.history.obstetric.second button {
          width: 50%;
          float: left;
          margin: 0;

          &.active {
            border-left: 1px solid white;
          }
        }
      }

      .form.history {

        .ui.grid+.grid {
          margin-top: 0;
        }

        .ui.grid {

          .label {
            margin-bottom: 0;
          }

          .label.c-section-previous-delivery {
            margin-top: 20px;
          }
        }

        .label.successive-abortions {
          margin-top: 30px
        }

        &.medical,
        &.social {

          .alert img {
            margin-top: -10px;
          }
        }
      }

      .form.examination {

        .ui.grid+.grid {
          margin-top: 0;
        }

        .label {
          font-size: 30px;

          &.self-guidance {
            font-size: 25px;
          }
        }

        .ui.grid.systolic img {
          margin-top: -10px;
        }

        .title.dia {
          margin-top: 20px;
        }

        .title.hands,
        .title.legs {
          margin-left: 25px;
          font-weight: bold;
          margin-bottom: 10px;
        }

        .title.legs {
          margin-top: 15px;
        }

        .previous-value {
          display: inline-block;
          font-size: 18px;
          width: 100%;
        }
      }

      .form.patient-provisions {
        min-height: 335px;
      }
    }
}

<<<<<<< HEAD
div.page-clinical-progress-report,
div.page-demographics-report {
    background: $color-light-gray;
    padding: 0 20px 35px 20px;
    height: 100%;
    display: flex;
    flex-direction: column;

    .ui.basic.segment.head {
      padding: 25px;

      .ui.header {
        color: $color-text;
      }

      .icon-back {
        background: url(#{$img-path}icon-back-dark.svg);
        background-size: 34px 27px;
        position: absolute;
      }
    }

    .ui.unstackable.items {
      overflow-y: auto;

      .pane-heading {
        font-size: 16px;
        font-weight: 700;
        padding: 5px 15px;
        text-transform: uppercase;

        &.gray {
          background: $color-dark-background;
        }

        &.red {
          background: $color-red-alert;
        }

        &.blue {
          background: $color-primary;
        }
      }

      .pane-content {
        background: $color-white;
        color: $color-text;
        font-size: 18px;
        padding: 20px 0 20px 40px
      }
    }
}

div.page-clinical-progress-report {

    .header-pane {
      background: $color-white;
      margin-bottom: 20px;
      padding: 40px 20px;

      .mother-details {
        display: grid;
        grid-column-gap: 30px;
        grid-template-columns: 120px 40% 40%;

        .content {
          color: $color-text;

          .mother-name, .edd {
            margin-top: 20px;
            margin-bottom: 10px;
          }
        }

        .label {
          font-weight: bold;
        }

        .value {
          margin-left: 10px;
        }
      }

      .gravida-para {
        color: $color-text;
        display: grid;
        grid-template-columns: 25% auto;
        line-height: 40px;
        margin-left: 150px;

        .label {
          font-weight: bold;
          text-transform: uppercase;
        }

        .gravida {
          border-left: 1px solid $color-light-gray;
          border-right: 1px solid $color-light-gray;
          text-align: center;
        }

        .para {

          > .label {
            margin-left: 30px;
          }

          .para-breakdown {
            display: grid;
            grid-template-columns: 20% 25% 25% 30%;
            line-height: 28px;
            text-align: center;

            .label.small {
              font-size: 13px;
              font-weight: 600;
            }

            .term, .pre-term, .abortions {
              border-right: 1px solid $color-light-gray;
            }
          }
        }
      }
    }

    .risk-factors, .medical-diagnosis, .obstetric-diagnosis {
      background: $color-white;
      margin-bottom: 20px;

     .pane-content p {
       line-height: 32px;
       margin-bottom: 5px;
      }
    }

    .risk-factors > .pane-heading {

      img {
        height: 24px;
        width: 24px;
        vertical-align: middle;
      }

      span {
        vertical-align: middle;
        margin-left: 10px;
      }
    }

    .patient-progress {

      .caption {
        font-size: 16px;
        font-weight: bold;
        margin-bottom: 20px;
        margin-top: 20px;
        text-transform: uppercase;
      }

      .timeline-section {

        .indicators {
          font-size: 16px;
          line-height: 20px;
          margin-bottom: 30px;
          margin-left: 20px;

          .heart-rate-label, .movements-label {

            span {
              margin-right: 25px;
            }
          }
        }

        .timeline {

          display: grid;
          grid-column-gap: 20px;
          grid-template-columns: 25% 25% 35%;

          .trimester-timeline {

            > p, > span {
              float: left;
            }

            p.blue {
              border-top: 10px solid $color-primary;
            }

            p.gray {
              border-top: 10px solid $color-light-gray;
            }

            span {
              margin-top: -7px;
            }

            .due-date-info {
              float: right;
              margin-top: -15px;
              width: 40px;

              .due-date-icon {

                img {
                  height: 40px;
                  width: 40px;
                }
              }

              .due-date-label {
                font-size: 14px;
                line-height: 20px;
                width: 100px;
              }

            }

          }
        }

      }

      .visits-section {
        display: grid;
        grid-column-gap: 20px;
        grid-template-columns: 25% 25% 40%;

        .trimester-visits {
          border-left: 1px solid $color-light-gray;
          font-size: 16px;
          padding-left: 10px;
          padding-top: 30px;

          .label-trimester {
            font-weight: bold;
          }

          .details {
            display: grid;
            grid-template-columns: 50% 50%;

            .visits {
              text-align: right;

              img {
                height: 20px;
                margin-right: 5px;
                width: 20px;
              }
            }
          }
        }

      }
    }
}

div.page-demographics-report {

  .patient-information, .family-information, .address-information {
    margin-bottom: 20px;
  }

  .family-information .children-table {
    margin-bottom: 40px;
    margin-top: 20px;

    .thead {
      border-bottom: 2px solid $color-light-gray;
      width: 95%;

      .label {
        width: 50%;

        &.first {
          float: left;
        }
      }
    }

    .row {
      border-bottom: 1px solid $color-light-gray;
      height: 24px;
      width: 95%;

      &:last-child {
        border-bottom: 0;
      }

      .value {
        width: 50%;

        &.first {
          float: left;
        }
      }
    }
  }

  .pane-content  {

    .ui.image {
      margin-bottom: 15px;
    }

    p {
      line-height: 26px;
      margin-bottom: 5px;

      .label {
        font-weight: bold;
        width: 40%;
      }

      .value {
        float: right;
        width: 60%;
      }
    }
  }
=======
div.page-encounter-types {

    p {
      font-size: 25px;
      font-weight: bold;
      margin-bottom: 30px;
      margin-top: 40px;
      text-align: center;
    }

    button.ui.primary.button {
      height: 60px;
      margin-left: auto;
      margin-right: auto;
      padding: 0;
      width: 100%;

      .text {
        float: left;
        line-height: 60px;
        margin-left: 40px;
        text-align: left;
        width: 80%;
      }

      .icon-back {
        float: left;
        margin-top: 17px;
        transform: rotate(180deg);
      }
    }
}

div.page-prenatal-participant {
    padding-bottom: 35px;

    p {
      font-size: 25px;
      font-weight: bold;
      text-align: center;
    }

    .label-antenatal-visit {
      margin-bottom: 30px;
      margin-top: 40px;
    }

    .label-pregnancy-concluded {
      margin-bottom: 30px;
    }

    .separator {
      border: 1px solid;
      margin-bottom: 40px;
      margin-top: 105px;
    }

    button.ui.primary.button {
      height: 60px;
      margin-bottom: 20px;
      margin-left: auto;
      margin-right: auto;
      padding: 0;
      width: 100%;

      .text {
        float: left;
        line-height: 60px;
        margin-left: 40px;
        text-align: left;
        width: 80%;
      }

      .icon-back {
        float: left;
        margin-top: 17px;
        transform: rotate(180deg);
      }
    }
>>>>>>> 90caa84c
}<|MERGE_RESOLUTION|>--- conflicted
+++ resolved
@@ -687,7 +687,6 @@
     }
 }
 
-<<<<<<< HEAD
 div.page-clinical-progress-report,
 div.page-demographics-report {
     background: $color-light-gray;
@@ -1012,7 +1011,8 @@
       }
     }
   }
-=======
+}
+
 div.page-encounter-types {
 
     p {
@@ -1092,5 +1092,4 @@
         transform: rotate(180deg);
       }
     }
->>>>>>> 90caa84c
 }