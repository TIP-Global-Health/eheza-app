--- conflicted
+++ resolved
@@ -464,12 +464,8 @@
 }
 
 // Prenatal Activity page
-<<<<<<< HEAD
-div.page-activity.prenatal {
-=======
-div.page-prenatal-activity,
-div.page-nutrition-activity {
->>>>>>> b0a9fb3e
+div.page-activity.prenatal,
+div.page-activity.nutrition {
 
     .ui.full.segment {
 
