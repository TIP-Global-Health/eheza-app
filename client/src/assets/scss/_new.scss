--- conflicted
+++ resolved
@@ -297,18 +297,6 @@
 }
 
 div.page-relationship {
-<<<<<<< HEAD
-  margin: 0 auto;
-  padding: 0 35px 35px 35px;
-  height: 100%;
-  width: 100%;
-  overflow-y: hidden;
-  display: flex;
-  flex-direction: column;
-
-  label.relationship-selection {
-    font-size: 1.57rem; //22px light
-=======
     margin: 0 auto;
     padding: 0 35px 35px 35px;
     height: 100%;
@@ -437,7 +425,6 @@
 .device-status {
   button {
     margin-bottom: 20px;
->>>>>>> 11c15cd0
   }
 
   div.relationship-selector {
@@ -470,17 +457,10 @@
 div.page-prenatal-encounter,
 div.page-nutrition-encounter,
 div.page-pregnancy-outcome {
-<<<<<<< HEAD
-  padding: 0 35px 35px 35px;
-  height: 100%;
-  display: flex;
-  flex-direction: column;
-=======
     display: flex;
     flex-direction: column;
     height: 100%;
     padding: 0 35px 35px 35px;
->>>>>>> 11c15cd0
 
   .item .content {
     padding-top: 1em !important;
@@ -609,49 +589,13 @@
 }
 
 // Prenatal Activity page
-<<<<<<< HEAD
-div.page-prenatal-activity {
-
-  .ui.task.segment {
-
-    .column.core-physical-exam {
-      width: 25%;
-
-      a {
-        width: 131px;
-      }
-    }
-  }
-
-  .tasks-count {
-    background: $color-primary;
-    padding: 5px 15px;
-    font-size: 18px;
-    font-weight: bold;
-  }
-=======
 div.page-prenatal-activity,
 div.page-nutrition-activity {
->>>>>>> 11c15cd0
 
   .ui.full.segment {
 
-<<<<<<< HEAD
-    .label {
-      font-weight: bold;
-      margin-bottom: 20px;
-
-      &.helper {
-        margin-bottom: 40px;
-      }
-    }
-
-    .form-input {
-      margin-bottom: 30px;
-=======
       .form-input {
         margin-bottom: 30px;
->>>>>>> 11c15cd0
 
       // Pregnanacy Dating Inputs
       &.range {
@@ -706,16 +650,10 @@
         }
       }
 
-<<<<<<< HEAD
-      // Number inputs
-      &.measurement {
-        margin-bottom: 10px;
-=======
         // Number inputs
         &.measurement {
           height: 50px;
           margin-bottom: 10px;
->>>>>>> 11c15cd0
 
         .unit {
           float: left;
@@ -1450,14 +1388,6 @@
     text-align: center;
   }
 
-<<<<<<< HEAD
-  button.ui.primary.button {
-    height: 60px;
-    margin-left: auto;
-    margin-right: auto;
-    padding: 0;
-    width: 100%;
-=======
     button.ui.primary.button {
       height: 60px;
       margin-bottom: 10px;
@@ -1465,7 +1395,6 @@
       margin-right: auto;
       padding: 0;
       width: 100%;
->>>>>>> 11c15cd0
 
     .text {
       float: left;
