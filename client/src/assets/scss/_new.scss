// We design for a minimum width of 800px.
html,
body {
    height: 100%;
    min-height: 100vh;
    min-width: 800px;
}

// Some things which apply to the whole body.
body {
    font-family: $font;
    font-size: 22px;
    color: $color-text;
    background: #0393db url(#{$img-path}bg.svg) no-repeat center 12px;
    background-size: 1193px 818px;
    max-width: 1280px;
    margin: 0 auto;
    overflow-x: auto;

    &.no-bg {
        background-image: none;
    }
}

// This is our wrapper for the whole page.
div.page {
    height: 100%;
    display: flex;
    flex-direction: column;
}

// This is for the content below the language switcher, which should
// grow to fill the available height.
div.page-content {
    flex: 1 1 auto;
    overflow-y: auto;
    display: flex;
    flex-direction: column;
}

div.language-switcher {
    width: 100%;
    margin: 10px auto;
    display: flex;
    flex-direction: row;
    justify-content: space-between;

    .version {
        margin-right: 16px;
        height: 24px;
        color: white;
        font-size: .6em;
        cursor: pointer;
    }

    .sync-icon {
        color: white;
        cursor: pointer;
    }

    .links-translate {
        margin: 0;
        padding: 6px 25px;
        list-style: none;
        display: flex;
        justify-content: flex-start;

        li {
            display: inline-block;
            margin-right: 15px;
            position: relative;
            display: flex;
            height: 27px;
            color: white;
            font-size: .8em;
            cursor: pointer;

            &.active {
                color: $color-dark-blue;
            }

            a {
                display: block;
                width: 27 px;
                height: 27 px;
                background: #fff;
                border-radius: 50%;
                position: relative;
                margin-left: 10px;
            }
        }

        li.active a:before {
            width: 35px;
            height: 35px;
            border: 2px solid $color-dark-blue;
            content: " ";
            display: block;
            border-radius: 50%;
            position: absolute;
            top: -4px;
            left: -4px;
        }
    }
}

div.page-pincode {
    font-size: 1.72rem; //24px;
    text-align: center;
    flex: 1;
    display: flex;
    flex-direction: column;
    justify-content: center;

    div.ui.login.form {
        width: 16em;
        margin-left: auto;
        margin-right: auto;
    }

    div.ui.basic.head.segment {
      position: absolute;
      top: 0;
      width: 100%;
      margin-left: -40px;
    }

    p.logged-in-as {
      font-size: 1.6rem;
      font-weight: bold;
      margin-bottom: 0;
      margin-top: -3rem;
    }

    p.health-center-name {
      font-size: 1.6rem;
      font-weight: bold;
      margin-bottom: 3rem;
    }

    p.select-health-center {
      font-size: 2rem;
      font-weight: bold;
      margin-bottom: 3rem;
      margin-top: 6rem;
    }

    button.ui.logout.button {
      background: $color-light-background;
      border: 2px solid white;
      position: absolute;
      bottom: 0;
      width: 89%;
    }

    button.ui.primary.button.group-assessment,
    button.ui.primary.button.individual-assessment {
      padding: 0;
      height: 60px;
      margin-left: auto;
      margin-right: auto;
      width: 80%;

      .icon {
        background-size: 50px 50px;
        display: block;
        height: 50px;
        width: 50px;
        float: left;
        line-height: 60px;
        margin-top: 5px;
        margin-left: 50px;
      }

      .text {
        line-height: 60px;
        float: left;
        margin-left: 60px;
      }

      .icon-back {
        float: left;
        margin-top: 17px;
        margin-left: 90px;
        transform: rotate(180deg);
      }
    }

<<<<<<< HEAD
    button.ui.primary.button.group-assessment .icon {
      background-image: url(#{$img-path}icon-group-encounter.svg);
    }

    button.ui.primary.button.individual-assessment {

      .icon {
        background-image: url(#{$img-path}icon-individual-encounter.svg);
        background-size: 40px 40px;
        margin-left: 55px;
        margin-top: 8px;
        height: 40px;
        width: 40px;
      }

      .icon-back {
        margin-left: 71px;
      }
=======
    // Maintaing margin from 'sign out' button when selecting health center.
    button.health-center:last-child {
        margin-bottom: 6rem !important;
>>>>>>> 1bfe133d
    }
}

div.page-person-create {
    margin: 0 auto;
    padding: 0 35px 35px 35px;
    width: 100%;
}

div.page-people {
    margin: 0 auto;
    padding: 0 35px 35px 35px;
    height: 100%;
    overflow-y: hidden;
    display: flex;
    flex-direction: column;

    div.search-wrapper {
        flex: 1 1 auto;
        height: 100%;
        overflow-y: hidden;

        > div.ui.segment {
            height: 100%;
        }
    }

    div.search {
        display: flex;
        flex-direction: column;
        height: 100%;
        overflow-y: hidden;

        div.search-middle {
            height: 100%;
            flex: 1 1 auto;
            overflow-y: auto;
        }
    }
}

div.page-relationship {
    margin: 0 auto;
    padding: 0 35px 35px 35px;
    height: 100%;
    width: 100%;
    overflow-y: hidden;
    display: flex;
    flex-direction: column;

    label.relationship-selection {
        font-size: 1.57rem; //22px light
    }

    div.relationship-selector {
        margin-bottom: 50px;
        margin-left: 60px;
    }

    div.current-groups {
      margin-bottom: 30px;
    }
}

div.page-person {
    margin: 0 auto;
    padding: 0 35px 35px 35px;
    height: 100%;
    width: 100%;
    overflow-y: auto;
    display: flex;
    flex-direction: column;

    .particiants-list {
        margin-top: 50px;
    }
}

//Device Status Page
.device-status {
  button {
    margin-bottom: 20px;
  }

  .general-sync {
    margin-bottom: 40px;
  }

  .health-centers .health-center {
    padding-bottom: 20px;
    margin-bottom: 40px;
    border-bottom: 1px solid;

    .health-center-info button {
      margin-top: 20px;
    }
  }
}

//Common for Prenatal Encounter and Prenatal Activity pages
div.page-prenatal-activity,
div.page-prenatal-encounter {
    padding: 0 35px 35px 35px;
    height: 100%;
    display: flex;
    flex-direction: column;

    .item .content {
      padding-top: 1em !important;

      .label {
        font-weight: bold;
        padding-right: 10px;
      }
    }

    .item.measurements {
      display: grid;
      grid-template-columns: 25% 30% 20% 20%;
      grid-gap: 1em;

      .label {
        font-weight: bold;
      }

      .ui:not(:last-child) {
        border-right: 1px solid aquamarine;
      }
    }

    .ui.full.segment {
      color: $color-text;

      .full.content {
        min-height: 430px;
      }
    }

}

// Prenatal Encounter page
div.page-prenatal-encounter {

    .ui.full.segment {

      .full.content {

        .card .content p {
          white-space: unset;
        }
      }
    }
}

// Prenatal Activity page
div.page-prenatal-activity {

    .ui.task.segment {

      .column.core-physical-exam {
        width: 25%;

        a {
          width: 131px;
        }
      }
    }

    .tasks-count {
      background: $color-primary;
      padding: 5px 15px;
      font-size: 18px;
      font-weight: bold;
    }

    .ui.full.segment {

      .label {
        font-weight: bold;
        margin-bottom: 20px;

        &.helper {
          margin-bottom: 40px;
        }
      }

      .form-input {
        margin-bottom: 30px;

        // Pregnanacy Dating Inputs
        &.range {
          background: white;
          border: 2px solid $color-light-gray;
          padding: 5px;
          width: 50%;
        }

        &.date {
          height: 2em;
          width: 50%;

          .dropdown,
          .dropdown-open {
            width: 100%;
          }

          .dropdown--button-container {
            background: white;
            border: 2px solid $color-light-gray;

            input {
              border: 0;
              padding: 5px;
            }
          }
        }

        // Number inputs
        &.number {
          margin-bottom: 10px;

          input {
            border: 0;
            background: $color-light-gray;
            width: 100%;
            text-align: -webkit-center;
            font-weight: bold;
          }

          &.c-sections {
            margin-bottom: 40px;
          }
        }

        // Number inputs
        &.measurement {
          margin-bottom: 10px;

          .unit {
            width: 35%;
            float: left;
            font-weight: normal;
            margin-left: 20px;
            margin-top: 10px;
          }

          input {
            float: left;
            width: 60%;
          }

          &.bmi input {
            pointer-events: none;
            border: 1px solid;
            background: white;
          }
        }

        // Bool inputs
        &.yes-no {
          padding-bottom: 15px;
          margin-left: 25px;

          label {
            font-size: 25px;
            margin-left: 10px;
          }

          input {
            height: 28px;
            width: 25px;
            float: left;
          }
        }
      }

      .checkbox-select-input {

        .ui.checkbox.activity {
          margin-bottom: 10px;

          label {
            font-size: 24px;

            &:before {
              height: 24px;
              width: 24px;
            }
          }
        }
      }

      .separator {
        color: $color-light-gray;
        margin: 30px 0;
        width: 100%;
        border: 1px solid;

        &.double {
          margin: 60px 0;
        }
      }

      .results {
        width: 100%;

        .edd-result,
        .ega-result {
          width: 45%;

          .value {
            font-size: 25px;
          }
        }

        .edd-result {
          float: left;
        }

        .ega-result {
          float: right;
        }

        .gravida-result,
        .para-result {
          font-size: 28px;

          span {
            margin-right: 10px;
          }
        }

        .gravida-result {
          width: 65%;
          float: left;
          text-align: center;
        }
      }

      .actions {

        &.history.obstetric.second button {
          width: 50%;
          float: left;
          margin: 0;

          &.active {
            border-left: 1px solid white;
          }
        }
      }

      .form.history {

        .ui.grid+.grid {
          margin-top: 0;
        }

        .ui.grid {

          .label {
            margin-bottom: 0;
          }

          .label.c-section-previous-delivery {
            margin-top: 20px;
          }
        }

        .label.successive-abortions {
          margin-top: 30px
        }
      }

      .form.examination {

        .ui.grid+.grid {
          margin-top: 0;
        }

        .label {
          font-size: 30px;

          &.self-guidance {
            font-size: 25px;
          }
        }

        .title.dia {
          margin-top: 20px;
        }

        .title.hands,
        .title.legs {
          margin-left: 25px;
          font-weight: bold;
          margin-bottom: 10px;
        }

        .title.legs {
          margin-top: 15px;
        }

        .previous-value {
          display: inline-block;
          font-size: 18px;
          width: 100%;
        }
      }

      .form.patient-provisions {
        min-height: 335px;
      }
    }
}<|MERGE_RESOLUTION|>--- conflicted
+++ resolved
@@ -186,7 +186,6 @@
       }
     }
 
-<<<<<<< HEAD
     button.ui.primary.button.group-assessment .icon {
       background-image: url(#{$img-path}icon-group-encounter.svg);
     }
@@ -205,11 +204,11 @@
       .icon-back {
         margin-left: 71px;
       }
-=======
+    }
+
     // Maintaing margin from 'sign out' button when selecting health center.
     button.health-center:last-child {
         margin-bottom: 6rem !important;
->>>>>>> 1bfe133d
     }
 }
 
