--- conflicted
+++ resolved
@@ -1,197 +1,190 @@
 // We design for a minimum width of 800px.
 html,
 body {
-    height: 100%;
-    min-height: 100vh;
-    min-width: 800px;
+  height: 100%;
+  min-height: 100vh;
+  min-width: 800px;
 }
 
 // Some things which apply to the whole body.
 body {
-    font-family: $font;
-    font-size: 22px;
-    color: $color-text;
-    background: #0393db url(#{$img-path}bg.svg) no-repeat center 12px;
-    background-size: 1193px 818px;
-    max-width: 1280px;
-    margin: 0 auto;
-    overflow-x: auto;
-
-    &.no-bg {
-        background-image: none;
-    }
-
-    img.rotate-90 {
-      transform: rotate(90deg);
-    }
+  font-family: $font;
+  font-size: 22px;
+  color: $color-text;
+  background: #0393db url(#{$img-path}bg.svg) no-repeat center 12px;
+  background-size: 1193px 818px;
+  max-width: 1280px;
+  margin: 0 auto;
+  overflow-x: auto;
+
+  &.no-bg {
+    background-image: none;
+  }
+
+  img.rotate-90 {
+    transform: rotate(90deg);
+  }
 }
 
 // This is our wrapper for the whole page.
 div.page {
-    height: 100%;
-    display: flex;
-    flex-direction: column;
+  height: 100%;
+  display: flex;
+  flex-direction: column;
 }
 
 // This is for the content below the language switcher, which should
 // grow to fill the available height.
 div.page-content {
-    flex: 1 1 auto;
-    overflow-y: auto;
+  flex: 1 1 auto;
+  overflow-y: auto;
+  display: flex;
+  flex-direction: column;
+
+  .ui.message.warning > .header {
+    margin-bottom: 20px;
+  }
+}
+
+div.language-switcher {
+  width: 100%;
+  margin: 10px auto;
+  display: flex;
+  flex-direction: row;
+  justify-content: space-between;
+
+  .version {
+    margin-right: 16px;
+    height: 24px;
+    color: $color-white;
+    font-size: .6em;
+    cursor: pointer;
+  }
+
+  .sync-icon {
+    color: $color-white;
+    cursor: pointer;
+  }
+
+  .links-translate {
+    margin: 0;
+    padding: 6px 25px;
+    list-style: none;
     display: flex;
-    flex-direction: column;
-
-    .ui.message.warning >.header {
-      margin-bottom: 20px;
-    }
+    justify-content: flex-start;
+
+    li {
+      display: inline-block;
+      margin-right: 15px;
+      position: relative;
+      display: flex;
+      height: 27px;
+      color: $color-white;
+      font-size: .8em;
+      cursor: pointer;
+
+      &.active {
+        color: $color-dark-blue;
+      }
+
+      a {
+        display: block;
+        width: 27px;
+        height: 27px;
+        background: $color-white;
+        border-radius: 50%;
+        position: relative;
+        margin-left: 10px;
+      }
+    }
+
+    li.active a:before {
+      width: 35px;
+      height: 35px;
+      border: 2px solid $color-dark-blue;
+      content: " ";
+      display: block;
+      border-radius: 50%;
+      position: absolute;
+      top: -4px;
+      left: -4px;
+    }
+  }
 }
 
-div.language-switcher {
+div.page-pincode {
+  font-size: 1.72rem; //24px;
+  text-align: center;
+  flex: 1;
+  display: flex;
+  flex-direction: column;
+  justify-content: center;
+
+  div.ui.login.form {
+    width: 16em;
+    margin-left: auto;
+    margin-right: auto;
+  }
+
+  div.ui.basic.head.segment {
+    position: absolute;
+    top: 0;
     width: 100%;
-    margin: 10px auto;
-    display: flex;
-    flex-direction: row;
-    justify-content: space-between;
-
-    .version {
-        margin-right: 16px;
-        height: 24px;
-        color: $color-white;
-        font-size: .6em;
-        cursor: pointer;
-    }
-
-    .sync-icon {
-        color: $color-white;
-        cursor: pointer;
-    }
-
-    .links-translate {
-        margin: 0;
-        padding: 6px 25px;
-        list-style: none;
-        display: flex;
-        justify-content: flex-start;
-
-        li {
-            display: inline-block;
-            margin-right: 15px;
-            position: relative;
-            display: flex;
-            height: 27px;
-            color: $color-white;
-            font-size: .8em;
-            cursor: pointer;
-
-            &.active {
-                color: $color-dark-blue;
-            }
-
-            a {
-                display: block;
-                width: 27px;
-                height: 27px;
-                background: $color-white;
-                border-radius: 50%;
-                position: relative;
-                margin-left: 10px;
-            }
-        }
-
-        li.active a:before {
-            width: 35px;
-            height: 35px;
-            border: 2px solid $color-dark-blue;
-            content: " ";
-            display: block;
-            border-radius: 50%;
-            position: absolute;
-            top: -4px;
-            left: -4px;
-        }
-    }
+    margin-left: -40px;
+  }
+
+  p.logged-in-as {
+    font-size: 1.6rem;
+    font-weight: bold;
+    margin-bottom: 0;
+    margin-top: -3rem;
+  }
+
+  p.health-center-name {
+    font-size: 1.6rem;
+    font-weight: bold;
+    margin-bottom: 3rem;
+  }
+
+  p.select-health-center {
+    font-size: 2rem;
+    font-weight: bold;
+    margin-bottom: 3rem;
+    margin-top: 6rem;
+  }
+
+  button.ui.logout.button {
+    background: $color-light-background;
+    border: 2px solid $color-white;
+    position: absolute;
+    bottom: 0;
+    width: 89%;
+  }
+
+  // Maintaing margin from 'sign out' button when selecting health center.
+  button.health-center:last-child {
+    margin-bottom: 6rem !important;
+  }
 }
 
-div.page-pincode {
-    font-size: 1.72rem; //24px;
-    text-align: center;
-    flex: 1;
-    display: flex;
-    flex-direction: column;
-    justify-content: center;
-
-    div.ui.login.form {
-        width: 16em;
-        margin-left: auto;
-        margin-right: auto;
-    }
-
-    div.ui.basic.head.segment {
-      position: absolute;
-      top: 0;
-      width: 100%;
-      margin-left: -40px;
-    }
-
-    p.logged-in-as {
-      font-size: 1.6rem;
-      font-weight: bold;
-      margin-bottom: 0;
-      margin-top: -3rem;
-    }
-
-    p.health-center-name {
-      font-size: 1.6rem;
-      font-weight: bold;
-      margin-bottom: 3rem;
-    }
-
-    p.select-health-center {
-      font-size: 2rem;
-      font-weight: bold;
-      margin-bottom: 3rem;
-      margin-top: 6rem;
-    }
-
-    button.ui.logout.button {
-      background: $color-light-background;
-<<<<<<< HEAD
-      border: 2px solid white;
-    }
-
-    button.ui.primary.button.group-assessment,
-    button.ui.primary.button.dashboard {
-=======
-      border: 2px solid $color-white;
-      position: absolute;
-      bottom: 0;
-      width: 89%;
-    }
-
-    // Maintaing margin from 'sign out' button when selecting health center.
-    button.health-center:last-child {
-        margin-bottom: 6rem !important;
-    }
-}
-
 div.page-clinical {
-    font-size: 1.72rem; //24px;
-    text-align: center;
-    flex: 1;
-    display: flex;
-    flex-direction: column;
-    justify-content: center;
-
-    div.ui.basic.head.segment {
-      position: absolute;
-      top: 0;
-      width: 100%;
-      margin-left: -40px;
-    }
-
-    button.ui.primary.button.group-assessment,
+  font-size: 1.72rem; //24px;
+  text-align: center;
+  flex: 1;
+  display: flex;
+  flex-direction: column;
+  justify-content: center;
+
+  div.ui.basic.head.segment {
+    position: absolute;
+    top: 0;
+    width: 100%;
+    margin-left: -40px;
+  }
+
+  button.ui.primary.button.group-assessment,
+  button.ui.primary.button.dashboard {
     button.ui.primary.button.individual-assessment {
->>>>>>> 36946a9d
       padding: 0;
       height: 60px;
       margin-left: auto;
@@ -242,15 +235,15 @@
         margin-left: 57px;
       }
     }
-}
-
-div.page-person-create {
+  }
+
+  div.page-person-create {
     margin: 0 auto;
     padding: 0 35px 35px 35px;
     width: 100%;
-}
-
-div.page-people {
+  }
+
+  div.page-people {
     margin: 0 auto;
     padding: 0 35px 35px 35px;
     height: 100%;
@@ -259,30 +252,30 @@
     flex-direction: column;
 
     div.search-wrapper {
-        flex: 1 1 auto;
+      flex: 1 1 auto;
+      height: 100%;
+      overflow-y: hidden;
+
+      > div.ui.segment {
         height: 100%;
-        overflow-y: hidden;
-
-        > div.ui.segment {
+
+        div.search {
+          display: flex;
+          flex-direction: column;
+          height: 100%;
+          overflow-y: hidden;
+
+          div.search-middle {
             height: 100%;
-
-            div.search {
-                display: flex;
-                flex-direction: column;
-                height: 100%;
-                overflow-y: hidden;
-
-                div.search-middle {
-                    height: 100%;
-                    flex: 1 1 auto;
-                    overflow-y: auto;
-                }
-            }
-        }
-    }
-}
-
-div.page-relationship {
+            flex: 1 1 auto;
+            overflow-y: auto;
+          }
+        }
+      }
+    }
+  }
+
+  div.page-relationship {
     margin: 0 auto;
     padding: 0 35px 35px 35px;
     height: 100%;
@@ -292,20 +285,20 @@
     flex-direction: column;
 
     label.relationship-selection {
-        font-size: 1.57rem; //22px light
+      font-size: 1.57rem; //22px light
     }
 
     div.relationship-selector {
-        margin-bottom: 50px;
-        margin-left: 60px;
+      margin-bottom: 50px;
+      margin-left: 60px;
     }
 
     div.current-groups {
       margin-bottom: 30px;
     }
-}
-
-div.page-person {
+  }
+
+  div.page-person {
     margin: 0 auto;
     padding: 0 35px 35px 35px;
     height: 100%;
@@ -315,35 +308,35 @@
     flex-direction: column;
 
     .particiants-list {
-        margin-top: 50px;
-    }
-}
-
-//Device Status Page
-.device-status {
-  button {
-    margin-bottom: 20px;
-  }
-
-  .general-sync {
-    margin-bottom: 40px;
-  }
-
-  .health-centers .health-center {
-    padding-bottom: 20px;
-    margin-bottom: 40px;
-    border-bottom: 1px solid;
-
-    .health-center-info button {
-      margin-top: 20px;
-    }
-  }
-}
-
-//Common for Prenatal Encounter and Prenatal Activity pages
-div.page-prenatal-activity,
-div.page-prenatal-encounter,
-div.page-pregnancy-outcome {
+      margin-top: 50px;
+    }
+  }
+
+  //Device Status Page
+  .device-status {
+    button {
+      margin-bottom: 20px;
+    }
+
+    .general-sync {
+      margin-bottom: 40px;
+    }
+
+    .health-centers .health-center {
+      padding-bottom: 20px;
+      margin-bottom: 40px;
+      border-bottom: 1px solid;
+
+      .health-center-info button {
+        margin-top: 20px;
+      }
+    }
+  }
+
+  //Common for Prenatal Encounter and Prenatal Activity pages
+  div.page-prenatal-activity,
+  div.page-prenatal-encounter,
+  div.page-pregnancy-outcome {
     padding: 0 35px 35px 35px;
     height: 100%;
     display: flex;
@@ -372,7 +365,7 @@
       }
     }
 
-    .form.history.obstetric.second .ui.grid{
+    .form.history.obstetric.second .ui.grid {
       min-height: 70px;
     }
 
@@ -385,10 +378,10 @@
       }
     }
 
-}
-
-// Prenatal Encounter page
-div.page-prenatal-encounter {
+  }
+
+  // Prenatal Encounter page
+  div.page-prenatal-encounter {
 
     .ui.full.segment {
 
@@ -423,10 +416,10 @@
         }
       }
     }
-}
-
-// Prenatal Activity page
-div.page-prenatal-activity {
+  }
+
+  // Prenatal Activity page
+  div.page-prenatal-activity {
 
     .ui.task.segment {
 
@@ -463,7 +456,7 @@
         // Pregnanacy Dating Inputs
         &.range {
           background: $color-white;
-          border: 2px solid $color-light-gray;
+          border: 2px solid $color-light-grey;
           padding: 5px;
           width: 50%;
         }
@@ -479,7 +472,7 @@
 
           .dropdown--button-container {
             background: $color-white;
-            border: 2px solid $color-light-gray;
+            border: 2px solid $color-light-grey;
 
             input {
               border: 0;
@@ -490,7 +483,7 @@
 
         &.hiv-test-result {
           background: $color-white;
-          border: 2px solid $color-light-gray;
+          border: 2px solid $color-light-grey;
           margin-top: 15px;
           padding: 5px;
           width: 73%;
@@ -501,7 +494,7 @@
           margin-bottom: 10px;
 
           input {
-            border: 2px solid $color-gray-border;
+            border: 2px solid $color-grey-border;
             background-color: $color-white;
             width: 100%;
             text-align: -webkit-center;
@@ -527,12 +520,12 @@
 
           input {
             background-color: $color-white;
-            border: 2px solid $color-gray-border;
+            border: 2px solid $color-grey-border;
             float: left;
             width: 60%;
           }
 
-          &.disabled input{
+          &.disabled input {
             pointer-events: none;
           }
         }
@@ -556,7 +549,7 @@
             width: 26px;
             height: 26px;
             border-radius: 13px;
-            border: 2px solid $color-gray-border;
+            border: 2px solid $color-grey-border;
             background-color: transparent;
           }
 
@@ -595,7 +588,7 @@
       }
 
       .separator {
-        color: $color-light-gray;
+        color: $color-light-grey;
         margin: 30px 0;
         width: 100%;
         border: 1px solid;
@@ -657,7 +650,7 @@
 
       .form.history {
 
-        .ui.grid+.grid {
+        .ui.grid + .grid {
           margin-top: 0;
         }
 
@@ -687,7 +680,7 @@
 
       .form.examination {
 
-        .ui.grid+.grid {
+        .ui.grid + .grid {
           margin-top: 0;
         }
 
@@ -729,10 +722,10 @@
         min-height: 335px;
       }
     }
-}
-
-// Pregnancy Outcome page
-div.page-pregnancy-outcome {
+  }
+
+  // Pregnancy Outcome page
+  div.page-pregnancy-outcome {
 
     .tasks-count {
       background: $color-primary;
@@ -766,7 +759,7 @@
 
           .dropdown--button-container {
             background: $color-white;
-            border: 2px solid $color-light-gray;
+            border: 2px solid $color-light-grey;
 
             input {
               border: 0;
@@ -777,7 +770,7 @@
 
         &.pregnancy-outcome {
           background: $color-white;
-          border: 2px solid $color-light-gray;
+          border: 2px solid $color-light-grey;
           padding: 5px;
           width: 73%;
         }
@@ -801,7 +794,7 @@
             width: 26px;
             height: 26px;
             border-radius: 13px;
-            border: 2px solid $color-gray-border;
+            border: 2px solid $color-grey-border;
             background-color: transparent;
           }
 
@@ -824,11 +817,11 @@
       }
 
     }
-}
-
-div.page-clinical-progress-report,
-div.page-demographics-report {
-    background: $color-light-gray;
+  }
+
+  div.page-clinical-progress-report,
+  div.page-demographics-report {
+    background: $color-light-grey;
     padding: 0 20px 35px 20px;
     height: 100%;
     display: flex;
@@ -877,9 +870,9 @@
         padding: 20px 0 20px 40px;
       }
     }
-}
-
-div.page-clinical-progress-report {
+  }
+
+  div.page-clinical-progress-report {
 
     .header-pane {
       background: $color-white;
@@ -922,8 +915,8 @@
         }
 
         .gravida {
-          border-left: 1px solid $color-light-gray;
-          border-right: 1px solid $color-light-gray;
+          border-left: 1px solid $color-light-grey;
+          border-right: 1px solid $color-light-grey;
           text-align: center;
         }
 
@@ -945,7 +938,7 @@
             }
 
             .term, .pre-term, .abortions {
-              border-right: 1px solid $color-light-gray;
+              border-right: 1px solid $color-light-grey;
             }
           }
         }
@@ -956,9 +949,9 @@
       background: $color-white;
       margin-bottom: 20px;
 
-     .pane-content p {
-       line-height: 32px;
-       margin-bottom: 5px;
+      .pane-content p {
+        line-height: 32px;
+        margin-bottom: 5px;
       }
     }
 
@@ -1028,7 +1021,7 @@
             }
 
             p.gray {
-              border-top: 10px solid $color-light-gray;
+              border-top: 10px solid $color-light-grey;
             }
 
             span {
@@ -1067,7 +1060,7 @@
         grid-template-columns: 25% 25% 40%;
 
         .trimester-visits {
-          border-left: 1px solid $color-light-gray;
+          border-left: 1px solid $color-light-grey;
           font-size: 16px;
           padding-left: 10px;
           padding-top: 30px;
@@ -1106,7 +1099,7 @@
           }
 
           .ega {
-            background-color: $color-gray;
+            background-color: $color-grey;
             color: $color-white;
             font-size: 16px;
             font-weight: bold;
@@ -1136,7 +1129,7 @@
         }
 
         table {
-          color: $color-darker-gray;
+          color: $color-darker-grey;
           margin-bottom: -20px;
 
           th, td {
@@ -1152,13 +1145,13 @@
           }
 
           th {
-            background-color: $color-light-gray;
+            background-color: $color-light-grey;
           }
 
         }
 
         .illustrative-purposes {
-          color: $color-darker-gray;
+          color: $color-darker-grey;
           margin-bottom: 50px;
           margin-top: -90px;
           font-size: 12px;
@@ -1173,74 +1166,74 @@
       }
 
     }
-}
-
-div.page-demographics-report {
-
-  .patient-information, .family-information, .address-information {
-    margin-bottom: 20px;
-  }
-
-  .family-information .children-table {
-    margin-bottom: 40px;
-    margin-top: 20px;
-
-    .thead {
-      border-bottom: 2px solid $color-light-gray;
-      width: 95%;
-
-      .label {
-        width: 50%;
-
-        &.first {
-          float: left;
-        }
-      }
-    }
-
-    .row {
-      border-bottom: 1px solid $color-light-gray;
-      height: 24px;
-      width: 95%;
-
-      &:last-child {
-        border-bottom: 0;
-      }
-
-      .value {
-        width: 50%;
-
-        &.first {
-          float: left;
-        }
-      }
-    }
-  }
-
-  .pane-content  {
-
-    .ui.image {
-      margin-bottom: 15px;
-    }
-
-    p {
-      line-height: 26px;
-      margin-bottom: 5px;
-
-      .label {
-        font-weight: bold;
-        width: 40%;
-      }
-
-      .value {
-        float: right;
-        width: 60%;
-      }
-    }
-  }
-}
-
-div.page-encounter-types {
+  }
+
+  div.page-demographics-report {
+
+    .patient-information, .family-information, .address-information {
+      margin-bottom: 20px;
+    }
+
+    .family-information .children-table {
+      margin-bottom: 40px;
+      margin-top: 20px;
+
+      .thead {
+        border-bottom: 2px solid $color-light-grey;
+        width: 95%;
+
+        .label {
+          width: 50%;
+
+          &.first {
+            float: left;
+          }
+        }
+      }
+
+      .row {
+        border-bottom: 1px solid $color-light-grey;
+        height: 24px;
+        width: 95%;
+
+        &:last-child {
+          border-bottom: 0;
+        }
+
+        .value {
+          width: 50%;
+
+          &.first {
+            float: left;
+          }
+        }
+      }
+    }
+
+    .pane-content {
+
+      .ui.image {
+        margin-bottom: 15px;
+      }
+
+      p {
+        line-height: 26px;
+        margin-bottom: 5px;
+
+        .label {
+          font-weight: bold;
+          width: 40%;
+        }
+
+        .value {
+          float: right;
+          width: 60%;
+        }
+      }
+    }
+  }
+
+  div.page-encounter-types {
 
     p {
       font-size: 25px;
@@ -1271,35 +1264,35 @@
         transform: rotate(180deg);
       }
     }
-}
-
-div.page-prenatal-participants {
-
-  div.search-wrapper {
+  }
+
+  div.page-prenatal-participants {
+
+    div.search-wrapper {
       flex: 1 1 auto;
       height: 100%;
       overflow-y: hidden;
 
       > div.ui.segment {
+        height: 100%;
+
+        div.search {
+          display: flex;
+          flex-direction: column;
           height: 100%;
-
-          div.search {
-              display: flex;
-              flex-direction: column;
-              height: 100%;
-              overflow-y: hidden;
-
-              div.search-middle {
-                  height: 100%;
-                  flex: 1 1 auto;
-                  overflow-y: auto;
-              }
-          }
-      }
-  }
-}
-
-div.page-prenatal-participant {
+          overflow-y: hidden;
+
+          div.search-middle {
+            height: 100%;
+            flex: 1 1 auto;
+            overflow-y: auto;
+          }
+        }
+      }
+    }
+  }
+
+  div.page-prenatal-participant {
     padding-bottom: 35px;
 
     p {
@@ -1345,4 +1338,5 @@
         transform: rotate(180deg);
       }
     }
+  }
 }