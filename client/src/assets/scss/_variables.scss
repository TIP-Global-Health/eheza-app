--- conflicted
+++ resolved
@@ -5,12 +5,8 @@
 $color-text:       #808080;
 $color-background: #ccc;
 $color-dark-background: #808080;
-<<<<<<< HEAD
 $color-dark-blue:  #00374f;
-=======
 $color-light-background: #0393db;
-$color-dark-blue: #00374f;
->>>>>>> 8bde1787
 $color-gray:       #b1b1b1;
 $color-red:        #ff0000;
 $color-light-gray: #e6e6e6;
