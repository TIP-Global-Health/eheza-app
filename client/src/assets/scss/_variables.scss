--- conflicted
+++ resolved
@@ -9,9 +9,6 @@
 $color-light-background: #0393db;
 $color-gray:       #b1b1b1;
 $color-gray-border: #d9d9d9;
-<<<<<<< HEAD
-$color-red:        #ff0000;
-=======
 $color-light-gray: #e6e6e6;
 $color-dark-gray:  #848484;
 $color-darker-gray: #6b6b6b;
@@ -19,7 +16,6 @@
 $color-red-alert:  #d4145a;
 $color-green-alert: #86a156;
 $color-light-blue: #29c2ff;
->>>>>>> 36946a9d
 $color-white:      #fff;
 
 $font:             Nunito, Arial, sans-serif;
