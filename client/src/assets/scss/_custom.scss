--- conflicted
+++ resolved
@@ -1881,7 +1881,20 @@
   }
 }
 
-<<<<<<< HEAD
+.icon-physical-exam-muac {
+  .active &:after {
+    background-image: url(#{$img-path}icon-muac-white.svg), url(#{$img-path}icon-selected-circle.svg);
+  }
+
+  .completed &:after {
+    background-image: url(#{$img-path}icon-muac-white.svg), url(#{$img-path}icon-completed-circle.svg);
+  }
+
+  &:after {
+    background-image: url(#{$img-path}icon-muac-gray.svg), url(#{$img-path}icon-uncompleted-circle.svg);
+  }
+}
+
 .icon-danger-signs {
   .active &:after {
     background-image: url(#{$img-path}icon-danger-signs-white.svg), url(#{$img-path}icon-selected-circle.svg);
@@ -1896,19 +1909,6 @@
   &:after {
     background-image: url(#{$img-path}icon-danger-signs-gray.svg), url(#{$img-path}icon-uncompleted-circle.svg);
     background-size: 83px 83px;
-=======
-.icon-physical-exam-muac {
-  .active &:after {
-    background-image: url(#{$img-path}icon-muac-white.svg), url(#{$img-path}icon-selected-circle.svg);
-  }
-
-  .completed &:after {
-    background-image: url(#{$img-path}icon-muac-white.svg), url(#{$img-path}icon-completed-circle.svg);
-  }
-
-  &:after {
-    background-image: url(#{$img-path}icon-muac-gray.svg), url(#{$img-path}icon-uncompleted-circle.svg);
->>>>>>> 8cf0c2c1
   }
 }
 
