--- conflicted
+++ resolved
@@ -1895,7 +1895,6 @@
   }
 }
 
-<<<<<<< HEAD
 .icon-danger-signs {
   .active &:after {
     background-image: url(#{$img-path}icon-danger-signs-white.svg), url(#{$img-path}icon-selected-circle.svg);
@@ -1910,7 +1909,9 @@
   &:after {
     background-image: url(#{$img-path}icon-danger-signs-gray.svg), url(#{$img-path}icon-uncompleted-circle.svg);
     background-size: 83px 83px;
-=======
+  }
+}
+
 .icon-physical-exam-nutrition {
   .active &:after {
     background-image: url(#{$img-path}icon-nutrition-white.svg), url(#{$img-path}icon-selected-circle.svg);
@@ -1922,7 +1923,6 @@
 
   &:after {
     background-image: url(#{$img-path}icon-nutrition-gray.svg), url(#{$img-path}icon-uncompleted-circle.svg);
->>>>>>> 8c7ad13b
   }
 }
 
