--- conflicted
+++ resolved
@@ -144,171 +144,4 @@
       background-size: 75% 75%;
     }
   }
-}
-
-<<<<<<< HEAD
-.icon-progress-report {
-  display: block;
-  width: 222px;
-  height: 222px;
-  background-color: #fff;
-  background-repeat: no-repeat;
-  background-position: center center;
-  background-image: url(#{$img-path}icon-progress-report.svg);
-=======
-// These are from the SVG conversion for the Z-score charts.  I'm gradually
-// converting the `st...` to more meaningful names.
-svg.z-score {
-  &.boys {
-    .gender {
-      fill: #0297D6;
-    }
-  }
-
-  &.girls {
-    .gender {
-      fill: #E37EB3;
-    }
-  }
-
-  .z-score-frame {
-    fill: #231F20;
-  }
-
-  .z-score-semibold {
-    font-family: 'Nunito-SemiBold';
-  }
-
-  .z-score-font-sm {
-    font-size: 9.5px;
-  }
-
-  .z-score-grey {
-    fill: #424242;
-  }
-
-  .z-score-white {
-    fill: #FFFFFF;
-  }
-
-  .neg-two-to-neg-three {
-    opacity: 0.5;
-    fill: #F9E100;
-  }
-
-  .below-neg-three {
-    opacity: 0.5;
-    fill: #E31837;
-  }
-
-  .above-neg-two {
-    opacity: 0.5;
-    fill: #00853F;
-  }
-
-  .month-line {
-    fill: none;
-    stroke: #77787B;
-    stroke-width: 0.8;
-  }
-
-  .st12 {
-    font-family: 'Nunito-Bold';
-  }
-
-  .st13 {
-    font-size: 26.5px;
-  }
-
-  .st14 {
-    letter-spacing: -1;
-  }
-
-  .st15 {
-    font-size: 14px;
-  }
-
-  .st16 {
-    font-size: 8px;
-  }
-
-  .st17 {
-    font-size: 12px;
-  }
-
-  polyline.child-data {
-    fill: none;
-    stroke: black;
-    stroke-width: 2px;
-    marker: url(#dot-marker);
-  }
-
-  .st18 {
-    fill: none;
-    stroke: #77787B;
-    stroke-width: 0.5;
-  }
-
-  .st19 {
-    fill: none;
-    stroke: #9D9FA2;
-    stroke-width: 0.2;
-  }
-
-  .st20 {
-    font-size: 10px;
-  }
-
-  .year-line {
-    fill: none;
-    stroke: #77787B;
-    stroke-width: 1.5;
-  }
-
-  .zero-line {
-    fill: #00853F;
-  }
-
-  .one-line {
-    fill: #E24301;
-  }
-
-  .two-line {
-     fill: #E31837;
-  }
-
-  .three-line-new {
-    stroke: black;
-    fill: none;
-  }
-
-  .two-line-new {
-    stroke: #E31837;
-    fill: none;
-  }
-
-  .one-line-new {
-    stroke: #E24301;
-    fill: none;
-  }
-
-  .zero-line-new {
-    stroke: #00853F;
-    fill: none;
-  }
-
-  .st23 {
-    font-size: 12.5145px;
-  }
-
-  .st24 {
-    fill: #E24301;
-  }
-
-  .dot-marker {
-    .circle {
-      fill: black;
-    }
-  }
->>>>>>> cddd5938
 }