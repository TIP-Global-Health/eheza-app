.dashboard {
  margin-top: -15px;

  .timestamp {
    color: $color-white;
    text-align: left;
    margin: 10px 0px;
    font-size: 18px;
  }

  .current-month {
    margin-bottom: 35px;
    text-align: center;
    .icon-back {
      margin-left: 257px;
      margin-bottom: -30px;
    }
    .header {
      font-weight: 500;
      padding-left: 30px;
      text-transform: capitalize;
    }

    .icon-back.forward {
        margin-top: -30px;
        margin-left: 440px;
        transform: rotate(180deg);

    }
  }

  .case-management-label {
    color: $color-white;
    margin-top: 50px;
    margin-bottom: 10px;
    font-weight: 500;
  }

  .ui.segment {
    //padding: 1.5rem 2rem;

    &.filters {
      background-color: $color-light-background;
      min-height: 60px;
      padding: 15px 20px;

      .label {
        color: $color-white;
      }

      .ui.button {
        font-size: 22px;
        line-height: 30px;
        text-transform: none;
        font-weight: normal;
        padding: 0 4px;
        border-radius: 3px;

        &:link,
        &:focus,
        &:active,
        &:hover {
          background-color: $color-primary;
        }

        &.inactive {
          background-color: transparent;
          color: $color-background;
        }

        &.program-type-filter {
          float: right;
        }
      }

      .icon-settings {
        background: url(#{$img-path}icon-settings.svg);
        background-size: 24px 24px;
        display: block;
        float: right;
        height: 24px;
        margin-left: 8px;
        margin-top: 4px;
        width: 24px;
      }
    }

    &.chw-filters {
      background-color: transparent;
      min-height: 40px;
      padding: 25px 0;
      margin-bottom: 25px;
      display: flex;
      border-bottom: solid 1px $color-white;

      button {
        background-color: $color-white;
        border: solid 2px $color-primary;
        color: $color-primary;
        border-radius: 3px;
        width: 300px;
        font-size: 24px;
        font-weight: 700;
        padding: 15px;
        text-transform: none;


        &.active {
          background-color: $color-primary;
          border: solid 2px $color-white;
          color: $color-white;

        }
        //&.inactive {
        //  background-color: $color-white;
        //  border: solid 2px $color-primary;
        //  color: $color-primary;
        //
        //}
      }
    }

    .content {

      .very.basic.table {
        width: 100%;

        thead {

          th {
            font-size: 16px;
            line-height: 24px;
            font-weight: normal;
            padding: 2px 4px 2px;
            border-left: 0 none;
            border-right: 0 none;
            border-bottom: 1px solid $color-text;
            color: $color-text;
            text-transform: uppercase;

            &.phone-number {
              width: 26%;
            }
          }
        }

        tbody {

          td {
            font-weight: normal;
            font-size: 20px;
            line-height: 24px;
            border: 0 none;
            color: black;
            padding: 4px 4px 24px;
            vertical-align: top;

            &.phone-number {
              justify-content: center;
              text-align-last: center;
            }
          }
        }
      }
    }

    &.family-planning {
      margin-bottom: 40px;
      margin-top: 40px;

      .header {

        .title {
          font-size: 30px;
          line-height: 35px;
          max-width: 40%;
          font-weight: normal;
          font-family: Nunito;
        }
      }

      .row {
        position: relative;

        .no-data-message {
          margin-top: 40px;
        }

        .content {
          width: 100%;
          text-align: center;
          padding: 0 1rem;

          .in-chart {
            font-family: Nunito;
            position: relative;
            top: 70px;
            width: 100%;

            .stats {
              width: 107px;
              margin: 0 auto;

              .percentage {
                display: block;
                font-style: normal;
                font-weight: bold;
                font-size: 40px;
                line-height: 28px;
              }

              .use-label {
                font-style: normal;
                font-size: 20px;
                line-height: 20px;
                display: block;
                margin: 8px auto;
              }

              .count {
                font-size: 12px;
                line-height: 12px;
                display: block;
              }
            }
          }

          svg.pie-chart {
            position: absolute;
            width: 400px;
            height: 400px;
            top: 35px;
            left: 55px;
          }

          .legend {
            width: 50%;
            display: flex;
            justify-content: left;
            flex-flow: column wrap;
            align-content: stretch;
            margin: 140px auto 0;
            max-height: 285px;

            .legend-item {
              margin-bottom: 5px;
              text-align: left;

              span {
                font-family: Nunito;
                font-style: normal;
                font-weight: 600;
                font-size: 15px;
                line-height: 22px;
                margin-left: 9px;
              }
            }
          }
        }
      }
    }
  }

  &.main {

    .overlay .ui.modal {
      margin-left: -350px;
      width: 700px;

      .header {
        font-size: 30px;
        font-weight: 500;
        margin-bottom: 25px;
        text-align: left;
        text-transform: capitalize;
      }

      .content {
        text-align: left;

        .helper {
          font-size: 18px;
          font-weight: bold;
          margin-bottom: 3px;
        }

        .select-input {
          background: none;
          border: 2px solid $color-gray;
          font-size: 28px;
          height: 50px;
          margin-bottom: 20px;
          padding: 0 7px;
          width: 100%;
        }
      }

      .actions {
        margin-top: 40px;

        button {
          margin-left: 0;
        }
      }
    }
  }

  &.stats {

    .ui.grid {
      margin-bottom: 25px;
    }

    .overlay {

      .ui.modal {
        margin-left: -365px;
        height: 400px;
        overflow: scroll;
        width: 730px;

        .header {
          padding: 0;

          .title {
            font-size: 30px;
            line-height: 35px;
            font-weight: normal;
            font-family: Nunito;
            text-transform: none;
            text-align: left;
          }

          .overlay-close {
            position: absolute;
            top: 4px;
            right: 15px;
            cursor: pointer;
            font-weight: normal;
            text-transform: none;
            font-size: 20px;
          }
        }

        .content {
          padding: 1rem 0 2.5rem 0;
        }
      }
    }
  }

  &.case {

    .ui.segment {

      .header {
        float: none;
      }

      .content {
        overflow-x: hidden;
        overflow-y: visible;
        width: 100%;

        .very.basic.table {
          width: 100%;

          th, td {
            border: 0 none;
            line-height: 24px;
            width: 90px;
          }

          th {
            border-bottom: 1px solid $color-text;
            color: $color-text;
            font-size: 16px;
            padding: 0 3px;
            text-align: center;
            text-transform: uppercase;

            &.name {
              height: 25px;
              text-align: left;
            }
          }

          td {
            font-size: 20px;
            padding: 8px 10px;

            &.name {
              border-right: 1px solid $color-text;
              height: 45px;
              padding: 16px 8px;
            }

            span {
              border-radius: 6px;
              color: $color-white;
              display: block;
              padding: 2px 5px;
              text-align: center;
            }

            &.neutral {

              span {
                background-color: $color-text;
              }
            }

            &.severe {

              span {
                background-color: $color-velvet;
              }
            }

            &.moderate {

              span {
                background-color: $color-orange;
              }
            }

            &.good {

              span {
                background-color: $color-green;
              }
            }
          }

          // Create the table's vertical scroll.
          th.name,
          td.name {
            background-color: $color-white;
            left: 25px;
            position: absolute;
            width: 407px;
            word-break: break-all;
          }
        }
      }
    }
  }

  .severity {

    &.severity-neutral {
      color: $color-light-background;
    }

    &.severity-good {
      color: $color-green;
    }

    &.severity-moderate {
      color: $color-orange;
    }

    &.severity-severe {
      color: $color-velvet;
    }
  }

  .stats {

    .neutral {
      color: $color-light-background;
    }
  }

<<<<<<< HEAD
  .dashboard-card {
    padding: 15px 5px;
=======
  .dashboard-cards {
    padding: 15px 5px 20px;
>>>>>>> 589230e6
    border-radius: 1px;
    min-height: 130px;

    .header {
      font-size: 20px;
      text-align: center;
      font-weight: bolder;
      line-height: 20px;
      height: 55px;
    }

    .this-year {
      font-size: 40px;
      line-height: 28px;
      font-weight: 700;
      text-align: center;
      margin-top: 18px;
    }

    .last-year {
      position: absolute;
      right: 20px;
      top: 60px;
      max-width: 80px;

      .percentage {
        display: block;
        text-align: center;
        font-size: 20px;
        line-height: 16px;
        position: relative;

        .arrow {
          display: inline-block;
          height: 15px;
          margin-right: 2px;
        }
      }

      .percentage-label {
        display: block;
        font-size: 12px;
        line-height: 12px;
        color: $color-background;
      }
    }

    .new-cases {
      display: block;
      width: 100%;
      text-align: center;
      font-size: 12px;
      line-height: 13px;
      margin: 15px 0 -15px;

      .new-cases-value {

        &:before {
          content: ":";
          margin-right: 2px;
        }
      }
    }

    &.link {
      cursor: pointer;
      background: white url(#{$img-path}icon-card-link.svg) no-repeat 97% 7px;
    }

    &.stats-card {
      min-height: 135px;
      padding: 1.5rem 2.5rem;

      .header {
        padding: 0 10px;
      }

      .last-year {
        right: 5px;
        top: 76px;
        max-width: 65px;
        text-align: center;

        .percentage {
          font-size: 16px;
        }

        .percentage-label {
          font-size: 10px;
          line-height: 10px;
        }
      }
    }
  }

  .dashboard-card.chw {
    min-height: 150px;
    padding: 10px;

    .value {
      color: $color-light-background;
    }
  }

  .dashboards-monthly-chart,
  .fbf-beneficiaries,
  .case-management {

    .header {
      float: left;
      clear: both;
      width: 100%;

      .title {
        font-size: 30px;
        line-height: 35px;
        float: left;
        max-width: 38%;
        font-weight: normal;
        font-family: Nunito;

        .helper {
          font-size: 20px;
          margin-top: -5px;
        }
      }

      .filters {
        float: right;
        font-size: 20px;
        line-height: 27px;
        color: $color-background;
        margin-top: 6px;

        .dashboard-filter {
          padding: 4px 5px;
          cursor: pointer;

          &.active {
            background-color: $color-primary;
            color: white;
            border-radius: 3px;
          }
        }
      }

      .filters.secondary {
        margin-top: 5px;
        margin-bottom: 15px;

        .dashboard-filter {
          padding: 5px 30px;
        }
      }
    }

    .content {

      .legend {
        float: right;
        clear: both;

        > div {
          display: inline-block;
          font-size: 15px;
          line-height: 22px;
          color: $color-light-gray;
          padding: 2px 10px;

          svg {
            margin-right: 6px;

            circle {

              &.moderate {
                fill: $color-orange;
              }

              &.severe {
                fill: $color-velvet;
              }
            }
          }
        }
      }

      svg {

        g {

          line {
            display: none;
          }

          path {
            stroke: $color-light-blue;
          }

          text {
            fill: $color-light-gray;
            font-size: 20px;
            text-transform: uppercase;
            line-height: 22px;
            font-weight: 600;
          }

          &.grid {
            overflow: hidden;

            line {
              display: initial;
              stroke: $color-svg-grid;
              opacity: 0.7;
            }
          }
        }

        .column rect {
          width: 10px;
        }

        .column.moderate rect {
          fill: $color-orange;
        }

        .column.severe rect {
          fill: $color-velvet;
        }

        .column text {
          display: none;
        }
      }
    }
  }

  .dashboards-monthly-chart {
    display: flex;
    flex-direction: column;
  }

  .fbf-beneficiaries {

    .header {

      .filters {

        :first-child {
          margin-right: 10px;
        }

        .dashboard-filter {
          padding: 0 5px;
        }
      }
    }

    .content {

      .table {
        margin-top: 60px;

        th,
        td {
          text-align: center;

          &.label {
            text-align: left;
          }
        }

        th {
          min-width: 55px;
        }
      }
    }
  }

  .case-management .header .filters {
    margin-bottom: 10px;
    margin-top: 0;
  }

  .dashboards-links {

    > div {
      font-size: 30px;
      line-height: 20px;
      color: $color-dark-background;
      display: block;
      padding: 11px 20px 11px 15px;
      cursor: pointer;

      i.icon {
        width: 82px;
        height: 82px;
      }

      > span {
        padding: 30px 0 0 26px;
        vertical-align: top;
        display: inline-block;

        .bold {
          font-weight: bold;
          padding-right: 6px;
        }
      }

      .arrow {
        background: transparent url(#{$img-path}icon-arrow.svg) no-repeat center center;
        width: 10px;
        height: 15px;
        display: inline-block;
        float: right;
        margin-top: 35px;
      }

      &.stats {

        i.icon {
          background: transparent url(#{$img-path}icon-stats.svg) no-repeat center center;
        }
      }

      &.case {

        i.icon {
          background: transparent url(#{$img-path}icon-baby-link.svg) no-repeat center center;
        }
      }
    }
  }
}<|MERGE_RESOLUTION|>--- conflicted
+++ resolved
@@ -472,13 +472,8 @@
     }
   }
 
-<<<<<<< HEAD
   .dashboard-card {
-    padding: 15px 5px;
-=======
-  .dashboard-cards {
     padding: 15px 5px 20px;
->>>>>>> 589230e6
     border-radius: 1px;
     min-height: 130px;
 
