'use strict';
<<<<<<< HEAD
=======

>>>>>>> d2b59054
var assert = require('assert');
var Chance = require('chance');
var chance = new Chance();

describe('The measurement forms', () => {

    before(() => {
        browser.loginAndViewPatientsPage('aya');

        browser.visitChildWithTodoTasks();

        // Initially follow the Photo form.
        browser.element('a=Photo').click();
        assert.equal(browser.elements('.pending a').value.length, 5, 'There are five pending activities');
    });

    it('should present the activities in the right order', () => {
        // The expected order of the Activities.
        let activities = ['Photo', 'Weight', 'Height', 'MUAC', 'Nutrition signs'];
        let position = 1;
        for (let activity of activities) {
            // Checks the order of the Activities at the To Do activity selector, one by one.
            assert.equal(browser.getText('.grid.pending div:nth-child(' + position + ') a'), activity);
            position++;
        }
    });

    it('should lead to the Weight form upon saving the Photo form', () => {
        browser.addTestImage('Testfile1');
        browser.element('#save-form').click();
        // The help text of the Weight form.
        browser.waitForVisible("p=Calibrate the scale before taking the first baby's weight. Place baby in harness with no clothes on.");
        assert.equal(browser.elements('.pending a').value.length, 4, 'There are four pending activities');
    });

    it('should lead to the Height form upon saving the Weight form', () => {
        browser.setValue('.weight .form input', chance.floating({min: 2, max: 10}));
        browser.element('#save-form').click();
        // The help text of the Height form.
        browser.waitForVisible("p=Ask the mother to hold the baby’s head at the end of the measuring board. Move the slider to the baby’s heel and pull their leg straight.");
      assert.equal(browser.elements('.pending a').value.length, 3, 'There are three pending activities');
    });

    it('should lead to the MUAC form upon saving the Height form', () => {
        browser.setValue('.height .form input', chance.floating({min: 30, max: 100}));
        browser.element('#save-form').click();
        // The help text of the MUAC form.
        browser.waitForVisible("p=Make sure to measure at the center of the baby’s upper arm.");
        assert.equal(browser.elements('.pending a').value.length, 2, 'There are two two pending activities');
    });

    it('should lead to the Nutrition Signs form upon saving the MUAC form', () => {
        browser.setValue('.muac .form input', chance.floating({min: 5, max: 30}));
        browser.element('#save-form').click();
        // The help text of the Nutrition Signs form.
        browser.waitForVisible("p=Explain to the mother how to check the malnutrition signs for their own child.");
        assert.equal(browser.elements('.pending a').value.length, 1, 'There is only one pending activity');
    });

    it('should have zero pending activities after saving the Nutrition Signs', () => {
        browser.element('#save-form').click();
        browser.waitForVisible("a=Completed (5)");

        // Check if all activities disappeared.
        assert.equal(browser.elements('.pending a').value.length, 0, 'There is no pending activity');
    });

});<|MERGE_RESOLUTION|>--- conflicted
+++ resolved
@@ -1,8 +1,5 @@
 'use strict';
-<<<<<<< HEAD
-=======
 
->>>>>>> d2b59054
 var assert = require('assert');
 var Chance = require('chance');
 var chance = new Chance();
