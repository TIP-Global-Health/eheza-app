var assert = require('assert');

describe('measurement module', function() {
  it('should save the weight via the Save button', () => {
    const tab = 'Weight';

    browser.login('aya');
    browser.visitChildWithTodoTasks();

    // Select tab.
    browser.click('a=' + tab);

    // Wait for the tab.
    browser.waitForVisible('h3=' + tab + ':');

    // The Save button is disabled by default.
    const classesBefore = browser.getAttribute('.weight .button', 'class');
    assert.notEqual(classesBefore.indexOf('disabled'), -1, 'The button is not disabled anymore');

    // Filling the value.
    browser.setValueSafe('.weight input', '2');

    // Then it becomes enabled.
    const classesAfter = browser.getAttribute('.weight .button', 'class');
    assert.equal(classesAfter.indexOf('disabled'), -1, 'The button is not disabled anymore');

    // Click save button.
    browser.click('div.weight button');
  });

  it('should save the nutrition signs via the Save button', () => {
    const tab = 'Nutrition signs';

    browser.visitChildWithTodoTasks();

    // Select tab.
    browser.click('a=' + tab);

    // Wait for the tab.
    browser.waitForVisible('h3=Nutrition:');

    // The Save button is disabled by default.
    const classesBefore = browser.getAttribute('.nutrition .button', 'class');
    assert.notEqual(classesBefore.indexOf('disabled'), -1, 'The button is disabled at start');

    // Filling the value.
    browser.click('#dry-skin');

    // Then it becomes enabled.
    const classesAfter = browser.getAttribute('.nutrition .button', 'class');
    assert.equal(classesAfter.indexOf('disabled'), -1, 'The button is not disabled anymore');

    // Click save button.
    browser.click('div.nutrition button');

    browser.waitForVisible('h3=Photo:');
<<<<<<< HEAD
  })

  it('should save the muac via the Save button', () => {
    const tab = 'MUAC';

    // Select tab.
    browser.click('a=MUAC');
    browser.waitForVisible('h3=Mid Upper Arm Circumference (MUAC):');

    // The Save button is disabled by default.
    const classesBefore = browser.getAttribute('.muac .button', 'class');
    assert.notEqual(classesBefore.indexOf('disabled'), -1, 'The button is not disabled anymore');

    // Filling the value.
    browser.setValueSafe('.muac input', '2');

    // Then it becomes enabled.
    const classesAfter = browser.getAttribute('.muac .button', 'class');
    assert.equal(classesAfter.indexOf('disabled'), -1, 'The button is not disabled anymore');

    // Click save button.
    browser.click('div.muac button');
  });
})
=======
  });
});
>>>>>>> 94de231d
<|MERGE_RESOLUTION|>--- conflicted
+++ resolved
@@ -54,7 +54,6 @@
     browser.click('div.nutrition button');
 
     browser.waitForVisible('h3=Photo:');
-<<<<<<< HEAD
   })
 
   it('should save the muac via the Save button', () => {
@@ -78,8 +77,4 @@
     // Click save button.
     browser.click('div.muac button');
   });
-})
-=======
-  });
-});
->>>>>>> 94de231d
+})