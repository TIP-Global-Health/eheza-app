var assert = require('assert');

describe('measurement module', function() {
  it('should save the weight via the Save button', () => {
    const tab = 'Weight';

    browser.login('aya');
<<<<<<< HEAD
    browser.visitTodoChild();
=======

    // See note in form-switch for patient selection.
    browser.url('/#patient/41');
    browser.waitForVisible('.ui.tasks.segment');
>>>>>>> acd6ed11

    // Select tab.
    browser.click('a=' + tab);
    browser.waitForVisible('h3=' + tab + ':');

    // Wait for the tab.
    browser.waitForVisible('h3=' + tab + ':');

    // The Save button is disabled by default.
    const classesBefore = browser.getAttribute('.weight .button', 'class');
    assert.notEqual(classesBefore.indexOf('disabled'), -1, 'The button is not disabled anymore');

    // Filling the value.
    browser.setValueSafe('.weight input', '2');

    // Then it becomes enabled.
    const classesAfter = browser.getAttribute('.weight .button', 'class');
    assert.equal(classesAfter.indexOf('disabled'), -1, 'The button is not disabled anymore');

    // Click save button.
    browser.click('div.weight button');
  })
})<|MERGE_RESOLUTION|>--- conflicted
+++ resolved
@@ -5,14 +5,7 @@
     const tab = 'Weight';
 
     browser.login('aya');
-<<<<<<< HEAD
     browser.visitTodoChild();
-=======
-
-    // See note in form-switch for patient selection.
-    browser.url('/#patient/41');
-    browser.waitForVisible('.ui.tasks.segment');
->>>>>>> acd6ed11
 
     // Select tab.
     browser.click('a=' + tab);
