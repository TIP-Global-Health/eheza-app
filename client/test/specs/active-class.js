--- conflicted
+++ resolved
@@ -1,12 +1,4 @@
-<<<<<<< HEAD
-var assert = require('assert');
-var Chance = require('chance');
-var chance = new Chance();
-
-describe('Make sure that active tab will acquire the correct class when clicked', () => {
-=======
 describe('Testing the active class appearance', () => {
->>>>>>> 34db0481
 
   before(() => {
     browser.loginAndViewPatientsPage('aya');
