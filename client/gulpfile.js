--- conflicted
+++ resolved
@@ -426,11 +426,7 @@
       'nodes.js',
       'statistics.js',
       'photos.js',
-<<<<<<< HEAD
-      'rollbar.js'
-=======
       'sync.js'
->>>>>>> 8b1cd9fa
     ]
   });
 });
@@ -455,11 +451,7 @@
       'lifecycle.js',
       'nodes.js',
       'photos.js',
-<<<<<<< HEAD
-      'rollbar.js'
-=======
       'sync.js'
->>>>>>> 8b1cd9fa
     ]
   });
 });
